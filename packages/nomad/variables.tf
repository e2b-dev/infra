variable "prefix" {
  type = string
}

variable "gcp_zone" {
  type = string
}

variable "consul_acl_token_secret" {
  type = string
}

variable "template_bucket_name" {
  type = string
}

variable "nomad_acl_token_secret" {
  type = string
}

variable "nomad_port" {
  type = number
}

variable "otel_collector_resources_memory_mb" {
  type = number
}

variable "otel_collector_resources_cpu_count" {
  type = number
}

variable "otel_tracing_print" {
  type = bool
}

# API
variable "api_docker_image_digest" {
  type = string
}

variable "api_port" {
  type = object({
    name        = string
    port        = number
    health_path = string
  })
}

variable "api_secret" {
  type = string
}

variable "api_admin_token" {
  type = string
}

variable "sandbox_access_token_hash_seed" {
  type = string
}

variable "logs_proxy_address" {
  type = string
}

variable "environment" {
  type = string
}

variable "api_machine_count" {
  type = number
}

variable "api_dns_port_number" {
  type    = number
  default = 5353
}

variable "custom_envs_repository_name" {
  type = string
}

variable "gcp_project_id" {
  type = string
}

variable "gcp_region" {
  type = string
}

variable "google_service_account_key" {
  type = string
}

variable "posthog_api_key_secret_name" {
  type = string
}

variable "postgres_connection_string_secret_name" {
  type = string
}

variable "supabase_jwt_secrets_secret_name" {
  type = string
}

variable "client_proxy_count" {
  type = number
}

variable "client_proxy_resources_memory_mb" {
  type = number
}

variable "client_proxy_resources_cpu_count" {
  type = number
}

variable "client_proxy_docker_image_digest" {
  type = string
}

variable "client_proxy_health_port" {
  type = object({
    name = string
    port = number
    path = string
  })
}

variable "client_proxy_port" {
  type = object({
    name = string
    port = number
  })
}

variable "template_cache_port" {
  type = object({
    name        = string
    port        = number
    status_port = number
  })
}

variable "domain_name" {
  type = string
}

# Telemetry
variable "logs_proxy_port" {
  type = object({
    name = string
    port = number
  })
}

variable "logs_health_proxy_port" {
  type = object({
    name        = string
    port        = number
    health_path = string
  })
}

variable "analytics_collector_host_secret_name" {
  type = string
}

variable "analytics_collector_api_token_secret_name" {
  type = string
}

variable "launch_darkly_api_key_secret_name" {
  type = string
}

variable "clickhouse_bucket_name" {
  type = string
}

<<<<<<< HEAD
variable "template_cache_proxy_url" {
  type = string
=======
variable "loki_resources_memory_mb" {
  type = number
}

variable "loki_resources_cpu_count" {
  type = number
>>>>>>> 2b9592a7
}

variable "loki_bucket_name" {
  type = string
}

variable "loki_service_port" {
  type = object({
    name = string
    port = number
  })
}

variable "redis_url_secret_version" {
  type = any
}

# Docker reverse proxy
variable "docker_reverse_proxy_docker_image_digest" {
  type = string
}

variable "docker_reverse_proxy_port" {
  type = object({
    name        = string
    port        = number
    health_path = string
  })
}

variable "docker_reverse_proxy_service_account_key" {
  type = string
}

# Orchestrator
variable "orchestrator_port" {
  type = number
}

variable "orchestrator_proxy_port" {
  type = number
}

variable "fc_env_pipeline_bucket_name" {
  type = string
}

variable "client_machine_type" {
  type = string
}

variable "allow_sandbox_internet" {
  type = bool
}

# Template manager
variable "template_manager_port" {
  type = number
}

variable "template_manager_machine_count" {
  type = number
}

# Redis
variable "redis_port" {
  type = object({
    name = string
    port = number
  })
}

# Clickhouse
variable "clickhouse_username" {
  type    = string
  default = "e2b"
}

variable "clickhouse_database" {
  type = string
}

variable "clickhouse_server_count" {
  type = number
}

variable "clickhouse_metrics_port" {
  type    = number
  default = 9363
}

variable "clickhouse_server_port" {
  type = object({
    name = string
    port = number
  })
}

variable "clickhouse_job_constraint_prefix" {
  description = "The prefix to use for the job constraint of the instance in the metadata."
  type        = string
}

variable "clickhouse_node_pool" {
  description = "The name of the Nomad pool."
  type        = string
}<|MERGE_RESOLUTION|>--- conflicted
+++ resolved
@@ -179,17 +179,16 @@
   type = string
 }
 
-<<<<<<< HEAD
 variable "template_cache_proxy_url" {
   type = string
-=======
+}
+
 variable "loki_resources_memory_mb" {
   type = number
 }
 
 variable "loki_resources_cpu_count" {
   type = number
->>>>>>> 2b9592a7
 }
 
 variable "loki_bucket_name" {
