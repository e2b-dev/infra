--- conflicted
+++ resolved
@@ -73,14 +73,11 @@
         ALLOW_SANDBOX_INTERNET       = "${allow_sandbox_internet}"
         SHARED_CHUNK_CACHE_PATH    = "${shared_chunk_cache_path}"
         CLICKHOUSE_CONNECTION_STRING = "${clickhouse_connection_string}"
-<<<<<<< HEAD
         VAULT_ADDR                   = "${vault_addr}"
         VAULT_APPROLE_ROLE_ID        = "${jsondecode(vault_orchestrator_approle_creds).role_id}"
         VAULT_APPROLE_SECRET_ID      = "${jsondecode(vault_orchestrator_approle_creds).secret_id}"
-=======
         REDIS_URL                    = "${redis_url}"
         REDIS_CLUSTER_URL            = "${redis_cluster_url}"
->>>>>>> 7850ea1a
 
 %{ if launch_darkly_api_key != "" }
         LAUNCH_DARKLY_API_KEY         = "${launch_darkly_api_key}"
