job "otel-collector" {
  type        = "system"
  node_pool   = "all"

  priority = 95

  group "otel-collector" {
    network {
      port "health" {
        to = 13133
      }

      port "metrics" {
        to = 8888
      }

      # Receivers
      port "grpc" {
        to = 4317
      }

      port "http" {
        to = 4318
      }
    }

    service {
      name = "otel-collector"
      port = "grpc"
      tags = ["grpc"]

      check {
        type     = "http"
        name     = "health"
        path     = "/health"
        interval = "20s"
        timeout  = "5s"
        port     = 13133
      }
    }

    task "start-collector" {
      driver = "docker"

      config {
        network_mode = "host"
        image        = "otel/opentelemetry-collector-contrib:0.99.0"

        volumes = [
          "local/config:/config",
        ]
        args = [
          "--config=local/config/otel-collector-config.yaml",
          "--feature-gates=pkg.translator.prometheus.NormalizeName",
        ]

        ports = [
          "metrics",
          "grpc",
          "health",
          "http",
        ]
      }

      resources {
        memory_max = ${memory_mb * 1.5}
        memory     = ${memory_mb}
        cpu        = ${cpu_count * 1000}
      }

      template {
        data = <<EOF
receivers:
  otlp:
    protocols:
      grpc:
        max_recv_msg_size_mib: 100
        read_buffer_size: 10943040
        max_concurrent_streams: 200
        write_buffer_size: 10943040
  prometheus:
    config:
      scrape_configs:
        - job_name: nomad
          scrape_interval: 15s
          scrape_timeout: 5s
          metrics_path: '/v1/metrics'
          static_configs:
            - targets: ['localhost:4646']
          params:
            format: ['prometheus']
          consul_sd_configs:
          - services: ['nomad-client', 'nomad', 'api', 'client-proxy', 'otel-collector', 'logs-collector', 'docker-reverse-proxy', 'loki', 'orchestrator', 'template-manager']
            token: "${consul_token}"

          relabel_configs:
          - source_labels: ['__meta_consul_tags']
            regex: '(.*)http(.*)'
            action: keep

  prometheus/clickhouse:
    config:
      scrape_configs:
        - job_name: clickhouse
          scrape_interval: 30s
          metrics_path: '/metrics'
          consul_sd_configs:
          - services: ['clickhouse']
            token: "${consul_token}"
          relabel_configs:
          - source_labels: [__address__]
            regex: '(.*):9000'
<<<<<<< HEAD
            replacement: '$1:9363'
            target_label: __address__
=======
            replacement: $1:9363
            target_label: __address__

>>>>>>> f85b3603
processors:
  batch:
    timeout: 5s

  # keep only metrics that are used
  filter:
    metrics:
      include:
        match_type: regexp
        # Exclude metrics that start with `http`, `go`, `rpc`, or `nomad` but aren't `nomad.client`
        metric_names:
          - "nomad_client_host_cpu_idle"
          - "nomad_client_host_disk_available"
          - "nomad_client_host_disk_size"
          - "nomad_client_allocs_memory_usage"
          - "nomad_client_allocs_cpu_usage"
          - "nomad_client_host_memory_available"
          - "nomad_client_host_memory_total"
          - "nomad_client_unallocated_memory"
          - "nomad_nomad_job_summary_running"
          - "orchestrator.*"
          - "api.*"
          - "client_proxy.*"
      exclude:
        match_type: regexp
        # Exclude `rpc.server.duration` as it's processed in `filter/rpc_duration_only`
        metric_names:
          - "rpc.server.duration.*"

  filter/clickhouse:
    metrics:
      include:
        match_type: strict
        metric_names:
          # ──────  Query load & latency ──────
          - ClickHouseProfileEvents_SelectQuery
          - ClickHouseProfileEvents_FailedSelectQuery
          - ClickHouseProfileEvents_SelectQueryTimeMicroseconds
          - ClickHouseProfileEvents_InsertQuery
          - ClickHouseProfileEvents_FailedInsertQuery
          - ClickHouseProfileEvents_InsertQueryTimeMicroseconds
          - ClickHouseProfileEvents_QueryTimeMicroseconds
          - ClickHouseProfileEvents_Query
          - ClickHouseMetrics_Query
          - ClickHouseProfileEvents_QueryMemoryLimitExceeded

          # ──────  Table stats ──────
          - ClickHouseAsyncMetrics_TotalRowsOfMergeTreeTables
          - ClickHouseAsyncMetrics_TotalPartsOfMergeTreeTables
          - ClickHouseAsyncMetrics_TotalBytesOfMergeTreeTables

          # ──────  Read / write throughput ──────
          - ClickHouseProfileEvents_AsyncInsertBytes
          - ClickHouseProfileEvents_AsyncInsertRows
          - ClickHouseProfileEvents_InsertedBytes
          - ClickHouseProfileEvents_InsertedRows
          - ClickHouseProfileEvents_SelectedBytes
          - ClickHouseProfileEvents_SelectedRows
          - ClickHouseProfileEvents_SlowRead

          # ──────  Memory ──────
          - ClickHouseAsyncMetrics_CGroupMemoryUsed
          - ClickHouseAsyncMetrics_CGroupMemoryTotal

          # ──────  Network ──────
          - ClickHouseMetrics_NetworkSend
          - ClickHouseMetrics_NetworkReceive

          # ──────  Disk / S3 traffic ──────
          - ClickHouseAsyncMetrics_DiskTotal_default
          - ClickHouseAsyncMetrics_DiskAvailable_default
          - ClickHouseAsyncMetrics_DiskUsed_default
          - ClickHouseProfileEvents_S3GetObject
          - ClickHouseProfileEvents_S3PutObject
          - ClickHouseProfileEvents_ReadBufferFromS3Bytes
          - ClickHouseProfileEvents_WriteBufferFromS3Bytes

          # ──────  Connections ──────
          - ClickHouseMetrics_TCPConnection
          - ClickHouseMetrics_HTTPConnectionsTotal

  metricstransform:
    transforms:
      - include: "nomad_client_host_cpu_idle"
        match_type: strict
        action: update
        operations:
          - action: aggregate_labels
            aggregation_type: sum
            label_set: [instance, node_id, node_status, node_pool]

  filter/rpc_duration_only:
    metrics:
      include:
        match_type: regexp
        # Include info about grpc server endpoint durations - used for monitoring request times
        metric_names:
          - "rpc.server.duration.*"
  resource/remove_instance:
    attributes:
      - action: delete
        key: service.instance.id
extensions:
  basicauth/grafana_cloud:
    # https://github.com/open-telemetry/opentelemetry-collector-contrib/tree/main/extension/basicauthextension
    client_auth:
      username: "${grafana_username}"
      password: "${grafana_otel_collector_token}"

  health_check:

exporters:
  debug:
    verbosity: detailed
  otlphttp/grafana_cloud:
    # https://github.com/open-telemetry/opentelemetry-collector/tree/main/exporter/otlpexporter
    endpoint: "${grafana_otlp_url}/otlp"
    auth:
      authenticator: basicauth/grafana_cloud

service:
  telemetry:
    logs:
      level: warn
  extensions:
    - basicauth/grafana_cloud
    - health_check
  pipelines:
    metrics:
      receivers:
        - prometheus
        - otlp
      processors: [filter, batch, metricstransform]
      exporters:
        - otlphttp/grafana_cloud
    metrics/rpc_only:
      receivers:
        - prometheus
        - otlp
      processors: [filter/rpc_duration_only, resource/remove_instance, batch]
      exporters:
        - otlphttp/grafana_cloud
    metrics/clickhouse:
      receivers:  [prometheus/clickhouse]
      processors: [filter/clickhouse, batch]
      exporters:
        - otlphttp/grafana_cloud
    traces:
      receivers:
        - otlp
      processors: [batch]
      exporters:
        - otlphttp/grafana_cloud
    logs:
      receivers:
        - otlp
      processors: [batch]
      exporters:
        - otlphttp/grafana_cloud
EOF

        destination = "local/config/otel-collector-config.yaml"
      }
    }
  }
}<|MERGE_RESOLUTION|>--- conflicted
+++ resolved
@@ -63,6 +63,9 @@
       }
 
       resources {
+        memory_max = ${memory_mb * 1.5}
+        memory     = ${memory_mb}
+        cpu        = ${cpu_count * 1000}
         memory_max = ${memory_mb * 1.5}
         memory     = ${memory_mb}
         cpu        = ${cpu_count * 1000}
@@ -110,17 +113,14 @@
           relabel_configs:
           - source_labels: [__address__]
             regex: '(.*):9000'
-<<<<<<< HEAD
-            replacement: '$1:9363'
-            target_label: __address__
-=======
             replacement: $1:9363
             target_label: __address__
 
->>>>>>> f85b3603
 processors:
   batch:
     timeout: 5s
+
+  # keep only metrics that are used
 
   # keep only metrics that are used
   filter:
@@ -199,6 +199,59 @@
           - ClickHouseMetrics_TCPConnection
           - ClickHouseMetrics_HTTPConnectionsTotal
 
+
+  filter/clickhouse:
+    metrics:
+      include:
+        match_type: strict
+        metric_names:
+          # ──────  Query load & latency ──────
+          - ClickHouseProfileEvents_SelectQuery
+          - ClickHouseProfileEvents_FailedSelectQuery
+          - ClickHouseProfileEvents_SelectQueryTimeMicroseconds
+          - ClickHouseProfileEvents_InsertQuery
+          - ClickHouseProfileEvents_FailedInsertQuery
+          - ClickHouseProfileEvents_InsertQueryTimeMicroseconds
+          - ClickHouseProfileEvents_QueryTimeMicroseconds
+          - ClickHouseProfileEvents_Query
+          - ClickHouseMetrics_Query
+          - ClickHouseProfileEvents_QueryMemoryLimitExceeded
+
+          # ──────  Table stats ──────
+          - ClickHouseAsyncMetrics_TotalRowsOfMergeTreeTables
+          - ClickHouseAsyncMetrics_TotalPartsOfMergeTreeTables
+          - ClickHouseAsyncMetrics_TotalBytesOfMergeTreeTables
+
+          # ──────  Read / write throughput ──────
+          - ClickHouseProfileEvents_AsyncInsertBytes
+          - ClickHouseProfileEvents_AsyncInsertRows
+          - ClickHouseProfileEvents_InsertedBytes
+          - ClickHouseProfileEvents_InsertedRows
+          - ClickHouseProfileEvents_SelectedBytes
+          - ClickHouseProfileEvents_SelectedRows
+          - ClickHouseProfileEvents_SlowRead
+
+          # ──────  Memory ──────
+          - ClickHouseAsyncMetrics_CGroupMemoryUsed
+          - ClickHouseAsyncMetrics_CGroupMemoryTotal
+
+          # ──────  Network ──────
+          - ClickHouseMetrics_NetworkSend
+          - ClickHouseMetrics_NetworkReceive
+
+          # ──────  Disk / S3 traffic ──────
+          - ClickHouseAsyncMetrics_DiskTotal_default
+          - ClickHouseAsyncMetrics_DiskAvailable_default
+          - ClickHouseAsyncMetrics_DiskUsed_default
+          - ClickHouseProfileEvents_S3GetObject
+          - ClickHouseProfileEvents_S3PutObject
+          - ClickHouseProfileEvents_ReadBufferFromS3Bytes
+          - ClickHouseProfileEvents_WriteBufferFromS3Bytes
+
+          # ──────  Connections ──────
+          - ClickHouseMetrics_TCPConnection
+          - ClickHouseMetrics_HTTPConnectionsTotal
+
   metricstransform:
     transforms:
       - include: "nomad_client_host_cpu_idle"
@@ -208,6 +261,7 @@
           - action: aggregate_labels
             aggregation_type: sum
             label_set: [instance, node_id, node_status, node_pool]
+
 
   filter/rpc_duration_only:
     metrics:
@@ -265,6 +319,11 @@
       processors: [filter/clickhouse, batch]
       exporters:
         - otlphttp/grafana_cloud
+    metrics/clickhouse:
+      receivers:  [prometheus/clickhouse]
+      processors: [filter/clickhouse, batch]
+      exporters:
+        - otlphttp/grafana_cloud
     traces:
       receivers:
         - otlp
