--- conflicted
+++ resolved
@@ -408,11 +408,8 @@
     otel_collector_grpc_endpoint = "localhost:${var.otel_collector_grpc_port}"
     allow_sandbox_internet       = var.allow_sandbox_internet
     launch_darkly_api_key        = trimspace(data.google_secret_manager_secret_version.launch_darkly_api_key.secret_data)
-<<<<<<< HEAD
     nfs_cache_mount_path         = var.slab_cache_path
-=======
     clickhouse_connection_string = var.clickhouse_server_count > 0 ? "clickhouse://${var.clickhouse_username}:${random_password.clickhouse_password.result}@clickhouse.service.consul:${var.clickhouse_server_port.port}/${var.clickhouse_database}" : ""
->>>>>>> 97153bf2
   }
 
   orchestrator_job_check = templatefile("${path.module}/orchestrator.hcl", merge(
@@ -496,11 +493,8 @@
     logs_collector_public_ip     = var.logs_proxy_address
     orchestrator_services        = "template-manager"
     allow_sandbox_internet       = var.allow_sandbox_internet
-<<<<<<< HEAD
     nfs_cache_mount_path         = var.slab_cache_path
-=======
     clickhouse_connection_string = local.clickhouse_connection_string
->>>>>>> 97153bf2
   })
 }
 resource "nomad_job" "loki" {
