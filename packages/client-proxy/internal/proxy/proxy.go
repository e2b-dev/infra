--- conflicted
+++ resolved
@@ -96,11 +96,13 @@
 	return s.OrchestratorIP, nil
 }
 
-<<<<<<< HEAD
-func NewClientProxy(meterProvider metric.MeterProvider, serviceName string, port uint16, catalog sandboxes.SandboxesCatalog, orchestrators *orchestratorspool.OrchestratorsPool, useCatalogResolution bool, useDnsResolution bool) (*reverseproxy.Proxy, error) {
-=======
-func NewClientProxy(meterProvider metric.MeterProvider, serviceName string, port uint, catalog catalog.SandboxesCatalog, useCatalogResolution bool, useDnsResolution bool) (*reverseproxy.Proxy, error) {
->>>>>>> 0fe22bf3
+func NewClientProxy(
+	meterProvider metric.MeterProvider,
+	serviceName string,
+	port uint16,
+	catalog catalog.SandboxesCatalog,
+	useCatalogResolution, useDnsResolution bool,
+) (*reverseproxy.Proxy, error) {
 	if !useCatalogResolution && !useDnsResolution {
 		return nil, errors.New("catalog resolution and DNS resolution are both disabled, at least one must be enabled")
 	}
