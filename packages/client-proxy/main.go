--- conflicted
+++ resolved
@@ -6,7 +6,6 @@
 	"errors"
 	"fmt"
 	"log"
-	"math"
 	"net"
 	"net/http"
 	"os"
@@ -104,19 +103,6 @@
 
 	zap.ReplaceGlobals(logger)
 
-<<<<<<< HEAD
-=======
-	proxyPort := internal.GetProxyServicePort()
-	if proxyPort <= 0 || proxyPort > int(math.MaxUint16) {
-		logger.Error("Proxy port is outside the valid uint16 range", zap.Int("value", proxyPort))
-		return 1
-	}
-
-	edgePort := internal.GetEdgeServicePort()
-	edgeSecret := internal.GetEdgeServiceSecret()
-	orchestratorPort := internal.GetOrchestratorServicePort()
-
->>>>>>> 476cfa5d
 	exitCode := atomic.Int32{}
 
 	wg := sync.WaitGroup{}
@@ -170,11 +156,14 @@
 	}
 
 	// Proxy sandbox http traffic to orchestrator nodes
-<<<<<<< HEAD
-	trafficProxy, err := e2bproxy.NewClientProxy(tel.MeterProvider, serviceName, uint(config.ProxyPort), catalog, config.UseProxyCatalogResolution, config.UseDNSResolution)
-=======
-	trafficProxy, err := e2bproxy.NewClientProxy(tel.MeterProvider, serviceName, uint16(proxyPort), catalog, useProxyCatalogResolution, useDnsResolution)
->>>>>>> 476cfa5d
+	trafficProxy, err := e2bproxy.NewClientProxy(
+		tel.MeterProvider,
+		serviceName,
+		config.ProxyPort,
+		catalog,
+		config.UseProxyCatalogResolution,
+		config.UseDNSResolution,
+	)
 	if err != nil {
 		logger.Error("Failed to create client proxy", zap.Error(err))
 		return 1
