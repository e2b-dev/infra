--- conflicted
+++ resolved
@@ -43,15 +43,11 @@
 	client = new(dns.Client)
 )
 
-<<<<<<< HEAD
-func proxyHandler(transport *http.Transport, logger *zap.SugaredLogger) func(w http.ResponseWriter, r *http.Request) {
-=======
-func proxyHandler() func(w http.ResponseWriter, r *http.Request) {
+func proxyHandler(transport *http.Transport) func(w http.ResponseWriter, r *http.Request) {
 	activeConnections, err := meters.GetUpDownCounter(meters.ActiveConnectionsCounterMeterName)
 	if err != nil {
 		zap.L().Error("failed to create active connections counter", zap.Error(err))
 	}
->>>>>>> fe212407
 	return func(w http.ResponseWriter, r *http.Request) {
 		if activeConnections != nil {
 			activeConnections.Add(r.Context(), 1)
@@ -202,7 +198,6 @@
 
 	// Proxy request to the correct node
 	server := &http.Server{Addr: fmt.Sprintf(":%d", port)}
-<<<<<<< HEAD
 
 	// similar values to our old the nginx configuration
 	transport := &http.Transport{
@@ -215,10 +210,7 @@
 		DisableKeepAlives:     false,             // Allow keep-alives
 	}
 
-	server.Handler = http.HandlerFunc(proxyHandler(transport, logger))
-=======
-	server.Handler = http.HandlerFunc(proxyHandler())
->>>>>>> fe212407
+	server.Handler = http.HandlerFunc(proxyHandler(transport))
 
 	wg.Add(1)
 	go func() {
