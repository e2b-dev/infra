--- conflicted
+++ resolved
@@ -126,13 +126,7 @@
 	sbxlogger.SetSandboxLoggerInternal(logger)
 	// sbxlogger.SetSandboxLoggerExternal(logger)
 
-<<<<<<< HEAD
-	networkPool, err := network.NewPool(
-		noop.MeterProvider{}, 8, 8, clientID, config.NetworkConfig,
-	)
-=======
-	networkPool, err := network.NewPool(8, 8, clientID, networkConfig)
->>>>>>> 9a0c91e5
+	networkPool, err := network.NewPool(8, 8, clientID, config.NetworkConfig)
 	require.NoError(b, err)
 	go func() {
 		networkPool.Populate(b.Context())
