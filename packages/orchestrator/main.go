--- conflicted
+++ resolved
@@ -37,12 +37,9 @@
 	"github.com/e2b-dev/infra/packages/orchestrator/internal/sandbox/template"
 	"github.com/e2b-dev/infra/packages/orchestrator/internal/server"
 	"github.com/e2b-dev/infra/packages/orchestrator/internal/service"
-<<<<<<< HEAD
+	"github.com/e2b-dev/infra/packages/orchestrator/internal/service/machineinfo"
 	"github.com/e2b-dev/infra/packages/orchestrator/internal/sharedstate"
-=======
-	"github.com/e2b-dev/infra/packages/orchestrator/internal/service/machineinfo"
 	"github.com/e2b-dev/infra/packages/orchestrator/internal/tcpfirewall"
->>>>>>> 81a6a64a
 	"github.com/e2b-dev/infra/packages/orchestrator/internal/template/constants"
 	tmplserver "github.com/e2b-dev/infra/packages/orchestrator/internal/template/server"
 	"github.com/e2b-dev/infra/packages/shared/pkg/env"
@@ -409,15 +406,14 @@
 	// sandbox factory
 	sandboxFactory := sandbox.NewFactory(config.BuilderConfig, networkPool, devicePool, featureFlags)
 
-<<<<<<< HEAD
 	sharedStateManager, err := sharedstate.New(config.SharedStateWriteInterval)
 	if err != nil {
-		zap.L().Fatal("failed to create metrics tracker", zap.Error(err))
+		logger.L().Fatal(ctx, "failed to create metrics tracker", zap.Error(err))
 	}
 	sandboxes.Subscribe(sharedStateManager)
 	g.Go(func() error {
 		if err := sharedStateManager.Run(ctx, config.SharedStateDirectory); err != nil {
-			zap.L().Error("shared state manager failed", zap.Error(err))
+			logger.L().Error(ctx, "shared state manager failed", zap.Error(err))
 		}
 
 		return nil
@@ -425,11 +421,8 @@
 
 	sandboxLimiter := server.NewLimiter(config.MaxStartingInstances, featureFlags, sharedStateManager)
 
-	orchestratorService := server.New(server.ServiceConfig{
-=======
 	orchestratorService := server.New(ctx, server.ServiceConfig{
 		Config:           config,
->>>>>>> 81a6a64a
 		SandboxFactory:   sandboxFactory,
 		Tel:              tel,
 		NetworkPool:      networkPool,
@@ -440,12 +433,8 @@
 		Sandboxes:        sandboxes,
 		Persistence:      persistence,
 		FeatureFlags:     featureFlags,
-<<<<<<< HEAD
-		SbxEventsService: sbxEventsService,
 		SandboxLimiter:   sandboxLimiter,
-=======
 		SbxEventsService: events.NewEventsService(sbxEventsDeliveryTargets),
->>>>>>> 81a6a64a
 	})
 
 	// template manager sandbox logger
