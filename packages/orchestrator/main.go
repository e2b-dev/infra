--- conflicted
+++ resolved
@@ -54,11 +54,7 @@
 func main() {
 	port := flag.Uint("port", defaultPort, "orchestrator server port")
 	proxyPort := flag.Uint("proxy-port", defaultProxyPort, "orchestrator proxy port")
-<<<<<<< HEAD
 	eventProxyPort := flag.Uint("event-proxy-port", defaultEventProxyPort, "orchestrator event proxy port")
-	wait := flag.Uint("wait", defaultWait, "orchestrator proxy port")
-=======
->>>>>>> 4b852d26
 	flag.Parse()
 
 	if *port > math.MaxUint16 {
@@ -69,17 +65,7 @@
 		log.Fatalf("%d is larger than maximum possible proxy port %d", proxyPort, math.MaxInt16)
 	}
 
-<<<<<<< HEAD
-	// TODO: Remove after the orchestrator is fully migrated to the new job definition
-	if *wait > 0 {
-		log.Printf("waiting %d seconds before starting orchestrator", *wait)
-		time.Sleep(time.Duration(*wait) * time.Second)
-	}
-
 	success := run(*port, *proxyPort, *eventProxyPort)
-=======
-	success := run(*port, *proxyPort)
->>>>>>> 4b852d26
 
 	log.Println("Stopping orchestrator, success:", success)
 
