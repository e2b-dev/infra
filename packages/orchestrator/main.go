package main

import (
	"context"
	"errors"
	"fmt"
	"log"
	"net"
	"net/http"
	"os"
	"slices"
<<<<<<< HEAD
=======
	"strings"
	"syscall"
	"time"
>>>>>>> 638acde1

	"github.com/google/uuid"
	"github.com/redis/go-redis/v9"
	"github.com/soheilhy/cmux"
	"go.uber.org/fx"
	"go.uber.org/zap"
	"go.uber.org/zap/zapcore"
	"google.golang.org/grpc"
	"google.golang.org/grpc/health"
	"google.golang.org/grpc/health/grpc_health_v1"

	clickhouse "github.com/e2b-dev/infra/packages/clickhouse/pkg"
	"github.com/e2b-dev/infra/packages/clickhouse/pkg/batcher"
	"github.com/e2b-dev/infra/packages/orchestrator/internal/cfg"
	"github.com/e2b-dev/infra/packages/orchestrator/internal/events"
	"github.com/e2b-dev/infra/packages/orchestrator/internal/factories"
	e2bhealthcheck "github.com/e2b-dev/infra/packages/orchestrator/internal/healthcheck"
	"github.com/e2b-dev/infra/packages/orchestrator/internal/hyperloopserver"
	"github.com/e2b-dev/infra/packages/orchestrator/internal/metrics"
	"github.com/e2b-dev/infra/packages/orchestrator/internal/proxy"
	"github.com/e2b-dev/infra/packages/orchestrator/internal/sandbox"
	blockmetrics "github.com/e2b-dev/infra/packages/orchestrator/internal/sandbox/block/metrics"
	"github.com/e2b-dev/infra/packages/orchestrator/internal/sandbox/nbd"
	"github.com/e2b-dev/infra/packages/orchestrator/internal/sandbox/network"
	"github.com/e2b-dev/infra/packages/orchestrator/internal/sandbox/template"
	"github.com/e2b-dev/infra/packages/orchestrator/internal/server"
	"github.com/e2b-dev/infra/packages/orchestrator/internal/service"
	"github.com/e2b-dev/infra/packages/orchestrator/internal/template/constants"
	tmplserver "github.com/e2b-dev/infra/packages/orchestrator/internal/template/server"
	"github.com/e2b-dev/infra/packages/shared/pkg/env"
	event "github.com/e2b-dev/infra/packages/shared/pkg/events"
	featureflags "github.com/e2b-dev/infra/packages/shared/pkg/feature-flags"
	"github.com/e2b-dev/infra/packages/shared/pkg/grpc/orchestrator"
	orchestratorinfo "github.com/e2b-dev/infra/packages/shared/pkg/grpc/orchestrator-info"
	templatemanager "github.com/e2b-dev/infra/packages/shared/pkg/grpc/template-manager"
	"github.com/e2b-dev/infra/packages/shared/pkg/limit"
	"github.com/e2b-dev/infra/packages/shared/pkg/logger"
	sbxlogger "github.com/e2b-dev/infra/packages/shared/pkg/logger/sandbox"
	"github.com/e2b-dev/infra/packages/shared/pkg/pubsub"
	"github.com/e2b-dev/infra/packages/shared/pkg/storage"
	"github.com/e2b-dev/infra/packages/shared/pkg/telemetry"
)

type closer struct {
	name  string
	close func(ctx context.Context) error
}

const version = "0.1.0"

var commitSHA string

// HealthHTTPServer wraps the health check HTTP server to distinguish it from HyperloopHTTPServer in DI
type HealthHTTPServer struct {
	*http.Server
}

// HyperloopHTTPServer wraps the hyperloop HTTP server to distinguish it from HealthHTTPServer in DI
type HyperloopHTTPServer struct {
	*http.Server
}

func main() {
	fx.New(
		fx.Provide(
			NewConfig,
			NewState,
			NewTelemetry,
			NewGlobalLogger,
			NewFeatureFlagsClient,
			NewLimiter,
			NewPersistence,
			NewSandboxesMap,
			NewBlockMetrics,
			NewTemplateCache,
			NewSandboxEventBatcher,
			NewRedis,
			NewPubSub,
			NewSandboxEventsService,
			NewSandboxObserver,
			NewSandboxProxy,
			NewHyperloopServer,
			NewDevicePool,
			NewNetworkPool,
			NewSandboxFactory,
			NewOrchestratorService,
			NewServiceInfo,
			NewGRPCServer,
			NewInfoService,
			NewGRPCHealthServer,
			NewCMUXServer,
			NewHTTPServer,
			NewGRPCCMUXServer,
			NewTemplateManager,
		),
		fx.Invoke(
			NewSingleOrchestratorCheck,   // Lock file check for single orchestrator
			NewDrainingHandler,           // Graceful shutdown handler
			NewSandboxLoggerInternal,     // Initialize sandbox internal logger
			NewSandboxLoggerExternal,     // Initialize sandbox external logger
			func(HyperloopHTTPServer) {}, // Hyperloop HTTP server (independent)
			StartCMUXServer,              // Start CMUX (FX ensures this runs before HTTP/gRPC)
			func(HealthHTTPServer) {},    // Health HTTP server
			func(net.Listener) {},        // gRPC server
		),
	).Run()
}

func NewSingleOrchestratorCheck(
	lc fx.Lifecycle,
	config cfg.Config,
	state State,
	serviceInfo *service.ServiceInfo,
) {
	// Check if the orchestrator crashed and restarted
	// Skip this check in development mode
	// We don't want to lock if the service is running with force stop; the subsequent start would fail.
	if !env.IsDevelopment() && !config.ForceStop && slices.Contains(state.Services, cfg.Orchestrator) {
		fileLockName := config.OrchestratorLockPath
		info, err := os.Stat(fileLockName)
		if err == nil {
			log.Fatalf("Orchestrator was already started at %s, exiting", info.ModTime())
		}

		f, err := os.Create(fileLockName)
		if err != nil {
			log.Fatalf("Failed to create lock file %s: %v", fileLockName, err)
		}
		lc.Append(fx.Hook{
			OnStop: func(ctx context.Context) error {
				fileErr := f.Close()
				if fileErr != nil {
					log.Printf("Failed to close lock file %s: %v", fileLockName, fileErr)
				}

				// TODO: DO ONLY ON GRACEUL SHUTDOWN
				// Remove the lock file on graceful shutdown
				if fileErr = os.Remove(fileLockName); fileErr != nil {
					log.Printf("Failed to remove lock file %s: %v", fileLockName, fileErr)
				}
				return nil
			},
		})
	}
}

func NewDrainingHandler(
	lc fx.Lifecycle,
	serviceInfo *service.ServiceInfo,
) {
	lc.Append(fx.Hook{
		OnStop: func(ctx context.Context) error {
			// Mark service draining if not already.
			// If service stats was previously changed via API, we don't want to override it.
			if serviceInfo.GetStatus() == orchestratorinfo.ServiceInfoStatus_Healthy {
				serviceInfo.SetStatus(orchestratorinfo.ServiceInfoStatus_Draining)
			}
			return nil
		},
	})
}

func NewTemplateManager(
	lc fx.Lifecycle,
	sandboxFactory *sandbox.Factory,
	sandboxProxy *proxy.SandboxProxy,
	sandboxes *sandbox.Map,
	templateCache *template.Cache,
	persistence storage.StorageProvider,
	limiter *limit.Limiter,
	serviceInfo *service.ServiceInfo,
	globalLogger *zap.Logger,
	state State,
	tel *telemetry.Client,
) *tmplserver.ServerStore {
	if !slices.Contains(state.Services, cfg.TemplateManager) {
		return nil
	}

	// template manager sandbox logger
	tmplSbxLoggerExternal := sbxlogger.NewLogger(
		context.Background(),
		tel.LogsProvider,
		sbxlogger.SandboxLoggerConfig{
			ServiceName:      constants.ServiceNameTemplate,
			IsInternal:       false,
			CollectorAddress: env.LogsCollectorAddress(),
		},
	)
	lc.Append(fx.Hook{
		OnStop: func(ctx context.Context) error {
			err := tmplSbxLoggerExternal.Sync()
			if logger.IsSyncError(err) {
				log.Printf("error while shutting down template manager sandbox logger: %v", err)
				return err
			}
			return nil
		},
	})

	tmpl, err := tmplserver.New(
		context.Background(),
		tel.MeterProvider,
		globalLogger,
		tmplSbxLoggerExternal,
		sandboxFactory,
		sandboxProxy,
		sandboxes,
		templateCache,
		persistence,
		limiter,
		serviceInfo,
	)
	if err != nil {
		globalLogger.Fatal("failed to create template manager", zap.Error(err))
	}

	globalLogger.Info("Registered gRPC service", zap.String("service", "template_manager.TemplateService"))

	lc.Append(fx.Hook{
		OnStop: func(ctx context.Context) error {
			globalLogger.Info("Shutting down template manager")
			return tmpl.Close(ctx)
		},
	})

	return tmpl
}

func NewGRPCCMUXServer(
	lc fx.Lifecycle,
	grpcServer *grpc.Server,
	cmuxServer cmux.CMux,
	globalLogger *zap.Logger,
) net.Listener {
	grpcListener := cmuxServer.Match(cmux.Any()) // the rest are GRPC requests
	lc.Append(fx.Hook{
		OnStart: func(ctx context.Context) error {
			globalLogger.Info("Starting gRPC server to serve all registered services")
			go func() {
				err := grpcServer.Serve(grpcListener)
				if err != nil {
					globalLogger.Error("gRPC server error", zap.Error(err))
				}
			}()
			return nil
		},
		OnStop: func(ctx context.Context) error {
			globalLogger.Info("Shutting down grpc server")
			grpcServer.GracefulStop()
			return nil
		},
	})
	return grpcListener
}

func NewHTTPServer(
	lc fx.Lifecycle,
	cmuxServer cmux.CMux,
	serviceInfo *service.ServiceInfo,
	globalLogger *zap.Logger,
) HealthHTTPServer {
	httpListener := cmuxServer.Match(cmux.HTTP1Fast())
	healthcheck, err := e2bhealthcheck.NewHealthcheck(serviceInfo)
	if err != nil {
		globalLogger.Fatal("failed to create healthcheck", zap.Error(err))
	}
	httpServer := factories.NewHTTPServer()
	httpServer.Handler = healthcheck.CreateHandler()

	lc.Append(fx.Hook{
		OnStart: func(ctx context.Context) error {
			go func() {
				err := httpServer.Serve(httpListener)
				if err != nil && !errors.Is(err, cmux.ErrServerClosed) && !errors.Is(err, http.ErrServerClosed) {
					globalLogger.Error("HTTP server error", zap.Error(err))
				}
			}()
			return nil
		},
		OnStop: func(ctx context.Context) error {
			globalLogger.Info("Shutting down http server")
			return httpServer.Shutdown(ctx)
		},
	})

	return HealthHTTPServer{httpServer}
}

func NewCMUXServer(
	config cfg.Config,
	globalLogger *zap.Logger,
) cmux.CMux {
	// cmux server, allows us to reuse the same TCP port between grpc and HTTP requests
	cmuxServer, err := factories.NewCMUXServer(context.Background(), config.GRPCPort)
	if err != nil {
		globalLogger.Fatal("failed to create cmux server", zap.Error(err))
	}

	return cmuxServer
}

// StartCMUXServer starts the CMUX server and must be invoked before HTTP/gRPC servers start
func StartCMUXServer(
	lc fx.Lifecycle,
	cmuxServer cmux.CMux,
	config cfg.Config,
	globalLogger *zap.Logger,
) {
	lc.Append(fx.Hook{
		OnStart: func(ctx context.Context) error {
			globalLogger.Info("Starting network server", zap.Uint16("port", config.GRPCPort))
			go func() {
				err := cmuxServer.Serve()
				if err != nil {
					globalLogger.Error("CMUX server error", zap.Error(err))
				}
			}()
			return nil
		},
		OnStop: func(ctx context.Context) error {
			globalLogger.Info("Shutting down cmux server")
			cmuxServer.Close()
			return nil
		},
	})
}

func NewGRPCHealthServer(
	globalLogger *zap.Logger,
) *health.Server {
	s := health.NewServer()
	globalLogger.Info("Registered gRPC service", zap.String("service", "grpc.health.v1.Health"))
	return s
}

func NewInfoService(
	sandboxes *sandbox.Map,
	serviceInfo *service.ServiceInfo,
	globalLogger *zap.Logger,
) *service.Server {
	s := service.NewInfoService(serviceInfo, sandboxes)
	globalLogger.Info("Registered gRPC service", zap.String("service", "orchestrator_info.InfoService"))
	return s
}

func NewGRPCServer(
	tel *telemetry.Client,
	orchestratorService *server.Server,
	globalLogger *zap.Logger,
	healthService *health.Server,
	infoService *service.Server,
	tmpl *tmplserver.ServerStore,
) *grpc.Server {
	s := factories.NewGRPCServer(tel)

	grpc_health_v1.RegisterHealthServer(s, healthService)
	orchestratorinfo.RegisterInfoServiceServer(s, infoService)
	orchestrator.RegisterSandboxServiceServer(s, orchestratorService)
	if tmpl != nil {
		templatemanager.RegisterTemplateServiceServer(s, tmpl)
	}

	globalLogger.Info("Registered gRPC service", zap.String("service", "orchestrator.SandboxService"))
	return s
}

func NewServiceInfo(state State, config cfg.Config) *service.ServiceInfo {
	nodeID := state.NodeID
	serviceInstanceID := state.ServiceInstanceID

	return service.NewInfoContainer(nodeID, version, commitSHA, serviceInstanceID, config)
}

func NewOrchestratorService(
	sandboxFactory *sandbox.Factory,
	tel *telemetry.Client,
	networkPool *network.Pool,
	devicePool *nbd.DevicePool,
	templateCache *template.Cache,
	sandboxProxy *proxy.SandboxProxy,
	sandboxes *sandbox.Map,
	persistence storage.StorageProvider,
	featureFlags *featureflags.Client,
	sbxEventsService *events.SandboxEventsService,
	serviceInfo *service.ServiceInfo,
) *server.Server {
	return server.New(server.ServiceConfig{
		SandboxFactory:   sandboxFactory,
		Tel:              tel,
		NetworkPool:      networkPool,
		DevicePool:       devicePool,
		TemplateCache:    templateCache,
		Info:             serviceInfo,
		Proxy:            sandboxProxy,
		Sandboxes:        sandboxes,
		Persistence:      persistence,
		FeatureFlags:     featureFlags,
		SbxEventsService: sbxEventsService,
	})
}

func NewSandboxFactory(
	config cfg.Config,
	networkPool *network.Pool,
	devicePool *nbd.DevicePool,
	featureFlags *featureflags.Client,
) *sandbox.Factory {
	return sandbox.NewFactory(config.BuilderConfig, networkPool, devicePool, featureFlags)
}

func NewNetworkPool(
	lc fx.Lifecycle,
	config cfg.Config,
	globalLogger *zap.Logger,
) (*network.Pool, error) {
	networkPool, err := network.NewPool(network.NewSlotsPoolSize, network.ReusedSlotsPoolSize, env.GetNodeID(), config.NetworkConfig)
	if err != nil {
		return nil, fmt.Errorf("failed to create network pool: %w", err)
	}

	lc.Append(fx.Hook{
		OnStart: func(ctx context.Context) error {
			globalLogger.Info("Starting network pool")
			go networkPool.Populate(ctx)
			return nil
		},
		OnStop: func(ctx context.Context) error {
			globalLogger.Info("Shutting down network pool")
			return networkPool.Close(ctx)
		},
	})

	return networkPool, nil
}

func NewDevicePool(
	lc fx.Lifecycle,
	globalLogger *zap.Logger,
) (*nbd.DevicePool, error) {
	devicePool, err := nbd.NewDevicePool()
	if err != nil {
		return nil, fmt.Errorf("failed to create device pool: %w", err)
	}

	lc.Append(fx.Hook{
		OnStart: func(ctx context.Context) error {
			globalLogger.Info("Starting NBD device pool")
			go devicePool.Populate(ctx)
			return nil
		},
		OnStop: func(ctx context.Context) error {
			globalLogger.Info("Shutting down NBD device pool")
			return devicePool.Close(ctx)
		},
	})

	return devicePool, nil
}

func NewHyperloopServer(
	lc fx.Lifecycle,
	config cfg.Config,
	globalLogger *zap.Logger,
	sandboxes *sandbox.Map,
) (HyperloopHTTPServer, error) {
	hyperloopSrv, err := hyperloopserver.NewHyperloopServer(context.Background(), config.NetworkConfig.HyperloopProxyPort, globalLogger, sandboxes)
	if err != nil {
		return HyperloopHTTPServer{}, fmt.Errorf("failed to create hyperloop server: %w", err)
	}

	lc.Append(fx.Hook{
		OnStart: func(ctx context.Context) error {
			go func() {
				err := hyperloopSrv.ListenAndServe()
				if err != nil && !errors.Is(err, http.ErrServerClosed) {
					globalLogger.Error("Hyperloop server error", zap.Error(err))
				}
			}()
			return nil
		},
		OnStop: func(ctx context.Context) error {
			return hyperloopSrv.Shutdown(ctx)
		},
	})

	return HyperloopHTTPServer{hyperloopSrv}, nil
}

func NewSandboxProxy(
	lc fx.Lifecycle,
	tel *telemetry.Client,
	config cfg.Config,
	sandboxes *sandbox.Map,
	globalLogger *zap.Logger,
) (*proxy.SandboxProxy, error) {
	sandboxProxy, err := proxy.NewSandboxProxy(tel.MeterProvider, config.ProxyPort, sandboxes)
	if err != nil {
		return nil, fmt.Errorf("failed to create sandbox proxy: %w", err)
	}

	lc.Append(fx.Hook{
		OnStart: func(ctx context.Context) error {
			go func() {
				err := sandboxProxy.Start(ctx)
				if err != nil && !errors.Is(err, http.ErrServerClosed) {
					globalLogger.Error("Sandbox proxy error", zap.Error(err))
				}
			}()
			return nil
		},
		OnStop: func(ctx context.Context) error {
			globalLogger.Info("Shutting down sandbox proxy")
			return sandboxProxy.Close(ctx)
		},
	})

	return sandboxProxy, nil
}

func NewSandboxObserver(
	lc fx.Lifecycle,
	state State,
	sandboxes *sandbox.Map,
	globalLogger *zap.Logger,
) (*metrics.SandboxObserver, error) {
	sandboxObserver, err := metrics.NewSandboxObserver(context.Background(), state.NodeID, state.ServiceName, commitSHA, version, state.ServiceInstanceID, sandboxes)
	if err != nil {
		globalLogger.Fatal("failed to create sandbox observer", zap.Error(err))
	}

	lc.Append(fx.Hook{
		OnStop: func(ctx context.Context) error {
			return sandboxObserver.Close(ctx)
		},
	})

	return sandboxObserver, nil
}

func NewSandboxEventsService(
	featureFlags *featureflags.Client,
	redisPubSub pubsub.PubSub[event.SandboxEvent, webhooks.SandboxWebhooksMetaData],
	sandboxEventBatcher batcher.ClickhouseInsertBatcher[clickhouse.SandboxEvent],
	globalLogger *zap.Logger,
) *events.SandboxEventsService {
	return events.NewSandboxEventsService(featureFlags, redisPubSub, sandboxEventBatcher, globalLogger)
}

func NewPubSub(
	lc fx.Lifecycle,
	redisClient redis.UniversalClient,
) (pubsub.PubSub[event.SandboxEvent, webhooks.SandboxWebhooksMetaData], error) {
	var redisPubSub pubsub.PubSub[event.SandboxEvent, webhooks.SandboxWebhooksMetaData]
	if redisClient != nil {
		redisPubSub = pubsub.NewRedisPubSub[event.SandboxEvent, webhooks.SandboxWebhooksMetaData](redisClient, "sandbox-webhooks")
	} else {
		redisPubSub = pubsub.NewMockPubSub[event.SandboxEvent, webhooks.SandboxWebhooksMetaData]()
	}
	lc.Append(fx.Hook{
		OnStop: func(ctx context.Context) error {
			return redisPubSub.Close(ctx)
		},
	})

	return redisPubSub, nil
}

func NewRedis(
	lc fx.Lifecycle,
	config cfg.Config,
	globalLogger *zap.Logger,
) (redis.UniversalClient, error) {
	redisClient, err := factories.NewRedisClient(context.Background(), config)
	if err != nil && !errors.Is(err, factories.ErrRedisDisabled) {
		globalLogger.Fatal("Could not connect to Redis", zap.Error(err))
	} else if err == nil {
		lc.Append(fx.Hook{
			OnStop: func(ctx context.Context) error {
				return factories.CloseCleanly(redisClient)
			},
		})
	}

	return redisClient, nil
}

func NewSandboxEventBatcher(
	lc fx.Lifecycle,
	config cfg.Config,
	featureFlags *featureflags.Client,
	globalLogger *zap.Logger,
) (batcher.ClickhouseInsertBatcher[clickhouse.SandboxEvent], error) {
	var sandboxEventBatcher batcher.ClickhouseInsertBatcher[clickhouse.SandboxEvent]

	clickhouseConnectionString := config.ClickhouseConnectionString
	if clickhouseConnectionString == "" {
		sandboxEventBatcher = batcher.NewNoopBatcher[clickhouse.SandboxEvent]()
	} else {
		clickhouseConn, err := clickhouse.NewDriver(clickhouseConnectionString)
		if err != nil {
			globalLogger.Fatal("failed to create clickhouse driver", zap.Error(err))
		}

		sandboxEventBatcher, err = factories.NewSandboxInsertsEventBatcher(context.Background(), clickhouseConn, featureFlags)
		if err != nil {
			globalLogger.Fatal("failed to create clickhouse batcher", zap.Error(err))
		}
	}
	lc.Append(fx.Hook{
		OnStop: func(ctx context.Context) error {
			return sandboxEventBatcher.Close(ctx)
		},
	})

	return sandboxEventBatcher, nil
}

<<<<<<< HEAD
func NewTemplateCache(
	config cfg.Config,
	featureFlags *featureflags.Client,
	persistence storage.StorageProvider,
	blockMetrics blockmetrics.Metrics,
) (*template.Cache, error) {
	return template.NewCache(context.Background(), config, featureFlags, persistence, blockMetrics)
}
=======
	// pubsub
	var redisPubSub pubsub.PubSub[event.SandboxEvent, struct{}]
	if redisClient != nil {
		redisPubSub = pubsub.NewRedisPubSub[event.SandboxEvent, struct{}](redisClient, "sandbox-webhooks")
	} else {
		redisPubSub = pubsub.NewMockPubSub[event.SandboxEvent, struct{}]()
	}
	closers = append(closers, closer{"pubsub", redisPubSub.Close})
>>>>>>> 638acde1

func NewBlockMetrics(tel *telemetry.Client) (blockmetrics.Metrics, error) {
	return blockmetrics.NewMetrics(tel.MeterProvider)
}

func NewPersistence(limiter *limit.Limiter) (storage.StorageProvider, error) {
	return storage.GetTemplateStorageProvider(context.Background(), limiter)
}

func NewLimiter(lc fx.Lifecycle, featureFlags *featureflags.Client) (*limit.Limiter, error) {
	limiter, err := limit.New(context.Background(), featureFlags)
	if err != nil {
		return nil, fmt.Errorf("failed to create limiter: %w", err)
	}
<<<<<<< HEAD
	lc.Append(fx.Hook{
		OnStop: func(ctx context.Context) error {
			return limiter.Close(ctx)
		},
=======
	startService("sandbox proxy", func() error {
		err := sandboxProxy.Start(ctx)
		if errors.Is(err, http.ErrServerClosed) {
			return nil
		}

		return err
>>>>>>> 638acde1
	})

<<<<<<< HEAD
	return limiter, nil
}
=======
	// device pool
	devicePool, err := nbd.NewDevicePool()
	if err != nil {
		zap.L().Fatal("failed to create device pool", zap.Error(err))
	}
	startService("nbd device pool", func() error {
		devicePool.Populate(ctx)

		return nil
	})
	closers = append(closers, closer{"device pool", devicePool.Close})
>>>>>>> 638acde1

func NewFeatureFlagsClient(lc fx.Lifecycle) (*featureflags.Client, error) {
	ff, err := featureflags.NewClient()
	if err != nil {
		return nil, fmt.Errorf("failed to create feature flags client: %w", err)
	}
<<<<<<< HEAD
	lc.Append(fx.Hook{
		OnStop: func(ctx context.Context) error {
			return ff.Close(ctx)
		},
=======
	startService("network pool", func() error {
		networkPool.Populate(ctx)

		return nil
>>>>>>> 638acde1
	})

	return ff, nil
}

func NewSandboxesMap() *sandbox.Map {
	// The sandbox map is shared between the server and the proxy
	// to propagate information about sandbox routing.
	return sandbox.NewSandboxesMap()
}

func NewSandboxLoggerInternal(lc fx.Lifecycle, tel *telemetry.Client, state State) {
	sbxLoggerInternal := sbxlogger.NewLogger(
		context.Background(),
		tel.LogsProvider,
		sbxlogger.SandboxLoggerConfig{
			ServiceName:      state.ServiceName,
			IsInternal:       true,
			CollectorAddress: env.LogsCollectorAddress(),
		},
	)
	lc.Append(fx.Hook{
		OnStop: func(ctx context.Context) error {
			err := sbxLoggerInternal.Sync()
			if logger.IsSyncError(err) {
				log.Printf("error while shutting down sandbox internal logger: %v", err)
				return err
			}
<<<<<<< HEAD
=======

			return nil
		},
	})
>>>>>>> 638acde1

			return nil
<<<<<<< HEAD
		},
	})
	sbxlogger.SetSandboxLoggerInternal(sbxLoggerInternal)
}
=======
		}

		return err
	})
	closers = append(closers, closer{"hyperloop server", hyperloopSrv.Shutdown})

	grpcServer := factories.NewGRPCServer(tel)
	orchestrator.RegisterSandboxServiceServer(grpcServer, orchestratorService)

	// template manager
	var tmpl *tmplserver.ServerStore
	if slices.Contains(services, cfg.TemplateManager) {
		tmpl, err = tmplserver.New(
			ctx,
			featureFlags,
			tel.MeterProvider,
			globalLogger,
			tmplSbxLoggerExternal,
			sandboxFactory,
			sandboxProxy,
			sandboxes,
			templateCache,
			persistence,
			limiter,
			serviceInfo,
		)
		if err != nil {
			zap.L().Fatal("failed to create template manager", zap.Error(err))
		}

		templatemanager.RegisterTemplateServiceServer(grpcServer, tmpl)

		closers = append(closers, closer{"template server", tmpl.Close})
	}

	infoService := service.NewInfoService(serviceInfo, sandboxes)
	orchestratorinfo.RegisterInfoServiceServer(grpcServer, infoService)
>>>>>>> 638acde1

func NewSandboxLoggerExternal(lc fx.Lifecycle, tel *telemetry.Client, state State) {
	sbxLoggerExternal := sbxlogger.NewLogger(
		context.Background(),
		tel.LogsProvider,
		sbxlogger.SandboxLoggerConfig{
			ServiceName:      state.ServiceName,
			IsInternal:       false,
			CollectorAddress: env.LogsCollectorAddress(),
		},
	)
	lc.Append(fx.Hook{
		OnStop: func(ctx context.Context) error {
			err := sbxLoggerExternal.Sync()
			if logger.IsSyncError(err) {
				log.Printf("error while shutting down sandbox external logger: %v", err)
				return err
			}

			return nil
<<<<<<< HEAD
		},
	})
	sbxlogger.SetSandboxLoggerExternal(sbxLoggerExternal)
}
=======
		}

		return err
	})
	closers = append(closers, closer{"cmux server", func(context.Context) error {
		zap.L().Info("Shutting down cmux server")
		cmuxServer.Close()

		return nil
	}})

	// http server
	httpListener := cmuxServer.Match(cmux.HTTP1Fast())

	healthcheck, err := e2bhealthcheck.NewHealthcheck(serviceInfo)
	if err != nil {
		zap.L().Fatal("failed to create healthcheck", zap.Error(err))
	}
>>>>>>> 638acde1

func NewGlobalLogger(lc fx.Lifecycle, tel *telemetry.Client, state State) *zap.Logger {
	globalLogger := zap.Must(logger.NewLogger(context.Background(), logger.LoggerConfig{
		ServiceName:   state.ServiceName,
		IsInternal:    true,
		IsDebug:       env.IsDebug(),
		Cores:         []zapcore.Core{logger.GetOTELCore(tel.LogsProvider, state.ServiceName)},
		EnableConsole: true,
	}))
	lc.Append(fx.Hook{
		OnStop: func(ctx context.Context) error {
			err := globalLogger.Sync()
			if logger.IsSyncError(err) {
				log.Printf("error while shutting down logger: %v", err)
				return err
			}

			return nil
		},
	})
	zap.ReplaceGlobals(globalLogger)

<<<<<<< HEAD
	globalLogger.Info("Starting orchestrator", zap.String("version", version), zap.String("commit", commitSHA), logger.WithServiceInstanceID(state.ServiceInstanceID))
=======
	// grpc server
	grpcListener := cmuxServer.Match(cmux.Any()) // the rest are GRPC requests
	startService("grpc server", func() error {
		return grpcServer.Serve(grpcListener)
	})
	closers = append(closers, closer{"grpc server", func(context.Context) error {
		zap.L().Info("Shutting down grpc server")
		grpcServer.GracefulStop()

		return nil
	}})

	// Wait for the shutdown signal or if some service fails
	select {
	case <-sig.Done():
		zap.L().Info("Shutdown signal received")
	case serviceErr := <-serviceError:
		zap.L().Error("Service error", zap.Error(serviceErr))
	}
>>>>>>> 638acde1

	return globalLogger
}

<<<<<<< HEAD
type State struct {
	Services          []cfg.ServiceType
	NodeID            string
	ServiceName       string
	ServiceInstanceID string
}
=======
	// Mark service draining if not already.
	// If service stats was previously changed via API, we don't want to override it.
	if serviceInfo.GetStatus() == orchestratorinfo.ServiceInfoStatus_Healthy {
		serviceInfo.SetStatus(orchestratorinfo.ServiceInfoStatus_Draining)

		// Wait for draining state to propagate to all consumers
		if !env.IsLocal() {
			time.Sleep(15 * time.Second)
		}
	}

	// Wait for services to be drained before closing them
	if tmpl != nil {
		err := tmpl.Wait(closeCtx)
		if err != nil {
			zap.L().Error("error while waiting for template manager to drain", zap.Error(err))
			success = false
		}
	}
>>>>>>> 638acde1

func NewState(lc fx.Lifecycle, config cfg.Config) State {
	services := cfg.GetServices(config)
	nodeID := env.GetNodeID()
	serviceName := cfg.GetServiceName(services)
	serviceInstanceID := uuid.NewString()

	return State{
		Services:          services,
		NodeID:            nodeID,
		ServiceName:       serviceName,
		ServiceInstanceID: serviceInstanceID,
	}
}

func NewConfig(lc fx.Lifecycle) cfg.Config {
	config, err := cfg.Parse()
	if err != nil {
		log.Fatalf("failed to parse config: %v", err)
	}

	return config
}

func NewTelemetry(lc fx.Lifecycle, config cfg.Config, state State) *telemetry.Client {
	// Setup telemetry
	tel, err := telemetry.New(context.Background(), state.NodeID, state.ServiceName, commitSHA, version, state.ServiceInstanceID)
	if err != nil {
		zap.L().Fatal("failed to init telemetry", zap.Error(err))
	}
	lc.Append(fx.Hook{
		OnStop: func(ctx context.Context) error {
			err := tel.Shutdown(ctx)
			if err != nil {
				log.Printf("error while shutting down telemetry: %v", err)
				return err
			}
			return nil
		},
	})

	return tel
}<|MERGE_RESOLUTION|>--- conflicted
+++ resolved
@@ -9,12 +9,6 @@
 	"net/http"
 	"os"
 	"slices"
-<<<<<<< HEAD
-=======
-	"strings"
-	"syscall"
-	"time"
->>>>>>> 638acde1
 
 	"github.com/google/uuid"
 	"github.com/redis/go-redis/v9"
@@ -182,6 +176,7 @@
 	sandboxFactory *sandbox.Factory,
 	sandboxProxy *proxy.SandboxProxy,
 	sandboxes *sandbox.Map,
+	featureFlags *featureflags.Client,
 	templateCache *template.Cache,
 	persistence storage.StorageProvider,
 	limiter *limit.Limiter,
@@ -217,6 +212,7 @@
 
 	tmpl, err := tmplserver.New(
 		context.Background(),
+		featureFlags,
 		tel.MeterProvider,
 		globalLogger,
 		tmplSbxLoggerExternal,
@@ -557,7 +553,7 @@
 
 func NewSandboxEventsService(
 	featureFlags *featureflags.Client,
-	redisPubSub pubsub.PubSub[event.SandboxEvent, webhooks.SandboxWebhooksMetaData],
+	redisPubSub pubsub.PubSub[event.SandboxEvent, struct{}],
 	sandboxEventBatcher batcher.ClickhouseInsertBatcher[clickhouse.SandboxEvent],
 	globalLogger *zap.Logger,
 ) *events.SandboxEventsService {
@@ -567,12 +563,12 @@
 func NewPubSub(
 	lc fx.Lifecycle,
 	redisClient redis.UniversalClient,
-) (pubsub.PubSub[event.SandboxEvent, webhooks.SandboxWebhooksMetaData], error) {
-	var redisPubSub pubsub.PubSub[event.SandboxEvent, webhooks.SandboxWebhooksMetaData]
+) (pubsub.PubSub[event.SandboxEvent, struct{}], error) {
+	var redisPubSub pubsub.PubSub[event.SandboxEvent, struct{}]
 	if redisClient != nil {
-		redisPubSub = pubsub.NewRedisPubSub[event.SandboxEvent, webhooks.SandboxWebhooksMetaData](redisClient, "sandbox-webhooks")
+		redisPubSub = pubsub.NewRedisPubSub[event.SandboxEvent, struct{}](redisClient, "sandbox-webhooks")
 	} else {
-		redisPubSub = pubsub.NewMockPubSub[event.SandboxEvent, webhooks.SandboxWebhooksMetaData]()
+		redisPubSub = pubsub.NewMockPubSub[event.SandboxEvent, struct{}]()
 	}
 	lc.Append(fx.Hook{
 		OnStop: func(ctx context.Context) error {
@@ -633,7 +629,6 @@
 	return sandboxEventBatcher, nil
 }
 
-<<<<<<< HEAD
 func NewTemplateCache(
 	config cfg.Config,
 	featureFlags *featureflags.Client,
@@ -642,16 +637,6 @@
 ) (*template.Cache, error) {
 	return template.NewCache(context.Background(), config, featureFlags, persistence, blockMetrics)
 }
-=======
-	// pubsub
-	var redisPubSub pubsub.PubSub[event.SandboxEvent, struct{}]
-	if redisClient != nil {
-		redisPubSub = pubsub.NewRedisPubSub[event.SandboxEvent, struct{}](redisClient, "sandbox-webhooks")
-	} else {
-		redisPubSub = pubsub.NewMockPubSub[event.SandboxEvent, struct{}]()
-	}
-	closers = append(closers, closer{"pubsub", redisPubSub.Close})
->>>>>>> 638acde1
 
 func NewBlockMetrics(tel *telemetry.Client) (blockmetrics.Metrics, error) {
 	return blockmetrics.NewMetrics(tel.MeterProvider)
@@ -666,55 +651,24 @@
 	if err != nil {
 		return nil, fmt.Errorf("failed to create limiter: %w", err)
 	}
-<<<<<<< HEAD
 	lc.Append(fx.Hook{
 		OnStop: func(ctx context.Context) error {
 			return limiter.Close(ctx)
 		},
-=======
-	startService("sandbox proxy", func() error {
-		err := sandboxProxy.Start(ctx)
-		if errors.Is(err, http.ErrServerClosed) {
-			return nil
-		}
-
-		return err
->>>>>>> 638acde1
-	})
-
-<<<<<<< HEAD
+	})
+
 	return limiter, nil
 }
-=======
-	// device pool
-	devicePool, err := nbd.NewDevicePool()
-	if err != nil {
-		zap.L().Fatal("failed to create device pool", zap.Error(err))
-	}
-	startService("nbd device pool", func() error {
-		devicePool.Populate(ctx)
-
-		return nil
-	})
-	closers = append(closers, closer{"device pool", devicePool.Close})
->>>>>>> 638acde1
 
 func NewFeatureFlagsClient(lc fx.Lifecycle) (*featureflags.Client, error) {
 	ff, err := featureflags.NewClient()
 	if err != nil {
 		return nil, fmt.Errorf("failed to create feature flags client: %w", err)
 	}
-<<<<<<< HEAD
 	lc.Append(fx.Hook{
 		OnStop: func(ctx context.Context) error {
 			return ff.Close(ctx)
 		},
-=======
-	startService("network pool", func() error {
-		networkPool.Populate(ctx)
-
-		return nil
->>>>>>> 638acde1
 	})
 
 	return ff, nil
@@ -743,59 +697,12 @@
 				log.Printf("error while shutting down sandbox internal logger: %v", err)
 				return err
 			}
-<<<<<<< HEAD
-=======
-
-			return nil
-		},
-	})
->>>>>>> 638acde1
-
-			return nil
-<<<<<<< HEAD
+
+			return nil
 		},
 	})
 	sbxlogger.SetSandboxLoggerInternal(sbxLoggerInternal)
 }
-=======
-		}
-
-		return err
-	})
-	closers = append(closers, closer{"hyperloop server", hyperloopSrv.Shutdown})
-
-	grpcServer := factories.NewGRPCServer(tel)
-	orchestrator.RegisterSandboxServiceServer(grpcServer, orchestratorService)
-
-	// template manager
-	var tmpl *tmplserver.ServerStore
-	if slices.Contains(services, cfg.TemplateManager) {
-		tmpl, err = tmplserver.New(
-			ctx,
-			featureFlags,
-			tel.MeterProvider,
-			globalLogger,
-			tmplSbxLoggerExternal,
-			sandboxFactory,
-			sandboxProxy,
-			sandboxes,
-			templateCache,
-			persistence,
-			limiter,
-			serviceInfo,
-		)
-		if err != nil {
-			zap.L().Fatal("failed to create template manager", zap.Error(err))
-		}
-
-		templatemanager.RegisterTemplateServiceServer(grpcServer, tmpl)
-
-		closers = append(closers, closer{"template server", tmpl.Close})
-	}
-
-	infoService := service.NewInfoService(serviceInfo, sandboxes)
-	orchestratorinfo.RegisterInfoServiceServer(grpcServer, infoService)
->>>>>>> 638acde1
 
 func NewSandboxLoggerExternal(lc fx.Lifecycle, tel *telemetry.Client, state State) {
 	sbxLoggerExternal := sbxlogger.NewLogger(
@@ -816,31 +723,10 @@
 			}
 
 			return nil
-<<<<<<< HEAD
 		},
 	})
 	sbxlogger.SetSandboxLoggerExternal(sbxLoggerExternal)
 }
-=======
-		}
-
-		return err
-	})
-	closers = append(closers, closer{"cmux server", func(context.Context) error {
-		zap.L().Info("Shutting down cmux server")
-		cmuxServer.Close()
-
-		return nil
-	}})
-
-	// http server
-	httpListener := cmuxServer.Match(cmux.HTTP1Fast())
-
-	healthcheck, err := e2bhealthcheck.NewHealthcheck(serviceInfo)
-	if err != nil {
-		zap.L().Fatal("failed to create healthcheck", zap.Error(err))
-	}
->>>>>>> 638acde1
 
 func NewGlobalLogger(lc fx.Lifecycle, tel *telemetry.Client, state State) *zap.Logger {
 	globalLogger := zap.Must(logger.NewLogger(context.Background(), logger.LoggerConfig{
@@ -863,61 +749,17 @@
 	})
 	zap.ReplaceGlobals(globalLogger)
 
-<<<<<<< HEAD
 	globalLogger.Info("Starting orchestrator", zap.String("version", version), zap.String("commit", commitSHA), logger.WithServiceInstanceID(state.ServiceInstanceID))
-=======
-	// grpc server
-	grpcListener := cmuxServer.Match(cmux.Any()) // the rest are GRPC requests
-	startService("grpc server", func() error {
-		return grpcServer.Serve(grpcListener)
-	})
-	closers = append(closers, closer{"grpc server", func(context.Context) error {
-		zap.L().Info("Shutting down grpc server")
-		grpcServer.GracefulStop()
-
-		return nil
-	}})
-
-	// Wait for the shutdown signal or if some service fails
-	select {
-	case <-sig.Done():
-		zap.L().Info("Shutdown signal received")
-	case serviceErr := <-serviceError:
-		zap.L().Error("Service error", zap.Error(serviceErr))
-	}
->>>>>>> 638acde1
 
 	return globalLogger
 }
 
-<<<<<<< HEAD
 type State struct {
 	Services          []cfg.ServiceType
 	NodeID            string
 	ServiceName       string
 	ServiceInstanceID string
 }
-=======
-	// Mark service draining if not already.
-	// If service stats was previously changed via API, we don't want to override it.
-	if serviceInfo.GetStatus() == orchestratorinfo.ServiceInfoStatus_Healthy {
-		serviceInfo.SetStatus(orchestratorinfo.ServiceInfoStatus_Draining)
-
-		// Wait for draining state to propagate to all consumers
-		if !env.IsLocal() {
-			time.Sleep(15 * time.Second)
-		}
-	}
-
-	// Wait for services to be drained before closing them
-	if tmpl != nil {
-		err := tmpl.Wait(closeCtx)
-		if err != nil {
-			zap.L().Error("error while waiting for template manager to drain", zap.Error(err))
-			success = false
-		}
-	}
->>>>>>> 638acde1
 
 func NewState(lc fx.Lifecycle, config cfg.Config) State {
 	services := cfg.GetServices(config)
