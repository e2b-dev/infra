package main

import (
	"context"
	"errors"
	"flag"
	"fmt"
	"log"
	"math"
	"net/http"
	"os"
	"os/signal"
	"slices"
	"strconv"
	"syscall"
	"time"

	"github.com/google/uuid"
	"github.com/redis/go-redis/v9"
	"go.uber.org/zap"
	"go.uber.org/zap/zapcore"
	"golang.org/x/sync/errgroup"

	clickhouse "github.com/e2b-dev/infra/packages/clickhouse/pkg"
	"github.com/e2b-dev/infra/packages/clickhouse/pkg/batcher"
	"github.com/e2b-dev/infra/packages/orchestrator/internal"
	"github.com/e2b-dev/infra/packages/orchestrator/internal/events"
	"github.com/e2b-dev/infra/packages/orchestrator/internal/grpcserver"
	"github.com/e2b-dev/infra/packages/orchestrator/internal/hyperloopserver"
	"github.com/e2b-dev/infra/packages/orchestrator/internal/metrics"
	"github.com/e2b-dev/infra/packages/orchestrator/internal/proxy"
	"github.com/e2b-dev/infra/packages/orchestrator/internal/sandbox"
	blockmetrics "github.com/e2b-dev/infra/packages/orchestrator/internal/sandbox/block/metrics"
	"github.com/e2b-dev/infra/packages/orchestrator/internal/sandbox/nbd"
	"github.com/e2b-dev/infra/packages/orchestrator/internal/sandbox/network"
	"github.com/e2b-dev/infra/packages/orchestrator/internal/sandbox/template"
	"github.com/e2b-dev/infra/packages/orchestrator/internal/server"
	"github.com/e2b-dev/infra/packages/orchestrator/internal/service"
	"github.com/e2b-dev/infra/packages/orchestrator/internal/template/constants"
	tmplserver "github.com/e2b-dev/infra/packages/orchestrator/internal/template/server"
	"github.com/e2b-dev/infra/packages/shared/pkg/env"
	"github.com/e2b-dev/infra/packages/shared/pkg/events/event"
	"github.com/e2b-dev/infra/packages/shared/pkg/events/webhooks"
	featureflags "github.com/e2b-dev/infra/packages/shared/pkg/feature-flags"
	"github.com/e2b-dev/infra/packages/shared/pkg/grpc/orchestrator-info"
	"github.com/e2b-dev/infra/packages/shared/pkg/limit"
	"github.com/e2b-dev/infra/packages/shared/pkg/logger"
	sbxlogger "github.com/e2b-dev/infra/packages/shared/pkg/logger/sandbox"
	"github.com/e2b-dev/infra/packages/shared/pkg/pubsub"
	"github.com/e2b-dev/infra/packages/shared/pkg/smap"
	"github.com/e2b-dev/infra/packages/shared/pkg/storage"
	"github.com/e2b-dev/infra/packages/shared/pkg/telemetry"
)

type Closeable interface {
	Close(ctx context.Context) error
}

const (
	defaultPort      = 5008
	defaultProxyPort = 5007

	version = "0.1.0"
)

var (
	forceStop    = env.GetEnv("FORCE_STOP", "false") == "true"
	commitSHA    string
	fileLockName = "/orchestrator.lock"
)

func init() {
	if value := os.Getenv("ORCHESTRATOR_LOCK_PATH"); value != "" {
		fileLockName = value
	}
}

func main() {
	port := flag.Uint("port", defaultPort, "orchestrator server port")
	proxyPort := flag.Uint("proxy-port", defaultProxyPort, "orchestrator proxy port")

	flag.Parse()

	if *port > math.MaxUint16 {
		log.Fatalf("%d is larger than maximum possible port %d", port, math.MaxInt16)
	}

	if *proxyPort > math.MaxUint16 {
		log.Fatalf("%d is larger than maximum possible proxy port %d", proxyPort, math.MaxInt16)
	}

	hyperloopPort, err := strconv.ParseInt(internal.GetHyperloopProxyPort(), 10, 32)
	if err != nil {
		log.Fatalf("failed to get hyperloop proxy port: %v", err)
	}

	success := run(*port, *proxyPort, uint(hyperloopPort))

	log.Println("Stopping orchestrator, success:", success)

	if success == false {
		os.Exit(1)
	}
}

func run(port, proxyPort, hyperloopPort uint) (success bool) {
	success = true

	services := service.GetServices()

	// Check if the orchestrator crashed and restarted
	// Skip this check in development mode
	// We don't want to lock if the service is running with force stop; the subsequent start would fail.
	if !env.IsDevelopment() && !forceStop && slices.Contains(services, service.Orchestrator) {
		info, err := os.Stat(fileLockName)
		if err == nil {
			log.Fatalf("Orchestrator was already started at %s, exiting", info.ModTime())
		}

		f, err := os.Create(fileLockName)
		if err != nil {
			log.Fatalf("Failed to create lock file %s: %v", fileLockName, err)
		}
		defer func() {
			fileErr := f.Close()
			if fileErr != nil {
				log.Printf("Failed to close lock file %s: %v", fileLockName, fileErr)
			}

			// Remove the lock file on graceful shutdown
			if success == true {
				if fileErr = os.Remove(fileLockName); fileErr != nil {
					log.Printf("Failed to remove lock file %s: %v", fileLockName, fileErr)
				}
			}
		}()
	}

	ctx, cancel := context.WithCancel(context.Background())
	defer cancel()

	sig, sigCancel := signal.NotifyContext(ctx, syscall.SIGINT, syscall.SIGTERM)
	defer sigCancel()

	nodeID := env.GetNodeID()
	serviceName := service.GetServiceName(services)
	serviceInstanceID := uuid.NewString()
	serviceInfo := service.NewInfoContainer(nodeID, version, commitSHA, serviceInstanceID)

	serviceError := make(chan error)
	defer close(serviceError)

	var g errgroup.Group
	// defer waiting on the group so that this runs even when
	// there's a panic.
	defer func(g *errgroup.Group) {
		err := g.Wait()
		if err != nil {
			log.Printf("error while shutting down: %v", err)
			success = false
		}
	}(&g)

	// Setup telemetry
	var tel *telemetry.Client
	if telemetry.OtelCollectorGRPCEndpoint == "" {
		tel = telemetry.NewNoopClient()
	} else {
		var err error
		tel, err = telemetry.New(ctx, nodeID, serviceName, commitSHA, version, serviceInstanceID)
		if err != nil {
			zap.L().Fatal("failed to init telemetry", zap.Error(err))
		}
	}
	defer func() {
		err := tel.Shutdown(ctx)
		if err != nil {
			log.Printf("error while shutting down telemetry: %v", err)
			success = false
		}
	}()

	globalLogger := zap.Must(logger.NewLogger(ctx, logger.LoggerConfig{
		ServiceName:   serviceName,
		IsInternal:    true,
		IsDebug:       env.IsDebug(),
		Cores:         []zapcore.Core{logger.GetOTELCore(tel.LogsProvider, serviceName)},
		EnableConsole: true,
	}))
	defer func(l *zap.Logger) {
		err := l.Sync()
		if err != nil {
			log.Printf("error while shutting down logger: %v", err)
			success = false
		}
	}(globalLogger)
	zap.ReplaceGlobals(globalLogger)

	sbxLoggerExternal := sbxlogger.NewLogger(
		ctx,
		tel.LogsProvider,
		sbxlogger.SandboxLoggerConfig{
			ServiceName:      serviceName,
			IsInternal:       false,
			CollectorAddress: env.LogsCollectorAddress(),
		},
	)
	defer func(l *zap.Logger) {
		err := l.Sync()
		if err != nil {
			log.Printf("error while shutting down sandbox logger: %v", err)
			success = false
		}
	}(sbxLoggerExternal)
	sbxlogger.SetSandboxLoggerExternal(sbxLoggerExternal)

	sbxLoggerInternal := sbxlogger.NewLogger(
		ctx,
		tel.LogsProvider,
		sbxlogger.SandboxLoggerConfig{
			ServiceName:      serviceName,
			IsInternal:       true,
			CollectorAddress: env.LogsCollectorAddress(),
		},
	)
	defer func(l *zap.Logger) {
		err := l.Sync()
		if err != nil {
			log.Printf("error while shutting down sandbox logger: %v", err)
			success = false
		}
	}(sbxLoggerInternal)
	sbxlogger.SetSandboxLoggerInternal(sbxLoggerInternal)

	globalLogger.Info("Starting orchestrator", zap.String("version", version), zap.String("commit", commitSHA), logger.WithServiceInstanceID(serviceInstanceID))

	// The sandbox map is shared between the server and the proxy
	// to propagate information about sandbox routing.
	sandboxes := smap.New[*sandbox.Sandbox]()

	sandboxProxy, err := proxy.NewSandboxProxy(tel.MeterProvider, proxyPort, sandboxes)
	if err != nil {
		zap.L().Fatal("failed to create sandbox proxy", zap.Error(err))
	}

	networkPool, err := network.NewPool(ctx, tel.MeterProvider, network.NewSlotsPoolSize, network.ReusedSlotsPoolSize, nodeID)
	if err != nil {
		zap.L().Fatal("failed to create network pool", zap.Error(err))
	}

	devicePool, err := nbd.NewDevicePool(ctx, tel.MeterProvider)
	if err != nil {
		zap.L().Fatal("failed to create device pool", zap.Error(err))
	}

	grpcSrv := grpcserver.New(tel.TracerProvider, tel.MeterProvider, serviceInfo)

	featureFlags, err := featureflags.NewClient()
	if err != nil {
		zap.L().Fatal("failed to create feature flags client", zap.Error(err))
	}

	limiter, err := limit.New(ctx, featureFlags)
	if err != nil {
		zap.L().Fatal("failed to create limiter", zap.Error(err))
	}

	persistence, err := storage.GetTemplateStorageProvider(ctx, limiter)
	if err != nil {
		zap.L().Fatal("failed to create template storage provider", zap.Error(err))
	}

	blockMetrics, err := blockmetrics.NewMetrics(tel.MeterProvider)
	if err != nil {
		zap.L().Fatal("failed to create metrics provider", zap.Error(err))
	}

	templateCache, err := template.NewCache(ctx, featureFlags, persistence, blockMetrics)
	if err != nil {
		zap.L().Fatal("failed to create template cache", zap.Error(err))
	}

	var sandboxEventBatcher batcher.ClickhouseInsertBatcher[clickhouse.SandboxEvent]

	clickhouseConnectionString := os.Getenv("CLICKHOUSE_CONNECTION_STRING")
	if clickhouseConnectionString == "" {
		sandboxEventBatcher = batcher.NewNoopBatcher[clickhouse.SandboxEvent]()
	} else {
		var err error
		clickhouseConn, err := clickhouse.NewDriver(clickhouseConnectionString)
		if err != nil {
			zap.L().Fatal("failed to create clickhouse driver", zap.Error(err))
		}

		maxBatchSize := 100
		if val, err := featureFlags.IntFlag(ctx, featureflags.ClickhouseBatcherMaxBatchSize); err == nil {
			maxBatchSize = val
		}

		maxDelay := 1 * time.Second
		if val, err := featureFlags.IntFlag(ctx, featureflags.ClickhouseBatcherMaxDelay); err == nil {
			maxDelay = time.Duration(val) * time.Millisecond
		}

		bactherQueueSize := 1000
		if val, err := featureFlags.IntFlag(ctx, featureflags.ClickhouseBatcherQueueSize, featureflags.SandboxContext("clickhouse-batcher")); err == nil {
			bactherQueueSize = val
		}

		sandboxEventBatcher, err = batcher.NewSandboxEventInsertsBatcher(clickhouseConn, batcher.BatcherOptions{
			MaxBatchSize: maxBatchSize,
			MaxDelay:     maxDelay,
			QueueSize:    bactherQueueSize,
			ErrorHandler: func(err error) {
				zap.L().Error("error batching sandbox events", zap.Error(err))
			},
		})
		if err != nil {
			zap.L().Fatal("failed to create clickhouse batcher", zap.Error(err))
		}
	}

	var redisClient redis.UniversalClient
	if redisClusterUrl := os.Getenv("REDIS_CLUSTER_URL"); redisClusterUrl != "" {
		// For managed Redis Cluster in GCP we should use Cluster Client, because
		// > Redis node endpoints can change and can be recycled as nodes are added and removed over time.
		// https://cloud.google.com/memorystore/docs/cluster/cluster-node-specification#cluster_endpoints
		// https://cloud.google.com/memorystore/docs/cluster/client-library-code-samples#go-redis
		redisClient = redis.NewClusterClient(&redis.ClusterOptions{
			Addrs:        []string{redisClusterUrl},
			MinIdleConns: 1,
		})
	} else if rurl := os.Getenv("REDIS_URL"); rurl != "" {
		redisClient = redis.NewClient(&redis.Options{
			Addr:         rurl,
			MinIdleConns: 1,
		})
	} else {
		zap.L().Warn("REDIS_URL not set, using no-op pubsub")
	}

	if redisClient != nil {
		_, err := redisClient.Ping(ctx).Result()
		if err != nil {
			zap.L().Fatal("Could not connect to Redis", zap.Error(err))
		}

		zap.L().Info("Connected to Redis cluster")
	}

	var redisPubSub pubsub.PubSub[event.SandboxEvent, webhooks.SandboxWebhooksMetaData]
	if redisClient != nil {
		redisPubSub = pubsub.NewRedisPubSub[event.SandboxEvent, webhooks.SandboxWebhooksMetaData](redisClient, "sandbox-webhooks")
	} else {
		redisPubSub = pubsub.NewMockPubSub[event.SandboxEvent, webhooks.SandboxWebhooksMetaData]()
	}

	sbxEventsService := events.NewSandboxEventsService(featureFlags, redisPubSub, sandboxEventBatcher, globalLogger)
	sandboxObserver, err := metrics.NewSandboxObserver(ctx, nodeID, serviceName, commitSHA, version, serviceInstanceID, sandboxes)
	if err != nil {
		zap.L().Fatal("failed to create sandbox observer", zap.Error(err))
	}

<<<<<<< HEAD
	_, err = server.New(server.ServiceConfig{
=======
	defaultAllowSandboxInternet := env.GetEnv("ALLOW_SANDBOX_INTERNET", "true") != "false"

	sandboxFactory := sandbox.NewFactory(networkPool, devicePool, featureFlags, defaultAllowSandboxInternet)

	server.New(server.ServiceConfig{
		SandboxFactory:   sandboxFactory,
>>>>>>> 82708f39
		GRPC:             grpcSrv,
		Tel:              tel,
		NetworkPool:      networkPool,
		DevicePool:       devicePool,
		TemplateCache:    templateCache,
		Info:             serviceInfo,
		Proxy:            sandboxProxy,
		Sandboxes:        sandboxes,
		Persistence:      persistence,
		FeatureFlags:     featureFlags,
		SbxEventsService: sbxEventsService,
	})
<<<<<<< HEAD
	if err != nil {
		zap.L().Fatal("failed to create server", zap.Error(err))
	}
=======
>>>>>>> 82708f39

	tmplSbxLoggerExternal := sbxlogger.NewLogger(
		ctx,
		tel.LogsProvider,
		sbxlogger.SandboxLoggerConfig{
			ServiceName:      constants.ServiceNameTemplate,
			IsInternal:       false,
			CollectorAddress: env.LogsCollectorAddress(),
		},
	)
	defer func(l *zap.Logger) {
		err := l.Sync()
		if err != nil {
			log.Printf("error while shutting down template manager sandbox logger: %v", err)
			success = false
		}
	}(tmplSbxLoggerExternal)

	hyperloopSrv, err := hyperloopserver.NewHyperloopServer(ctx, hyperloopPort, globalLogger, sandboxes)
	if err != nil {
		zap.L().Fatal("failed to create hyperloop server", zap.Error(err))
	}

	var closers []Closeable
	closers = append(closers,
		grpcSrv,
		networkPool,
		devicePool,
		sandboxProxy,
		featureFlags,
		sandboxObserver,
		limiter,
		sandboxEventBatcher,
	)

	// Initialize the template manager only if the service is enabled
	if slices.Contains(services, service.TemplateManager) {
		tmpl, err := tmplserver.New(
			ctx,
			tel.MeterProvider,
			globalLogger,
			tmplSbxLoggerExternal,
			grpcSrv,
			sandboxFactory,
			sandboxProxy,
			sandboxes,
			templateCache,
			persistence,
			limiter,
			serviceInfo,
		)
		if err != nil {
			zap.L().Fatal("failed to create template manager", zap.Error(err))
		}

		closers = append([]Closeable{tmpl}, closers...)
	}

	service.NewInfoService(ctx, grpcSrv.GRPCServer(), serviceInfo, sandboxes)

	g.Go(func() error {
		zap.L().Info("Starting session proxy")
		proxyErr := sandboxProxy.Start(ctx)
		if proxyErr != nil && !errors.Is(proxyErr, http.ErrServerClosed) {
			proxyErr = fmt.Errorf("proxy server: %w", proxyErr)
			zap.L().Error("error starting proxy server", zap.Error(proxyErr))

			select {
			case serviceError <- proxyErr:
			default:
				// Don't block if the serviceError channel is already closed
				// or if the error is already sent
			}

			return proxyErr
		}

		return nil
	})

	g.Go(func() (err error) {
		// this sets the error declared above so the function
		// in the defer can check it.
		hyperloopErr := hyperloopSrv.ListenAndServe()
		if hyperloopErr != nil {
			hyperloopErr = fmt.Errorf("hyperloop server: %w", hyperloopErr)
			zap.L().Error("hyperloop server error", zap.Error(hyperloopErr))

			select {
			case serviceError <- hyperloopErr:
			default:
				// Don't block if the serviceError channel is already closed
				// or if the error is already sent
			}

			return hyperloopErr
		}

		return nil
	})

	g.Go(func() (err error) {
		// this sets the error declared above so the function
		// in the defer can check it.
		grpcErr := grpcSrv.Start(ctx, port)
		if grpcErr != nil {
			grpcErr = fmt.Errorf("grpc server: %w", grpcErr)
			zap.L().Error("grpc server error", zap.Error(grpcErr))

			select {
			case serviceError <- grpcErr:
			default:
				// Don't block if the serviceError channel is already closed
				// or if the error is already sent
			}

			return grpcErr
		}

		return nil
	})

	// Wait for the shutdown signal or if some service fails
	select {
	case <-sig.Done():
		zap.L().Info("Shutdown signal received")
	case serviceErr := <-serviceError:
		zap.L().Error("Service error", zap.Error(serviceErr))
	}

	closeCtx, cancelCloseCtx := context.WithCancel(context.Background())
	defer cancelCloseCtx()
	if forceStop {
		cancelCloseCtx()
	}

	// Mark service draining if not already.
	// If service stats was previously changed via API, we don't want to override it.
	if serviceInfo.GetStatus() == orchestrator.ServiceInfoStatus_Healthy {
		serviceInfo.SetStatus(orchestrator.ServiceInfoStatus_Draining)
	}

	for _, c := range closers {
		zap.L().Info(fmt.Sprintf("Closing %T, forced: %v", c, forceStop))
		if err := c.Close(closeCtx); err != nil {
			zap.L().Error("error during shutdown", zap.Error(err))
			success = false
		}
	}

	zap.L().Info("Shutting down hyperloop server")
	err = hyperloopSrv.Shutdown(closeCtx)
	if err != nil {
		zap.L().Error("error shutting down hyperloop server", zap.Error(err))
		success = false
	}

	zap.L().Info("Waiting for services to finish")
	if err := g.Wait(); err != nil {
		zap.L().Error("service group error", zap.Error(err))
		success = false
	}

	return success
}<|MERGE_RESOLUTION|>--- conflicted
+++ resolved
@@ -361,16 +361,12 @@
 		zap.L().Fatal("failed to create sandbox observer", zap.Error(err))
 	}
 
-<<<<<<< HEAD
-	_, err = server.New(server.ServiceConfig{
-=======
 	defaultAllowSandboxInternet := env.GetEnv("ALLOW_SANDBOX_INTERNET", "true") != "false"
 
 	sandboxFactory := sandbox.NewFactory(networkPool, devicePool, featureFlags, defaultAllowSandboxInternet)
 
 	server.New(server.ServiceConfig{
 		SandboxFactory:   sandboxFactory,
->>>>>>> 82708f39
 		GRPC:             grpcSrv,
 		Tel:              tel,
 		NetworkPool:      networkPool,
@@ -383,12 +379,6 @@
 		FeatureFlags:     featureFlags,
 		SbxEventsService: sbxEventsService,
 	})
-<<<<<<< HEAD
-	if err != nil {
-		zap.L().Fatal("failed to create server", zap.Error(err))
-	}
-=======
->>>>>>> 82708f39
 
 	tmplSbxLoggerExternal := sbxlogger.NewLogger(
 		ctx,
