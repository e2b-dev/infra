--- conflicted
+++ resolved
@@ -14,11 +14,8 @@
 	"syscall"
 	"time"
 
-<<<<<<< HEAD
+	"github.com/google/uuid"
 	"github.com/redis/go-redis/v9"
-=======
-	"github.com/google/uuid"
->>>>>>> 468864b3
 	"go.uber.org/zap"
 	"go.uber.org/zap/zapcore"
 	"golang.org/x/sync/errgroup"
@@ -311,7 +308,6 @@
 		}
 	}
 
-<<<<<<< HEAD
 	var redisClient redis.UniversalClient
 	if redisClusterUrl := os.Getenv("REDIS_CLUSTER_URL"); redisClusterUrl != "" {
 		// For managed Redis Cluster in GCP we should use Cluster Client, because
@@ -348,10 +344,7 @@
 	}
 
 	sbxEventsService := events.NewSandboxEventsService(featureFlags, redisPubSub, sandboxEventsClickhouseBatcher, globalLogger)
-	sandboxObserver, err := metrics.NewSandboxObserver(ctx, serviceInfo.SourceCommit, serviceInfo.ClientId, sandboxes)
-=======
 	sandboxObserver, err := metrics.NewSandboxObserver(ctx, nodeID, serviceName, commitSHA, version, serviceInstanceID, sandboxes)
->>>>>>> 468864b3
 	if err != nil {
 		zap.L().Fatal("failed to create sandbox observer", zap.Error(err))
 	}
