--- conflicted
+++ resolved
@@ -59,21 +59,12 @@
 
 	if *empty {
 		err := runEmpty(ctx, nbdContext, *size, *blockSize)
-<<<<<<< HEAD
 		if err != nil {
 			panic(fmt.Errorf("failed to create empty rootfs: %w", err))
 		}
 	} else {
 		err := run(ctx, nbdContext, *buildId, *mountPath, *verify)
 		if err != nil {
-=======
-		if err != nil {
-			panic(fmt.Errorf("failed to create empty rootfs: %w", err))
-		}
-	} else {
-		err := run(ctx, nbdContext, *buildId, *mountPath, *verify)
-		if err != nil {
->>>>>>> 8bc7b052
 			panic(fmt.Errorf("failed to mount rootfs: %w", err))
 		}
 	}
@@ -115,17 +106,10 @@
 	<-ctx.Done()
 
 	fmt.Println("closing rootfs mount")
-<<<<<<< HEAD
 
 	return nil
 }
 
-=======
-
-	return nil
-}
-
->>>>>>> 8bc7b052
 func run(ctx, nbdContext context.Context, buildID, mountPath string, verify bool) error {
 	rootfs, rootfsCleanup, err := testutils.TemplateRootfs(ctx, buildID)
 	defer rootfsCleanup.Run(ctx, 30*time.Second)
@@ -159,7 +143,6 @@
 	}
 
 	fmt.Printf("rootfs exposed as device: %s\n", devicePath)
-<<<<<<< HEAD
 
 	if mountPath != "" {
 		err = os.MkdirAll(mountPath, 0o755)
@@ -180,34 +163,6 @@
 		fmt.Printf("rootfs mounted at path: %s\n", mountPath)
 	}
 
-	// cmd := exec.CommandContext(ctx, "dd", "if=/dev/zero", "of="+devicePath, "bs=4k", "count=1", "oflag=direct")
-
-	// cmd.Stdout = os.Stdout
-	// cmd.Stderr = os.Stderr
-
-	// err = cmd.Run()
-	// if err != nil {
-	// 	return fmt.Errorf("failed to write zero to device (with direct flag): %w", err)
-	// }
-
-	// fmt.Println("> zero written to device (with direct flag)")
-
-	// d, err := os.OpenFile(devicePath, unix.O_DIRECT|unix.O_RDWR, 0)
-	// if err != nil {
-	// 	return fmt.Errorf("failed to open device: %w", err)
-	// }
-	// defer d.Close()
-
-	// buf := make([]byte, 4096)
-
-	// // fmt.Println("mmapped buffer start", unsafe.Pointer(&buf[0]))
-	// _, err = d.WriteAt(buf, 0)
-	// if err != nil {
-	// 	return fmt.Errorf("failed to write zero to device: %w", err)
-	// }
-
-	// fmt.Println("zero written to device")
-
 	if verify {
 		fmt.Println("\nverifying rootfs integrity...")
 
@@ -229,49 +184,6 @@
 			return fmt.Errorf("failed to read journal directory: %w", err)
 		}
 
-=======
-
-	if mountPath != "" {
-		err = os.MkdirAll(mountPath, 0o755)
-		if err != nil {
-			return fmt.Errorf("failed to create mount path directory: %w", err)
-		}
-
-		fmt.Fprintf(os.Stdout, "creating mount path directory: %s\n", mountPath)
-
-		mountCleanup, err := testutils.MountNBDDevice(devicePath, mountPath)
-		defer mountCleanup.Run(ctx, 30*time.Second)
-		if err != nil {
-			return fmt.Errorf("failed to mount device to mount path: %w", err)
-		}
-
-		// We don't remove the dir as it might have been user created.
-
-		fmt.Printf("rootfs mounted at path: %s\n", mountPath)
-	}
-
-	if verify {
-		fmt.Println("\nverifying rootfs integrity...")
-
-		cmd := exec.CommandContext(ctx, "e2fsck", "-nfv", devicePath)
-
-		cmd.Stdout = os.Stdout
-		cmd.Stderr = os.Stderr
-
-		err := cmd.Run()
-		if err != nil {
-			return fmt.Errorf("failed to verify rootfs integrity: %w", err)
-		}
-
-		fmt.Println("\nrootfs integrity verified")
-
-		journalDir := filepath.Join(mountPath, "var", "log", "journal")
-		journalFiles, err := os.ReadDir(journalDir)
-		if err != nil {
-			return fmt.Errorf("failed to read journal directory: %w", err)
-		}
-
->>>>>>> 8bc7b052
 		for _, journalFile := range journalFiles {
 			cmd := exec.CommandContext(ctx, "journalctl", "--verify", "--directory", filepath.Join(journalDir, journalFile.Name()))
 			cmd.Stdout = os.Stdout
