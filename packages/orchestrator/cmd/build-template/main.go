--- conflicted
+++ resolved
@@ -92,16 +92,12 @@
 		}
 	}()
 
-<<<<<<< HEAD
-	persistence, err := storage.GetTemplateStorageProvider(ctx, block.ChunkSize)
-=======
-	persistenceTemplate, err := storage.GetTemplateStorageProvider(ctx)
+	persistenceTemplate, err := storage.GetTemplateStorageProvider(ctx, block.ChunkSize)
 	if err != nil {
 		return fmt.Errorf("could not create storage provider: %w", err)
 	}
 
 	persistenceBuild, err := storage.GetBuildCacheStorageProvider(ctx)
->>>>>>> 5f3b351f
 	if err != nil {
 		return fmt.Errorf("could not create storage provider: %w", err)
 	}
