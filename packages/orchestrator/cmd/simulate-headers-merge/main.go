--- conflicted
+++ resolved
@@ -46,11 +46,7 @@
 
 	ctx := context.Background()
 
-<<<<<<< HEAD
-	storage, err := storage.GetTemplateStorageProvider(ctx, block.ChunkSize)
-=======
-	storage, err := storage.GetTemplateStorageProvider(ctx, nil)
->>>>>>> 288faa5b
+	storage, err := storage.GetTemplateStorageProvider(ctx, nil, block.ChunkSize)
 	if err != nil {
 		log.Fatalf("failed to get storage provider: %s", err)
 	}
