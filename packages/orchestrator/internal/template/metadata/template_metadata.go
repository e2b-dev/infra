--- conflicted
+++ resolved
@@ -124,11 +124,7 @@
 		return Template{}, fmt.Errorf("error reading template metadata from object: %w", err)
 	}
 
-<<<<<<< HEAD
-	_, err = obj.Write(marshaled)
-=======
 	templateMetadata, err := deserialize(&buf)
->>>>>>> 60496bea
 	if err != nil {
 		return Template{}, err
 	}
