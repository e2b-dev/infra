--- conflicted
+++ resolved
@@ -228,16 +228,10 @@
 
 	// Add snapshot to template cache so it can be used immediately
 	err = lb.templateCache.AddSnapshot(
-<<<<<<< HEAD
-		ctx,
-		cacheFiles.BuildID,
-		cacheFiles.KernelVersion,
-		cacheFiles.FirecrackerVersion,
-=======
+		ctx,
 		meta.Template.BuildID,
 		meta.Template.KernelVersion,
 		meta.Template.FirecrackerVersion,
->>>>>>> 3b503ab8
 		snapshot.MemfileDiffHeader,
 		snapshot.RootfsDiffHeader,
 		snapshot.Snapfile,
