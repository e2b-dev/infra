--- conflicted
+++ resolved
@@ -87,17 +87,14 @@
 		closeErr := lb.proxy.RemoveFromPool(sbx.Runtime.ExecutionID)
 		if closeErr != nil {
 			// Errors here will be from forcefully closing the connections, so we can ignore them—they will at worst timeout on their own.
-<<<<<<< HEAD
-			lb.logger.Warn("errors when manually closing connections to sandbox", zap.Error(closeErr))
+			lb.logger.Warn(ctx, "errors when manually closing connections to sandbox", zap.Error(closeErr))
 		} else {
 			lb.logger.Debug(
+				ctx,
 				"removed proxy from pool",
 				logger.WithSandboxID(sbx.Runtime.SandboxID),
 				logger.WithExecutionID(sbx.Runtime.ExecutionID),
 			)
-=======
-			lb.logger.Warn(ctx, "errors when manually closing connections to sandbox", zap.Error(closeErr))
->>>>>>> 6770e1e5
 		}
 	}()
 
@@ -106,6 +103,7 @@
 		err = lb.updateEnvdInSandbox(ctx, userLogger, sbx)
 		if err != nil {
 			lb.logger.Error(
+				ctx,
 				"error updating envd",
 				logger.WithSandboxID(sbx.Runtime.SandboxID),
 				logger.WithExecutionID(sbx.Runtime.ExecutionID),
@@ -120,6 +118,7 @@
 	meta, err := cmd.ActionExecutor.Execute(ctx, sbx, cmd.CurrentLayer)
 	if err != nil {
 		lb.logger.Error(
+			ctx,
 			"error executing action",
 			logger.WithSandboxID(sbx.Runtime.SandboxID),
 			logger.WithExecutionID(sbx.Runtime.ExecutionID),
@@ -217,6 +216,7 @@
 		return fmt.Errorf("failed to remove proxy from pool: %w", err)
 	} else {
 		lb.logger.Debug(
+			ctx,
 			"removed proxy from pool after restarting envd",
 			logger.WithSandboxID(sbx.Runtime.SandboxID),
 			logger.WithExecutionID(sbx.Runtime.ExecutionID),
