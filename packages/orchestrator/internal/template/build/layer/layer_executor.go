package layer

import (
	"context"
	"fmt"

	"go.opentelemetry.io/otel/trace"
	"go.uber.org/zap"

	"github.com/e2b-dev/infra/packages/orchestrator/internal/proxy"
	"github.com/e2b-dev/infra/packages/orchestrator/internal/sandbox"
	"github.com/e2b-dev/infra/packages/orchestrator/internal/sandbox/nbd"
	"github.com/e2b-dev/infra/packages/orchestrator/internal/sandbox/network"
	sbxtemplate "github.com/e2b-dev/infra/packages/orchestrator/internal/sandbox/template"
	"github.com/e2b-dev/infra/packages/orchestrator/internal/template/build/buildcontext"
	"github.com/e2b-dev/infra/packages/orchestrator/internal/template/build/core/envd"
	"github.com/e2b-dev/infra/packages/orchestrator/internal/template/build/sandboxtools"
	"github.com/e2b-dev/infra/packages/orchestrator/internal/template/build/storage/cache"
	"github.com/e2b-dev/infra/packages/orchestrator/internal/template/metadata"
	"github.com/e2b-dev/infra/packages/shared/pkg/smap"
	"github.com/e2b-dev/infra/packages/shared/pkg/storage"
)

type LayerExecutor struct {
	buildcontext.BuildContext

	tracer trace.Tracer

	networkPool     *network.Pool
	devicePool      *nbd.DevicePool
	templateCache   *sbxtemplate.Cache
	proxy           *proxy.SandboxProxy
	sandboxes       *smap.Map[*sandbox.Sandbox]
	templateStorage storage.StorageProvider
	buildStorage    storage.StorageProvider
	index           cache.Index
}

func NewLayerExecutor(
	buildContext buildcontext.BuildContext,
	tracer trace.Tracer,
	networkPool *network.Pool,
	devicePool *nbd.DevicePool,
	templateCache *sbxtemplate.Cache,
	proxy *proxy.SandboxProxy,
	sandboxes *smap.Map[*sandbox.Sandbox],
	templateStorage storage.StorageProvider,
	buildStorage storage.StorageProvider,
	index cache.Index,
) *LayerExecutor {
	return &LayerExecutor{
		BuildContext: buildContext,

		tracer: tracer,

		networkPool:     networkPool,
		devicePool:      devicePool,
		templateCache:   templateCache,
		proxy:           proxy,
		sandboxes:       sandboxes,
		templateStorage: templateStorage,
		buildStorage:    buildStorage,
		index:           index,
	}
}

// BuildLayer orchestrates the layer building process
func (lb *LayerExecutor) BuildLayer(
	ctx context.Context,
	cmd LayerBuildCommand,
) (metadata.Template, error) {
	ctx, childSpan := lb.tracer.Start(ctx, "run-in-sandbox")
	defer childSpan.End()

	localTemplate, err := lb.templateCache.GetTemplate(
		ctx,
<<<<<<< HEAD
		cmd.SourceLayer.Template.BuildID,
		cmd.SourceLayer.Template.KernelVersion,
		cmd.SourceLayer.Template.FirecrackerVersion,
		false,
=======
		cmd.SourceTemplate.BuildID,
		cmd.SourceTemplate.KernelVersion,
		cmd.SourceTemplate.FirecrackerVersion,
>>>>>>> 19778a71
	)
	if err != nil {
		return metadata.Template{}, fmt.Errorf("get template snapshot: %w", err)
	}

	// Create or resume sandbox
	sbx, err := cmd.SandboxCreator.Sandbox(ctx, lb, localTemplate)
	if err != nil {
		return metadata.Template{}, err
	}
	defer sbx.Stop(ctx)

	// Add to proxy so we can call envd commands
	lb.sandboxes.Insert(sbx.Runtime.SandboxID, sbx)
	defer func() {
		lb.sandboxes.Remove(sbx.Runtime.SandboxID)
		lb.proxy.RemoveFromPool(sbx.Runtime.ExecutionID)
	}()

	// Update envd binary to the latest version
	if cmd.UpdateEnvd {
		err = lb.updateEnvdInSandbox(ctx, sbx)
		if err != nil {
			return metadata.Template{}, fmt.Errorf("update envd: %w", err)
		}
	}

	// Execute the action using the executor
	meta, err := cmd.ActionExecutor.Execute(ctx, sbx, cmd.CurrentLayer)
	if err != nil {
		return metadata.Template{}, err
	}

	// Prepare metadata
	fcVersions := sbx.FirecrackerVersions()
	meta = meta.NewVersionTemplate(storage.TemplateFiles{
		BuildID:            cmd.CurrentLayer.Template.BuildID,
		KernelVersion:      fcVersions.KernelVersion,
		FirecrackerVersion: fcVersions.FirecrackerVersion,
	})
	err = lb.PauseAndUpload(
		ctx,
		sbx,
		cmd.Hash,
		meta,
	)
	if err != nil {
		return metadata.Template{}, fmt.Errorf("pause and upload: %w", err)
	}

	return meta, nil
}

// updateEnvdInSandbox updates the envd binary in the sandbox to the latest version.
func (lb *LayerExecutor) updateEnvdInSandbox(
	ctx context.Context,
	sbx *sandbox.Sandbox,
) error {
	ctx, childSpan := lb.tracer.Start(ctx, "update-envd")
	defer childSpan.End()

	envdVersion, err := envd.GetEnvdVersion(ctx)
	if err != nil {
		return fmt.Errorf("error getting envd version: %w", err)
	}
	lb.UserLogger.Debug(fmt.Sprintf("Updating envd to version v%s", envdVersion))

	// Step 1: Copy the updated envd binary from host to /tmp in sandbox
	tmpEnvdPath := "/tmp/envd_updated"
	err = sandboxtools.CopyFile(
		ctx,
		lb.tracer,
		lb.proxy,
		sbx.Runtime.SandboxID,
		"root",
		storage.HostEnvdPath,
		tmpEnvdPath,
	)
	if err != nil {
		return fmt.Errorf("failed to copy envd binary to sandbox: %w", err)
	}

	// Step 2: Replace the binary
	replaceEnvdCmd := fmt.Sprintf(`
		# Replace the binary and set permissions
		chmod +x %s
		mv -f %s %s
	`, tmpEnvdPath, tmpEnvdPath, storage.GuestEnvdPath)

	err = sandboxtools.RunCommandWithLogger(
		ctx,
		lb.tracer,
		lb.proxy,
		lb.UserLogger,
		zap.DebugLevel,
		"update-envd-replace",
		sbx.Runtime.SandboxID,
		replaceEnvdCmd,
		metadata.Context{User: "root"},
	)
	if err != nil {
		return fmt.Errorf("failed to replace envd binary: %w", err)
	}

	// Step 3: Restart the systemd envd service
	// Error is ignored because it's expected the envd connection will be lost
	_ = sandboxtools.RunCommand(
		ctx,
		lb.tracer,
		lb.proxy,
		sbx.Runtime.SandboxID,
		"systemctl restart envd",
		metadata.Context{User: "root"},
	)

	// Step 4: Wait for envd to initialize
	err = sbx.WaitForEnvd(
		ctx,
		lb.tracer,
		waitEnvdTimeout,
	)
	if err != nil {
		return fmt.Errorf("failed to wait for envd initialization after update: %w", err)
	}

	return nil
}

func (lb *LayerExecutor) PauseAndUpload(
	ctx context.Context,
	sbx *sandbox.Sandbox,
	hash string,
	meta metadata.Template,
) error {
	ctx, childSpan := lb.tracer.Start(ctx, "pause-and-upload")
	defer childSpan.End()

	lb.UserLogger.Debug(fmt.Sprintf("Saving layer: %s", meta.Template.BuildID))

	// snapshot is automatically cleared by the templateCache eviction
	snapshot, err := sbx.Pause(
		ctx,
		lb.tracer,
		meta,
	)
	if err != nil {
		return fmt.Errorf("error processing vm: %w", err)
	}

	// Add snapshot to template cache so it can be used immediately
	err = lb.templateCache.AddSnapshot(
		ctx,
		meta.Template.BuildID,
		meta.Template.KernelVersion,
		meta.Template.FirecrackerVersion,
		snapshot.MemfileDiffHeader,
		snapshot.RootfsDiffHeader,
		snapshot.Snapfile,
		snapshot.Metafile,
		snapshot.MemfileDiff,
		snapshot.RootfsDiff,
	)
	if err != nil {
		return fmt.Errorf("error adding snapshot to template cache: %w", err)
	}

	// Upload snapshot async, it's added to the template cache immediately
	lb.UploadErrGroup.Go(func() error {
		err := snapshot.Upload(
			ctx,
			lb.templateStorage,
			meta.Template,
		)
		if err != nil {
			return fmt.Errorf("error uploading snapshot: %w", err)
		}

		err = lb.index.SaveLayerMeta(ctx, hash, cache.LayerMetadata{
			Template: cache.Template{
				BuildID: meta.Template.BuildID,
			},
		})
		if err != nil {
			return fmt.Errorf("error saving UUID to hash mapping: %w", err)
		}

		lb.UserLogger.Debug(fmt.Sprintf("Saved: %s", meta.Template.BuildID))
		return nil
	})

	return nil
}<|MERGE_RESOLUTION|>--- conflicted
+++ resolved
@@ -74,16 +74,10 @@
 
 	localTemplate, err := lb.templateCache.GetTemplate(
 		ctx,
-<<<<<<< HEAD
-		cmd.SourceLayer.Template.BuildID,
-		cmd.SourceLayer.Template.KernelVersion,
-		cmd.SourceLayer.Template.FirecrackerVersion,
-		false,
-=======
 		cmd.SourceTemplate.BuildID,
 		cmd.SourceTemplate.KernelVersion,
 		cmd.SourceTemplate.FirecrackerVersion,
->>>>>>> 19778a71
+		false,
 	)
 	if err != nil {
 		return metadata.Template{}, fmt.Errorf("get template snapshot: %w", err)
