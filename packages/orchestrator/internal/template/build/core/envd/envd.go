--- conflicted
+++ resolved
@@ -1,6 +1,7 @@
 package envd
 
 import (
+	"context"
 	"fmt"
 	"os/exec"
 	"strings"
@@ -9,13 +10,8 @@
 	"github.com/e2b-dev/infra/packages/shared/pkg/storage"
 )
 
-<<<<<<< HEAD
-func GetEnvdVersion() (string, error) {
-	cmd := exec.Command(storage.HostEnvdPath, "-version")
-=======
 func GetEnvdVersion(ctx context.Context) (string, error) {
 	cmd := exec.CommandContext(ctx, storage.HostEnvdPath(), "-version")
->>>>>>> 82708f39
 	out, err := cmd.Output()
 	if err != nil {
 		return "", fmt.Errorf("error while getting envd version: %w", err)
