package rootfs

import (
	"context"
	"fmt"
	"io"
	"math"
	"os"

	"github.com/dustin/go-humanize"
	containerregistry "github.com/google/go-containerregistry/pkg/v1"
	"github.com/google/go-containerregistry/pkg/v1/mutate"
	"go.opentelemetry.io/otel"
	"go.uber.org/zap"

	"github.com/e2b-dev/infra/packages/orchestrator/internal/template/build/buildcontext"
	"github.com/e2b-dev/infra/packages/orchestrator/internal/template/build/core/filesystem"
	"github.com/e2b-dev/infra/packages/orchestrator/internal/template/build/core/oci"
	"github.com/e2b-dev/infra/packages/orchestrator/internal/template/build/core/systeminit"
	"github.com/e2b-dev/infra/packages/orchestrator/internal/template/constants"
	artifactsregistry "github.com/e2b-dev/infra/packages/shared/pkg/artifacts-registry"
	"github.com/e2b-dev/infra/packages/shared/pkg/dockerhub"
	"github.com/e2b-dev/infra/packages/shared/pkg/logger"
	"github.com/e2b-dev/infra/packages/shared/pkg/storage"
	"github.com/e2b-dev/infra/packages/shared/pkg/telemetry"
)

var tracer = otel.Tracer("github.com/e2b-dev/infra/packages/orchestrator/internal/template/build/core/rootfs")

const (
	// Max size of the rootfs file in MB.
	maxRootfsSize = 25000 << constants.ToMBShift

	BusyBoxPath     = "usr/bin/busybox"
	BusyBoxInitPath = "usr/bin/init"

	ProvisioningExitPrefix = "E2B_PROVISIONING_EXIT:"

	serviceWatchDogDisabledConfig = `[Service]
WatchdogSec=0
`
)

type Rootfs struct {
	buildContext        buildcontext.BuildContext
	artifactRegistry    artifactsregistry.ArtifactsRegistry
	dockerhubRepository dockerhub.RemoteRepository
}

type MultiWriter struct {
	writers []io.Writer
}

func (mw *MultiWriter) Write(p []byte) (int, error) {
	for _, writer := range mw.writers {
		_, err := writer.Write(p)
		if err != nil {
			return 0, err
		}
	}

	return len(p), nil
}

func New(
	artifactRegistry artifactsregistry.ArtifactsRegistry,
	dockerhubRepository dockerhub.RemoteRepository,
	buildContext buildcontext.BuildContext,
) *Rootfs {
	return &Rootfs{
		buildContext:        buildContext,
		artifactRegistry:    artifactRegistry,
		dockerhubRepository: dockerhubRepository,
	}
}

func (r *Rootfs) CreateExt4Filesystem(
	ctx context.Context,
	l logger.Logger,
	rootfsPath string,
	provisionScript string,
	provisionLogPrefix string,
	provisionResultPath string,
) (c containerregistry.Config, e error) {
	template := r.buildContext.Config

	childCtx, childSpan := tracer.Start(ctx, "create-ext4-file")
	defer childSpan.End()

	defer func() {
		if e != nil {
			telemetry.ReportCriticalError(childCtx, "failed to create ext4 filesystem", e)
		}
	}()

	l.Debug(ctx, "Requesting Docker Image")

	var img containerregistry.Image
	var err error
	if template.FromImage != "" {
		img, err = oci.GetPublicImage(childCtx, r.dockerhubRepository, template.FromImage, template.RegistryAuthProvider)
	} else {
		img, err = oci.GetImage(childCtx, r.artifactRegistry, template.TemplateID, r.buildContext.Template.BuildID)
	}
	if err != nil {
		return containerregistry.Config{}, fmt.Errorf("error requesting docker image: %w", err)
	}

	imageSize, err := oci.GetImageSize(img)
	if err != nil {
		return containerregistry.Config{}, fmt.Errorf("error getting image size: %w", err)
	}
	l.Info(ctx, fmt.Sprintf("Base Docker image size: %s", humanize.Bytes(uint64(imageSize))))

<<<<<<< HEAD
	logger.Debug("Setting up system files")
	layers, err := additionalOCILayers(r.buildContext, provisionScript, provisionLogPrefix, provisionResultPath)
=======
	l.Debug(ctx, "Setting up system files")
	layers, err := additionalOCILayers(childCtx, r.template, provisionScript, provisionLogPrefix, provisionResultPath)
>>>>>>> 3e7dfeb8
	if err != nil {
		return containerregistry.Config{}, fmt.Errorf("error populating filesystem: %w", err)
	}
	img, err = mutate.AppendLayers(img, layers...)
	if err != nil {
		return containerregistry.Config{}, fmt.Errorf("error appending layers: %w", err)
	}
	telemetry.ReportEvent(childCtx, "set up filesystem")

<<<<<<< HEAD
	logger.Info("Creating file system and pulling Docker image")
	ext4Size, err := oci.ToExt4(ctx, logger, img, rootfsPath, maxRootfsSize, template.RootfsBlockSize())
=======
	l.Info(ctx, "Creating file system and pulling Docker image")
	ext4Size, err := oci.ToExt4(ctx, l, img, rootfsPath, maxRootfsSize, r.template.RootfsBlockSize())
>>>>>>> 3e7dfeb8
	if err != nil {
		return containerregistry.Config{}, fmt.Errorf("error converting oci to ext4: %w", err)
	}
	telemetry.ReportEvent(childCtx, "created rootfs ext4 file")

	l.Debug(ctx, "Filesystem cleanup")
	// Make rootfs writable, be default it's readonly
	err = filesystem.MakeWritable(ctx, rootfsPath)
	if err != nil {
		return containerregistry.Config{}, fmt.Errorf("error making rootfs file writable: %w", err)
	}

	// Resize rootfs
	rootfsFreeSpace, err := filesystem.GetFreeSpace(ctx, rootfsPath, template.RootfsBlockSize())
	if err != nil {
		return containerregistry.Config{}, fmt.Errorf("error getting free space: %w", err)
	}
	// We need to remove the remaining free space from the ext4 file size
	// This is a residual space that could not be shrunk when creating the filesystem,
	// but is still available for use
<<<<<<< HEAD
	diskAdd := template.DiskSizeMB<<constants.ToMBShift - rootfsFreeSpace
	zap.L().Debug("adding disk size diff to rootfs",
=======
	diskAdd := r.template.DiskSizeMB<<constants.ToMBShift - rootfsFreeSpace
	logger.L().Debug(ctx, "adding disk size diff to rootfs",
>>>>>>> 3e7dfeb8
		zap.Int64("size_current", ext4Size),
		zap.Int64("size_add", diskAdd),
		zap.Int64("size_free", rootfsFreeSpace),
	)
	if diskAdd > 0 {
		_, err := filesystem.Enlarge(ctx, rootfsPath, diskAdd)
		if err != nil {
			return containerregistry.Config{}, fmt.Errorf("error enlarging rootfs: %w", err)
		}
	}

	// Check the rootfs filesystem corruption
	ext4Check, err := filesystem.CheckIntegrity(ctx, rootfsPath, true)
	logger.L().Debug(ctx, "filesystem ext4 integrity",
		zap.String("result", ext4Check),
		zap.Error(err),
	)
	if err != nil {
		return containerregistry.Config{}, fmt.Errorf("error checking ext4 filesystem integrity: %w", err)
	}

	config, err := img.ConfigFile()
	if err != nil {
		return containerregistry.Config{}, fmt.Errorf("error getting image config file: %w", err)
	}

	return config.Config, nil
}

func additionalOCILayers(
	buildContext buildcontext.BuildContext,
	provisionScript string,
	provisionLogPrefix string,
	provisionResultPath string,
) ([]containerregistry.Layer, error) {
	memoryLimit := int(math.Min(float64(buildContext.Config.MemoryMB)/2, 512))
	envdService := fmt.Sprintf(`[Unit]
Description=Env Daemon Service
After=multi-user.target

[Service]
Type=simple
Restart=always
User=root
Group=root
Environment=GOTRACEBACK=all
LimitCORE=infinity
ExecStart=/bin/bash -l -c "/usr/bin/envd"
OOMPolicy=continue
OOMScoreAdjust=-1000
Environment="GOMEMLIMIT=%dMiB"

[Install]
WantedBy=multi-user.target
`, memoryLimit)

	autologinService := `[Service]
ExecStart=
ExecStart=-/sbin/agetty --noissue --autologin root %I 115200,38400,9600 vt102
`

	hostname := "e2b.local"

	hosts := fmt.Sprintf(`127.0.0.1	localhost
::1	localhost ip6-localhost ip6-loopback
fe00::	ip6-localnet
ff00::	ip6-mcastprefix
ff02::1	ip6-allnodes
ff02::2	ip6-allrouters
127.0.1.1	%s
`, hostname)

	envdFileData, err := os.ReadFile(buildContext.BuilderConfig.HostEnvdPath)
	if err != nil {
		return nil, fmt.Errorf("error reading envd file: %w", err)
	}

	filesLayer, err := oci.LayerFile(
		map[string]oci.File{
			// Setup system
			"etc/hostname":    {Bytes: []byte(hostname), Mode: 0o644},
			"etc/hosts":       {Bytes: []byte(hosts), Mode: 0o644},
			"etc/resolv.conf": {Bytes: []byte("nameserver 8.8.8.8"), Mode: 0o644},

			storage.GuestEnvdPath:                                            {Bytes: envdFileData, Mode: 0o777},
			"etc/systemd/system/envd.service":                                {Bytes: []byte(envdService), Mode: 0o644},
			"etc/systemd/system/serial-getty@ttyS0.service.d/autologin.conf": {Bytes: []byte(autologinService), Mode: 0o644},
			"etc/systemd/system/systemd-journald.service.d/override.conf":    {Bytes: []byte(serviceWatchDogDisabledConfig), Mode: 0o644},
			"etc/systemd/system/systemd-networkd.service.d/override.conf":    {Bytes: []byte(serviceWatchDogDisabledConfig), Mode: 0o644},

			// Provision script
			"usr/local/bin/provision.sh": {Bytes: []byte(provisionScript), Mode: 0o777},
			// Setup init system
			BusyBoxPath: {Bytes: systeminit.BusyboxBinary, Mode: 0o755},
			// Set to bin/init so it's not in conflict with systemd
			// Any rewrite of the init file when booted from it will corrupt the filesystem
			BusyBoxInitPath: {Bytes: systeminit.BusyboxBinary, Mode: 0o755},
			"etc/init.d/rcS": {Bytes: []byte(`#!/usr/bin/busybox ash
echo "Mounting essential filesystems"
# Ensure necessary mount points exist
mkdir -p /proc /sys /dev /tmp /run

# Mount essential filesystems
mount -t proc proc /proc
mount -t sysfs sysfs /sys
mount -t devtmpfs devtmpfs /dev
mount -t tmpfs tmpfs /tmp
mount -t tmpfs tmpfs /run

echo "System Init"`), Mode: 0o777},
			"etc/inittab": {Bytes: fmt.Appendf(nil, `# Run system init
::sysinit:/etc/init.d/rcS

# Run the provision script, prefix the output with a log prefix
::wait:/bin/sh -c '/usr/local/bin/provision.sh 2>&1 | sed "s/^/%s/"'

# Flush filesystem changes to disk
::wait:/usr/bin/busybox sync
::wait:fsfreeze --freeze /

# Report the exit code of the provisioning script
::wait:/bin/sh -c 'echo "%s$(cat %s || printf 1)"'

# Wait forever to prevent the VM from exiting until the sandbox is paused and snapshot is taken
::wait:/usr/bin/busybox sleep infinity
`, provisionLogPrefix, ProvisioningExitPrefix, provisionResultPath), Mode: 0o777},
		},
	)
	if err != nil {
		return nil, fmt.Errorf("error creating layer from files: %w", err)
	}

	symlinkLayer, err := oci.LayerSymlink(
		map[string]string{
			// Enable envd service autostart
			"etc/systemd/system/multi-user.target.wants/envd.service": "etc/systemd/system/envd.service",
			// Enable chrony service autostart
			"etc/systemd/system/multi-user.target.wants/chrony.service": "etc/systemd/system/chrony.service",
		},
	)
	if err != nil {
		return nil, fmt.Errorf("error creating layer from symlinks: %w", err)
	}

	return []containerregistry.Layer{
		filesLayer,
		symlinkLayer,
	}, nil
}<|MERGE_RESOLUTION|>--- conflicted
+++ resolved
@@ -112,13 +112,8 @@
 	}
 	l.Info(ctx, fmt.Sprintf("Base Docker image size: %s", humanize.Bytes(uint64(imageSize))))
 
-<<<<<<< HEAD
-	logger.Debug("Setting up system files")
+	l.Debug(ctx, "Setting up system files")
 	layers, err := additionalOCILayers(r.buildContext, provisionScript, provisionLogPrefix, provisionResultPath)
-=======
-	l.Debug(ctx, "Setting up system files")
-	layers, err := additionalOCILayers(childCtx, r.template, provisionScript, provisionLogPrefix, provisionResultPath)
->>>>>>> 3e7dfeb8
 	if err != nil {
 		return containerregistry.Config{}, fmt.Errorf("error populating filesystem: %w", err)
 	}
@@ -128,13 +123,8 @@
 	}
 	telemetry.ReportEvent(childCtx, "set up filesystem")
 
-<<<<<<< HEAD
-	logger.Info("Creating file system and pulling Docker image")
-	ext4Size, err := oci.ToExt4(ctx, logger, img, rootfsPath, maxRootfsSize, template.RootfsBlockSize())
-=======
 	l.Info(ctx, "Creating file system and pulling Docker image")
-	ext4Size, err := oci.ToExt4(ctx, l, img, rootfsPath, maxRootfsSize, r.template.RootfsBlockSize())
->>>>>>> 3e7dfeb8
+	ext4Size, err := oci.ToExt4(ctx, l, img, rootfsPath, maxRootfsSize, template.RootfsBlockSize())
 	if err != nil {
 		return containerregistry.Config{}, fmt.Errorf("error converting oci to ext4: %w", err)
 	}
@@ -155,13 +145,8 @@
 	// We need to remove the remaining free space from the ext4 file size
 	// This is a residual space that could not be shrunk when creating the filesystem,
 	// but is still available for use
-<<<<<<< HEAD
 	diskAdd := template.DiskSizeMB<<constants.ToMBShift - rootfsFreeSpace
-	zap.L().Debug("adding disk size diff to rootfs",
-=======
-	diskAdd := r.template.DiskSizeMB<<constants.ToMBShift - rootfsFreeSpace
 	logger.L().Debug(ctx, "adding disk size diff to rootfs",
->>>>>>> 3e7dfeb8
 		zap.Int64("size_current", ext4Size),
 		zap.Int64("size_add", diskAdd),
 		zap.Int64("size_free", rootfsFreeSpace),
