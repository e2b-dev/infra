--- conflicted
+++ resolved
@@ -69,12 +69,7 @@
 
 func (r *Rootfs) CreateExt4Filesystem(
 	ctx context.Context,
-<<<<<<< HEAD
-	postProcessor *writer.PostProcessor,
-=======
-	tracer trace.Tracer,
 	logger *zap.Logger,
->>>>>>> fcf15acb
 	rootfsPath string,
 	provisionScript string,
 	provisionLogPrefix string,
@@ -118,13 +113,8 @@
 	}
 	telemetry.ReportEvent(childCtx, "set up filesystem")
 
-<<<<<<< HEAD
-	postProcessor.Info("Creating file system and pulling Docker image")
-	ext4Size, err := oci.ToExt4(ctx, postProcessor, img, rootfsPath, maxRootfsSize, r.template.RootfsBlockSize())
-=======
 	logger.Info("Creating file system and pulling Docker image")
-	ext4Size, err := oci.ToExt4(ctx, tracer, logger, img, rootfsPath, maxRootfsSize, r.template.RootfsBlockSize())
->>>>>>> fcf15acb
+	ext4Size, err := oci.ToExt4(ctx, logger, img, rootfsPath, maxRootfsSize, r.template.RootfsBlockSize())
 	if err != nil {
 		return containerregistry.Config{}, fmt.Errorf("error creating ext4 filesystem: %w", err)
 	}
