package cache

import (
	"bytes"
	"context"
	"crypto/sha256"
	"encoding/json"
	"fmt"

	"github.com/e2b-dev/infra/packages/orchestrator/internal/template/build/storage/paths"
	"github.com/e2b-dev/infra/packages/orchestrator/internal/template/metadata"
	"github.com/e2b-dev/infra/packages/shared/pkg/storage"
)

const hashingVersion = "v1"

const minimalCachedTemplateVersion = 2

type Template struct {
	BuildID string `json:"build_id"`
}

type LayerMetadata struct {
	Template Template `json:"template"`
}

type Index interface {
	LayerMetaFromHash(ctx context.Context, hash string) (LayerMetadata, error)
	SaveLayerMeta(ctx context.Context, hash string, template LayerMetadata) error
	Cached(ctx context.Context, buildID string) (metadata.Template, error)
	Version() string
}

type HashIndex struct {
	cacheScope      string
	indexStorage    storage.StorageProvider
	templateStorage storage.StorageProvider
	version         string
}

func NewHashIndex(
	cacheScope string,
	indexStorage storage.StorageProvider,
	templateStorage storage.StorageProvider,
) *HashIndex {
	return &HashIndex{
		cacheScope:      cacheScope,
		indexStorage:    indexStorage,
		templateStorage: templateStorage,
		version:         hashingVersion,
	}
}

func (h *HashIndex) Version() string {
	return h.version
}

func (h *HashIndex) LayerMetaFromHash(ctx context.Context, hash string) (LayerMetadata, error) {
	obj, err := h.indexStorage.OpenObject(ctx, paths.HashToPath(h.cacheScope, hash))
	if err != nil {
		return LayerMetadata{}, fmt.Errorf("error opening object for layer metadata: %w", err)
	}

	var buf bytes.Buffer
	_, err = obj.WriteTo(&buf)
	if err != nil {
		return LayerMetadata{}, fmt.Errorf("error reading layer metadata from object: %w", err)
	}

	var layerMetadata LayerMetadata
	err = json.Unmarshal(buf.Bytes(), &layerMetadata)
	if err != nil {
		return LayerMetadata{}, fmt.Errorf("error unmarshaling layer metadata: %w", err)
	}

	if layerMetadata.Template.BuildID == "" {
		return LayerMetadata{}, fmt.Errorf("layer metadata is missing required fields: %v", layerMetadata)
	}

	return layerMetadata, nil
}

func (h *HashIndex) SaveLayerMeta(ctx context.Context, hash string, template LayerMetadata) error {
	obj, err := h.indexStorage.OpenObject(ctx, paths.HashToPath(h.cacheScope, hash))
	if err != nil {
		return fmt.Errorf("error creating object for saving UUID: %w", err)
	}

	marshaled, err := json.Marshal(template)
	if err != nil {
		return fmt.Errorf("error marshalling layer metadata: %w", err)
	}

<<<<<<< HEAD
	_, err = obj.ReadFrom(marshaled)
=======
	_, err = obj.Write(marshaled)
>>>>>>> 4c965450
	if err != nil {
		return fmt.Errorf("error writing layer metadata to object: %w", err)
	}

	return nil
}

func HashKeys(baseKey string, keys ...string) string {
	sha := sha256.New()
	sha.Write([]byte(baseKey))
	for _, key := range keys {
		sha.Write([]byte(";"))
		sha.Write([]byte(key))
	}
	return fmt.Sprintf("%x", sha.Sum(nil))
}

func (h *HashIndex) Cached(
	ctx context.Context,
	buildID string,
) (metadata.Template, error) {
	tmpl, err := metadata.FromBuildID(ctx, h.templateStorage, buildID)
	if err != nil {
		// If the metadata does not exist, the layer is not cached
		return metadata.Template{}, fmt.Errorf("error reading template metadata: %w", err)
	}

	if tmpl.Version < minimalCachedTemplateVersion {
		return metadata.Template{}, fmt.Errorf("outdated template metadata: expected %d, got %d", metadata.CurrentVersion, tmpl.Version)
	}

	// If the metadata exists, the layer is cached
	return tmpl, nil
}<|MERGE_RESOLUTION|>--- conflicted
+++ resolved
@@ -91,11 +91,7 @@
 		return fmt.Errorf("error marshalling layer metadata: %w", err)
 	}
 
-<<<<<<< HEAD
-	_, err = obj.ReadFrom(marshaled)
-=======
 	_, err = obj.Write(marshaled)
->>>>>>> 4c965450
 	if err != nil {
 		return fmt.Errorf("error writing layer metadata to object: %w", err)
 	}
