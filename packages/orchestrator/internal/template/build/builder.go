package build

import (
	"context"
	"errors"
	"fmt"
	"time"

	"go.opentelemetry.io/otel/trace"
	"go.uber.org/zap"
	"go.uber.org/zap/zapcore"
	"golang.org/x/sync/errgroup"

	"github.com/e2b-dev/infra/packages/orchestrator/internal/proxy"
	"github.com/e2b-dev/infra/packages/orchestrator/internal/sandbox"
	"github.com/e2b-dev/infra/packages/orchestrator/internal/sandbox/nbd"
	"github.com/e2b-dev/infra/packages/orchestrator/internal/sandbox/network"
	sbxtemplate "github.com/e2b-dev/infra/packages/orchestrator/internal/sandbox/template"
	"github.com/e2b-dev/infra/packages/orchestrator/internal/template/build/buildcontext"
	"github.com/e2b-dev/infra/packages/orchestrator/internal/template/build/commands"
	"github.com/e2b-dev/infra/packages/orchestrator/internal/template/build/config"
	"github.com/e2b-dev/infra/packages/orchestrator/internal/template/build/core/envd"
	"github.com/e2b-dev/infra/packages/orchestrator/internal/template/build/layer"
	"github.com/e2b-dev/infra/packages/orchestrator/internal/template/build/metrics"
	"github.com/e2b-dev/infra/packages/orchestrator/internal/template/build/phases"
	"github.com/e2b-dev/infra/packages/orchestrator/internal/template/build/phases/base"
	"github.com/e2b-dev/infra/packages/orchestrator/internal/template/build/phases/finalize"
	"github.com/e2b-dev/infra/packages/orchestrator/internal/template/build/phases/steps"
	"github.com/e2b-dev/infra/packages/orchestrator/internal/template/build/storage/cache"
	"github.com/e2b-dev/infra/packages/orchestrator/internal/template/build/writer"
	"github.com/e2b-dev/infra/packages/orchestrator/internal/template/constants"
	artifactsregistry "github.com/e2b-dev/infra/packages/shared/pkg/artifacts-registry"
	"github.com/e2b-dev/infra/packages/shared/pkg/smap"
	"github.com/e2b-dev/infra/packages/shared/pkg/storage"
	"github.com/e2b-dev/infra/packages/shared/pkg/storage/header"
)

const progressDelay = 5 * time.Second

type Builder struct {
	logger *zap.Logger
	tracer trace.Tracer

	templateStorage  storage.StorageProvider
	buildStorage     storage.StorageProvider
	devicePool       *nbd.DevicePool
	networkPool      *network.Pool
	artifactRegistry artifactsregistry.ArtifactsRegistry
	proxy            *proxy.SandboxProxy
	sandboxes        *smap.Map[*sandbox.Sandbox]
	templateCache    *sbxtemplate.Cache
	metrics          *metrics.BuildMetrics
}

func NewBuilder(
	logger *zap.Logger,
	tracer trace.Tracer,
	templateStorage storage.StorageProvider,
	buildStorage storage.StorageProvider,
	artifactRegistry artifactsregistry.ArtifactsRegistry,
	devicePool *nbd.DevicePool,
	networkPool *network.Pool,
	proxy *proxy.SandboxProxy,
	sandboxes *smap.Map[*sandbox.Sandbox],
	templateCache *sbxtemplate.Cache,
	buildMetrics *metrics.BuildMetrics,
) *Builder {
	return &Builder{
		logger:           logger,
		tracer:           tracer,
		templateStorage:  templateStorage,
		buildStorage:     buildStorage,
		artifactRegistry: artifactRegistry,
		devicePool:       devicePool,
		networkPool:      networkPool,
		proxy:            proxy,
		sandboxes:        sandboxes,
		templateCache:    templateCache,
		metrics:          buildMetrics,
	}
}

type Result struct {
	EnvdVersion  string
	RootfsSizeMB int64
}

// Build builds the template, uploads it to storage and returns the result metadata.
// It works the following:
// 1. Get docker image from the remote repository
// 2. Inject new file layers with the required setup for hostname, dns, envd service configuration, basic provisioning script that is run before most of VM services
// 3. Extract ext4 filesystem
// 4. Start FC VM with BusyBox init that runs just the provisioning script, wait for exit. This will install systemd, that is later used for proper VM boot.
// 5. Start the FC VM (using systemd) and wait for Envd
// 6. Build the template steps/layers
// 7. Restart the sandbox and run two additional commands:
//   - configuration script (enable swap, create user, change folder permissions, etc.)
//   - start command (if defined), together with the ready command (always with default value if not defined)
//
// 8. Snapshot
// 9. Upload template (and all not yet uploaded layers)
func (b *Builder) Build(ctx context.Context, template storage.TemplateFiles, config config.TemplateConfig, logsCore zapcore.Core) (r *Result, e error) {
	ctx, childSpan := b.tracer.Start(ctx, "build")
	defer childSpan.End()

	// Record build duration and result at the end
	startTime := time.Now()
	defer func() {
		duration := time.Since(startTime)
		success := e == nil && r != nil
		b.metrics.RecordBuildDuration(ctx, duration, success)

		if success {
			b.metrics.RecordBuildResult(ctx, true)
			b.metrics.RecordRootfsSize(ctx, r.RootfsSizeMB<<constants.ToMBShift)
		} else {
			// Skip reporting failure metrics only on explicit cancellation
			if !errors.Is(e, context.Canceled) {
				b.metrics.RecordBuildResult(ctx, false)
			}
		}
	}()

	cacheScope := config.CacheScope

	// Validate template, update force layers if needed
	config = forceSteps(config)

	isV1Build := config.FromImage == "" && config.FromTemplate == nil

	logger := zap.New(logsCore)
	defer func() {
		if e != nil {
			logger.Error(fmt.Sprintf("Build failed: %v", e))
		} else {
			logger.Info(fmt.Sprintf("Build finished, took %s",
				time.Since(startTime).Truncate(time.Second).String()))
		}
	}()

	if isV1Build {
		hookedCore, done := writer.NewPostProcessor(progressDelay, logsCore)
		defer done()
		logger = zap.New(hookedCore)
	}

	logger.Info(fmt.Sprintf("Building template %s/%s", config.TemplateID, template.BuildID))

	defer func(ctx context.Context) {
		if e == nil {
			return
		}

		// Remove build files if build fails
		removeErr := b.templateStorage.DeleteObjectsWithPrefix(ctx, template.BuildID)
		if removeErr != nil {
			e = errors.Join(e, fmt.Errorf("error removing build files: %w", removeErr))
		}
	}(context.WithoutCancel(ctx))

	envdVersion, err := envd.GetEnvdVersion(ctx)
	if err != nil {
		return nil, fmt.Errorf("error getting envd version: %w", err)
	}

	var uploadErrGroup errgroup.Group
	defer func() {
		// Wait for all template layers to be uploaded even if the build fails
		err := uploadErrGroup.Wait()
		if err != nil {
			e = errors.Join(e, fmt.Errorf("error uploading template layers: %w", err))
		}
	}()

	buildContext := buildcontext.BuildContext{
		Config:         config,
		Template:       template,
<<<<<<< HEAD
		UserLogger:     logger,
		UploadErrGroup: uploadErrGroup,
=======
		UserLogger:     postProcessor,
		UploadErrGroup: &uploadErrGroup,
>>>>>>> 902d3c34
		EnvdVersion:    envdVersion,
		CacheScope:     cacheScope,
		IsV1Build:      isV1Build,
	}

	return runBuild(ctx, buildContext, b)
}

func runBuild(
	ctx context.Context,
	bc buildcontext.BuildContext,
	builder *Builder,
) (*Result, error) {
	index := cache.NewHashIndex(bc.CacheScope, builder.buildStorage, builder.templateStorage)

	layerExecutor := layer.NewLayerExecutor(bc,
		builder.logger,
		builder.tracer,
		builder.networkPool,
		builder.devicePool,
		builder.templateCache,
		builder.proxy,
		builder.sandboxes,
		builder.templateStorage,
		builder.buildStorage,
		index,
	)

	baseBuilder := base.New(
		bc,
		builder.logger,
		builder.tracer,
		builder.proxy,
		builder.templateStorage,
		builder.devicePool,
		builder.networkPool,
		builder.artifactRegistry,
		layerExecutor,
		index,
		builder.metrics,
	)

	commandExecutor := commands.NewCommandExecutor(
		bc,
		builder.tracer,
		builder.buildStorage,
		builder.proxy,
	)

	stepBuilders := steps.CreateStepPhases(
		bc,
		builder.logger,
		builder.tracer,
		builder.proxy,
		layerExecutor,
		commandExecutor,
		index,
		builder.metrics,
	)

	postProcessingBuilder := finalize.New(
		bc,
		builder.tracer,
		builder.templateStorage,
		builder.proxy,
		layerExecutor,
	)

	// Construct the phases/steps to run
	builders := []phases.BuilderPhase{
		baseBuilder,
	}
	builders = append(builders, stepBuilders...)
	builders = append(builders, postProcessingBuilder)

	lastLayerResult, err := phases.Run(ctx, bc, builder.metrics, builders)
	if err != nil {
		return nil, err
	}

	// Ensure the base layer is uploaded before getting the rootfs size
	err = bc.UploadErrGroup.Wait()
	if err != nil {
		return nil, fmt.Errorf("error waiting for layers upload: %w", err)
	}

	// Get the base rootfs size from the template files
	// This is the size of the rootfs after provisioning and before building the layers
	// (as they don't change the rootfs size)
	rootfsSize, err := getRootfsSize(ctx, builder.templateStorage, lastLayerResult.Metadata.Template)
	if err != nil {
		return nil, fmt.Errorf("error getting rootfs size: %w", err)
	}
	zap.L().Info("rootfs size", zap.Uint64("size", rootfsSize))

	return &Result{
		EnvdVersion:  bc.EnvdVersion,
		RootfsSizeMB: int64(rootfsSize >> constants.ToMBShift),
	}, nil
}

// forceSteps sets force for all steps after the first encounter.
func forceSteps(template config.TemplateConfig) config.TemplateConfig {
	shouldRebuild := template.Force != nil && *template.Force
	for _, step := range template.Steps {
		// Force rebuild if the step has a Force flag set to true
		if step.Force != nil && *step.Force {
			shouldRebuild = true
		}

		if !shouldRebuild {
			continue
		}

		force := true
		step.Force = &force
	}

	return template
}

func getRootfsSize(
	ctx context.Context,
	s storage.StorageProvider,
	metadata storage.TemplateFiles,
) (uint64, error) {
	obj, err := s.OpenObject(ctx, metadata.StorageRootfsHeaderPath())
	if err != nil {
		return 0, fmt.Errorf("error opening rootfs header object: %w", err)
	}

	h, err := header.Deserialize(ctx, obj)
	if err != nil {
		return 0, fmt.Errorf("error deserializing rootfs header: %w", err)
	}

	return h.Metadata.Size, nil
}<|MERGE_RESOLUTION|>--- conflicted
+++ resolved
@@ -175,13 +175,8 @@
 	buildContext := buildcontext.BuildContext{
 		Config:         config,
 		Template:       template,
-<<<<<<< HEAD
 		UserLogger:     logger,
-		UploadErrGroup: uploadErrGroup,
-=======
-		UserLogger:     postProcessor,
 		UploadErrGroup: &uploadErrGroup,
->>>>>>> 902d3c34
 		EnvdVersion:    envdVersion,
 		CacheScope:     cacheScope,
 		IsV1Build:      isV1Build,
