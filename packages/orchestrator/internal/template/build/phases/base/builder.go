package base

import (
	"context"
	"fmt"
	"os"
	"path/filepath"
	"time"

	"github.com/google/uuid"
	"go.opentelemetry.io/otel"
	"go.opentelemetry.io/otel/attribute"
	"go.opentelemetry.io/otel/trace"
	"go.uber.org/zap"

	"github.com/e2b-dev/infra/packages/orchestrator/internal/proxy"
	"github.com/e2b-dev/infra/packages/orchestrator/internal/sandbox"
	"github.com/e2b-dev/infra/packages/orchestrator/internal/sandbox/fc"
	sbxtemplate "github.com/e2b-dev/infra/packages/orchestrator/internal/sandbox/template"
	"github.com/e2b-dev/infra/packages/orchestrator/internal/template/build/buildcontext"
	"github.com/e2b-dev/infra/packages/orchestrator/internal/template/build/config"
	"github.com/e2b-dev/infra/packages/orchestrator/internal/template/build/core/filesystem"
	"github.com/e2b-dev/infra/packages/orchestrator/internal/template/build/core/oci"
	"github.com/e2b-dev/infra/packages/orchestrator/internal/template/build/layer"
	"github.com/e2b-dev/infra/packages/orchestrator/internal/template/build/metrics"
	"github.com/e2b-dev/infra/packages/orchestrator/internal/template/build/phases"
	"github.com/e2b-dev/infra/packages/orchestrator/internal/template/build/sandboxtools"
	"github.com/e2b-dev/infra/packages/orchestrator/internal/template/build/storage/cache"
	"github.com/e2b-dev/infra/packages/orchestrator/internal/template/metadata"
	"github.com/e2b-dev/infra/packages/shared/pkg"
	artifactsregistry "github.com/e2b-dev/infra/packages/shared/pkg/artifacts-registry"
	"github.com/e2b-dev/infra/packages/shared/pkg/dockerhub"
	"github.com/e2b-dev/infra/packages/shared/pkg/id"
	"github.com/e2b-dev/infra/packages/shared/pkg/storage"
)

func templatesDirectory() string {
	return filepath.Join(pkg.OrchestratorBasePath(), "build-templates")
}

const (
	rootfsBuildFileName = "rootfs.filesystem.build"
	rootfsProvisionLink = "rootfs.filesystem.build.provision"

	baseLayerTimeout = 10 * time.Minute
	waitEnvdTimeout  = 60 * time.Second

	defaultUser = "root"
)

var tracer = otel.Tracer("github.com/e2b-dev/infra/packages/orchestrator/internal/template/build/phases/base")

type BaseBuilder struct {
	buildcontext.BuildContext

	logger *zap.Logger
	proxy  *proxy.SandboxProxy

	sandboxFactory      *sandbox.Factory
	templateStorage     storage.StorageProvider
	artifactRegistry    artifactsregistry.ArtifactsRegistry
	dockerhubRepository dockerhub.RemoteRepository

	layerExecutor *layer.LayerExecutor
	index         cache.Index
	metrics       *metrics.BuildMetrics
}

func New(
	buildContext buildcontext.BuildContext,
	logger *zap.Logger,
	proxy *proxy.SandboxProxy,
	templateStorage storage.StorageProvider,
	artifactRegistry artifactsregistry.ArtifactsRegistry,
	dockerhubRepository dockerhub.RemoteRepository,
	layerExecutor *layer.LayerExecutor,
	index cache.Index,
	metrics *metrics.BuildMetrics,
	sandboxFactory *sandbox.Factory,
) *BaseBuilder {
	return &BaseBuilder{
		BuildContext: buildContext,

		logger: logger,
		proxy:  proxy,

		templateStorage:     templateStorage,
		artifactRegistry:    artifactRegistry,
		dockerhubRepository: dockerhubRepository,
		sandboxFactory:      sandboxFactory,

		layerExecutor: layerExecutor,
		index:         index,
		metrics:       metrics,
	}
}

func (bb *BaseBuilder) Prefix() string {
	return "base"
}

func (bb *BaseBuilder) String(ctx context.Context) (string, error) {
	var baseSource string
	if bb.Config.FromTemplate != nil {
		baseSource = "FROM TEMPLATE " + bb.Config.FromTemplate.GetAlias()
	} else {
		fromImage := bb.Config.FromImage
		if fromImage == "" {
			tag, err := bb.artifactRegistry.GetTag(ctx, bb.Config.TemplateID, bb.Template.BuildID)
			if err != nil {
				return "", fmt.Errorf("error getting tag for template: %w", err)
			}
			fromImage = tag
		}
		baseSource = "FROM " + fromImage
	}

	return baseSource, nil
}

func (bb *BaseBuilder) Metadata() phases.PhaseMeta {
	return phases.PhaseMeta{
		Phase:    metrics.PhaseBase,
		StepType: "base",
	}
}

func (bb *BaseBuilder) Build(
	ctx context.Context,
	userLogger *zap.Logger,
	_ phases.LayerResult,
	currentLayer phases.LayerResult,
) (phases.LayerResult, error) {
	ctx, span := tracer.Start(ctx, "build base", trace.WithAttributes(
		attribute.String("hash", currentLayer.Hash),
	))
	defer span.End()

	baseMetadata, err := bb.buildLayerFromOCI(
		ctx,
		userLogger,
		currentLayer.Metadata,
		currentLayer.Hash,
	)
	if err != nil {
		return phases.LayerResult{}, phases.NewPhaseBuildError(bb, err)
	}

	return phases.LayerResult{
		Metadata: baseMetadata,
		Cached:   false,
		Hash:     currentLayer.Hash,
	}, nil
}

func (bb *BaseBuilder) buildLayerFromOCI(
	ctx context.Context,
	userLogger *zap.Logger,
	baseMetadata metadata.Template,
	hash string,
) (metadata.Template, error) {
	templateBuildDir := filepath.Join(templatesDirectory(), bb.Template.BuildID)
	err := os.MkdirAll(templateBuildDir, 0o777)
	if err != nil {
		return metadata.Template{}, fmt.Errorf("error creating template build directory: %w", err)
	}
	defer func() {
		err := os.RemoveAll(templateBuildDir)
		if err != nil {
			bb.logger.Error("Error while removing template build directory", zap.Error(err))
		}
	}()

	// Created here to be able to pass it to CreateSandbox for populating COW cache
	rootfsPath := filepath.Join(templateBuildDir, rootfsBuildFileName)

<<<<<<< HEAD
	rootfs, memfile, envsImg, err := constructLayerFilesFromOCI(ctx, userLogger, bb.BuildContext, baseMetadata.Template.BuildID, bb.artifactRegistry, rootfsPath)
=======
	rootfs, memfile, envsImg, err := constructLayerFilesFromOCI(
		ctx,
		userLogger,
		bb.BuildContext,
		baseMetadata.Template.BuildID,
		bb.artifactRegistry,
		bb.dockerhubRepository,
		templateBuildDir,
		rootfsPath,
	)
>>>>>>> 82708f39
	if err != nil {
		return metadata.Template{}, fmt.Errorf("error building environment: %w", err)
	}

	// Env variables from the Docker image
	baseMetadata.Context.EnvVars = oci.ParseEnvs(envsImg.Env)

	cacheFiles, err := baseMetadata.Template.CacheFiles()
	if err != nil {
		return metadata.Template{}, fmt.Errorf("error creating template files: %w", err)
	}
	localTemplate := sbxtemplate.NewLocalTemplate(cacheFiles, rootfs, memfile)
	defer localTemplate.Close()

	// Provision sandbox with systemd and other vital parts
	userLogger.Info("Provisioning sandbox template")
	// Just a symlink to the rootfs build file, so when the COW cache deletes the underlying file (here symlink),
	// it will not delete the rootfs file. We use the rootfs again later on to start the sandbox template.
	rootfsProvisionPath := filepath.Join(templateBuildDir, rootfsProvisionLink)
	err = os.Symlink(rootfsPath, rootfsProvisionPath)
	if err != nil {
		return metadata.Template{}, fmt.Errorf("error creating provision rootfs: %w", err)
	}

	// Allow sandbox internet access during provisioning
	allowInternetAccess := true

	baseSbxConfig := sandbox.Config{
		Vcpu:      bb.Config.VCpuCount,
		RamMB:     bb.Config.MemoryMB,
		HugePages: bb.Config.HugePages,

		AllowInternetAccess: &allowInternetAccess,

		Envd: sandbox.EnvdMetadata{
			Version: bb.EnvdVersion,
		},
	}
	err = bb.provisionSandbox(
		ctx,
		userLogger,
		baseSbxConfig,
		sandbox.RuntimeMetadata{
			TemplateID:  bb.Config.TemplateID,
			SandboxID:   config.InstanceBuildPrefix + id.Generate(),
			ExecutionID: uuid.NewString(),
		},
		fc.FirecrackerVersions{
			KernelVersion:      bb.Template.KernelVersion,
			FirecrackerVersion: bb.Template.FirecrackerVersion,
		},
		localTemplate,
		rootfsProvisionPath,
		provisionScriptResultPath,
		provisionLogPrefix,
	)
	if err != nil {
		return metadata.Template{}, fmt.Errorf("error provisioning sandbox: %w", err)
	}

	// Check the rootfs filesystem corruption
	ext4Check, err := filesystem.CheckIntegrity(ctx, rootfsPath, true)
	if err != nil {
		zap.L().Error("provisioned filesystem ext4 integrity",
			zap.String("result", ext4Check),
			zap.Error(err),
		)
		return metadata.Template{}, fmt.Errorf("error checking provisioned filesystem integrity: %w", err)
	}
	zap.L().Debug("provisioned filesystem ext4 integrity",
		zap.String("result", ext4Check),
	)

	err = bb.enlargeDiskAfterProvisioning(ctx, bb.Config, rootfs)
	if err != nil {
		return metadata.Template{}, fmt.Errorf("error enlarging disk after provisioning: %w", err)
	}

	// Create sandbox for building template
	userLogger.Debug("Creating base sandbox template layer")

	sandboxCreator := layer.NewCreateSandboxFromCache(
		baseSbxConfig,
		bb.sandboxFactory,
		baseLayerTimeout,
		fc.FirecrackerVersions{
			KernelVersion:      bb.Template.KernelVersion,
			FirecrackerVersion: bb.Template.FirecrackerVersion,
		},
		rootfsPath,
	)

	actionExecutor := layer.NewFunctionAction(func(ctx context.Context, sbx *sandbox.Sandbox, meta metadata.Template) (metadata.Template, error) {
		err = sandboxtools.SyncChangesToDisk(
			ctx,
			bb.proxy,
			sbx.Runtime.SandboxID,
		)
		if err != nil {
			return metadata.Template{}, fmt.Errorf("error running sync command: %w", err)
		}
		return meta, nil
	})

	templateProvider := layer.NewDirectSourceTemplateProvider(localTemplate)

	baseLayer, err := bb.layerExecutor.BuildLayer(
		ctx,
		userLogger,
		layer.LayerBuildCommand{
			SourceTemplate: templateProvider,
			CurrentLayer:   baseMetadata,
			Hash:           hash,
			UpdateEnvd:     false,
			SandboxCreator: sandboxCreator,
			ActionExecutor: actionExecutor,
		},
	)
	if err != nil {
		return metadata.Template{}, fmt.Errorf("error building base layer: %w", err)
	}

	return baseLayer, nil
}

func (bb *BaseBuilder) Layer(
	ctx context.Context,
	_ phases.LayerResult,
	hash string,
) (phases.LayerResult, error) {
	ctx, span := tracer.Start(ctx, "compute base", trace.WithAttributes(
		attribute.String("hash", hash),
	))
	defer span.End()

	switch {
	case bb.Config.FromTemplate != nil:
		sourceMeta := metadata.FromTemplate{
			Alias:   bb.Config.FromTemplate.GetAlias(),
			BuildID: bb.Config.FromTemplate.GetBuildID(),
		}

		// If the template is built from another template, use its metadata
		tm, err := bb.index.Cached(ctx, bb.Config.FromTemplate.GetBuildID())
		if err != nil {
			return phases.LayerResult{}, fmt.Errorf("error getting base layer from cache, you may need to rebuild the base template: %w", err)
		}

		// From template is always cached, never needs to be built
		return phases.LayerResult{
			Metadata: tm.BasedOn(sourceMeta),
			Hash:     hash,
			Cached:   true,
		}, nil
	default:
		cmdMeta := metadata.Context{
			User:    defaultUser,
			WorkDir: nil,
			EnvVars: make(map[string]string),
		}

		// This is a compatibility for v1 template builds
		if bb.IsV1Build {
			cwd := "/home/user"
			cmdMeta.WorkDir = &cwd
		}

		meta := metadata.Template{
			Version: metadata.CurrentVersion,
			Template: storage.TemplateFiles{
				BuildID:            uuid.New().String(),
				KernelVersion:      bb.Template.KernelVersion,
				FirecrackerVersion: bb.Template.FirecrackerVersion,
			},
			Context:      cmdMeta,
			FromImage:    &bb.Config.FromImage,
			FromTemplate: nil,
			Start:        nil,
		}

		notCachedResult := phases.LayerResult{
			Metadata: meta,
			Cached:   false,
			Hash:     hash,
		}

		// Invalidate base cache
		if bb.Config.Force != nil && *bb.Config.Force {
			return notCachedResult, nil
		}

		bm, err := bb.index.LayerMetaFromHash(ctx, hash)
		if err != nil {
			bb.logger.Info("base layer not found in cache, building new base layer", zap.Error(err), zap.String("hash", hash))

			return notCachedResult, nil
		}

		meta, err = bb.index.Cached(ctx, bm.Template.BuildID)
		if err != nil {
			zap.L().Info("base layer metadata not found in cache, building new base layer", zap.Error(err), zap.String("hash", hash))

			return notCachedResult, nil
		}
		return phases.LayerResult{
			Metadata: meta,
			Cached:   true,
			Hash:     hash,
		}, nil
	}
}<|MERGE_RESOLUTION|>--- conflicted
+++ resolved
@@ -174,20 +174,7 @@
 	// Created here to be able to pass it to CreateSandbox for populating COW cache
 	rootfsPath := filepath.Join(templateBuildDir, rootfsBuildFileName)
 
-<<<<<<< HEAD
-	rootfs, memfile, envsImg, err := constructLayerFilesFromOCI(ctx, userLogger, bb.BuildContext, baseMetadata.Template.BuildID, bb.artifactRegistry, rootfsPath)
-=======
-	rootfs, memfile, envsImg, err := constructLayerFilesFromOCI(
-		ctx,
-		userLogger,
-		bb.BuildContext,
-		baseMetadata.Template.BuildID,
-		bb.artifactRegistry,
-		bb.dockerhubRepository,
-		templateBuildDir,
-		rootfsPath,
-	)
->>>>>>> 82708f39
+	rootfs, memfile, envsImg, err := constructLayerFilesFromOCI(ctx, userLogger, bb.BuildContext, baseMetadata.Template.BuildID, bb.artifactRegistry, bb.dockerhubRepository, rootfsPath)
 	if err != nil {
 		return metadata.Template{}, fmt.Errorf("error building environment: %w", err)
 	}
