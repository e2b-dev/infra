--- conflicted
+++ resolved
@@ -88,11 +88,7 @@
 	uploadURL := fmt.Sprintf("%s/files?%s", proxyHost, params.Encode())
 
 	// Create HTTP request with streaming body
-<<<<<<< HEAD
-	req, err := http.NewRequestWithContext(ctx, "POST", uploadURL, pr)
-=======
-	req, err := http.NewRequest(http.MethodPost, uploadURL, pr)
->>>>>>> adbd93f7
+	req, err := http.NewRequestWithContext(ctx, http.MethodPost, uploadURL, pr)
 	if err != nil {
 		return fmt.Errorf("failed to create request: %w", err)
 	}
