package sandboxtools

import (
	"context"
	"errors"
	"fmt"
	"net/http"
	"strings"
	"time"

	"connectrpc.com/connect"
	"go.uber.org/zap"
	"go.uber.org/zap/zapcore"

	"github.com/e2b-dev/infra/packages/orchestrator/internal/proxy"
	"github.com/e2b-dev/infra/packages/orchestrator/internal/template/metadata"
	"github.com/e2b-dev/infra/packages/shared/pkg/grpc"
	"github.com/e2b-dev/infra/packages/shared/pkg/grpc/envd/process"
	"github.com/e2b-dev/infra/packages/shared/pkg/grpc/envd/process/processconnect"
)

const commandHardTimeout = 1 * time.Hour

func RunCommandWithOutput(
	ctx context.Context,
	proxy *proxy.SandboxProxy,
	sandboxID string,
	command string,
	metadata metadata.Context,
	processOutput func(stdout, stderr string),
) error {
	return runCommandWithAllOptions(ctx, proxy, sandboxID, command, metadata, make(chan struct{}), processOutput)
}

func RunCommand(
	ctx context.Context,
	proxy *proxy.SandboxProxy,
	sandboxID string,
	command string,
	metadata metadata.Context,
) error {
	return runCommandWithAllOptions(ctx, proxy, sandboxID, command, metadata, make(chan struct{}), func(stdout, stderr string) {})
}

func RunCommandWithLogger(
	ctx context.Context,
	proxy *proxy.SandboxProxy,
	logger *zap.Logger,
	lvl zapcore.Level,
	id string,
	sandboxID string,
	command string,
	metadata metadata.Context,
) error {
	return RunCommandWithConfirmation(
		ctx,
		proxy,
		logger,
		lvl,
		id,
		sandboxID,
		command,
		metadata,
		// No confirmation needed for this command
		make(chan struct{}),
	)
}

func RunCommandWithConfirmation(
	ctx context.Context,
	proxy *proxy.SandboxProxy,
	logger *zap.Logger,
	lvl zapcore.Level,
	id string,
	sandboxID string,
	command string,
	metadata metadata.Context,
	confirmCh chan<- struct{},
) error {
<<<<<<< HEAD
	return runCommandWithAllOptions(ctx, proxy, sandboxID, command, metadata, confirmCh, func(stdout, stderr string) {
		logStream(postProcessor, lvl, id, "stdout", stdout)
		logStream(postProcessor, zapcore.ErrorLevel, id, "stderr", stderr)
	})
=======
	return runCommandWithAllOptions(
		ctx,
		tracer,
		proxy,
		sandboxID,
		command,
		metadata,
		confirmCh,
		func(stdout, stderr string) {
			logStream(logger, lvl, id, "stdout", stdout)
			logStream(logger, zapcore.ErrorLevel, id, "stderr", stderr)
		},
	)
>>>>>>> fcf15acb
}

func runCommandWithAllOptions(ctx context.Context, proxy *proxy.SandboxProxy, sandboxID string, command string, metadata metadata.Context, confirmCh chan<- struct{}, processOutput func(stdout string, stderr string)) error {
	runCmdReq := connect.NewRequest(&process.StartRequest{
		Process: &process.ProcessConfig{
			Cmd: "/bin/bash",
			Cwd: metadata.WorkDir,
			Args: []string{
				"-l", "-c", command,
			},
			Envs: metadata.EnvVars,
		},
	})

	hc := http.Client{
		Timeout: commandHardTimeout,
	}
	proxyHost := fmt.Sprintf("http://localhost%s", proxy.GetAddr())
	processC := processconnect.NewProcessClient(&hc, proxyHost)
	err := grpc.SetSandboxHeader(runCmdReq.Header(), proxyHost, sandboxID)
	if err != nil {
		return fmt.Errorf("failed to set sandbox header: %w", err)
	}
	grpc.SetUserHeader(runCmdReq.Header(), metadata.User)

	processCtx, processCancel := context.WithCancel(ctx)
	defer processCancel()
	commandStream, err := processC.Start(processCtx, runCmdReq)
	// Confirm the command has executed before proceeding
	close(confirmCh)
	if err != nil {
		return fmt.Errorf("error starting process: %w", err)
	}
	defer func() {
		processCancel()
		commandStream.Close()
	}()

	msgCh, msgErrCh := grpc.StreamToChannel(ctx, commandStream)

	for {
		select {
		case <-ctx.Done():
			return ctx.Err()
		case err := <-msgErrCh:
			return err
		case msg, ok := <-msgCh:
			if !ok {
				return nil
			}
			e := msg.Event
			if e == nil {
				zap.L().Error("received nil command event")
				return nil
			}

			switch {
			case e.GetData() != nil:
				data := e.GetData()
				processOutput(string(data.GetStdout()), string(data.GetStderr()))

			case e.GetEnd() != nil:
				end := e.GetEnd()
				success := end.GetExitCode() == 0

				if !success {
					processOutput("", end.GetStatus())

					return errors.New(end.GetStatus())
				}
			}
		}
	}
}

func logStream(logger *zap.Logger, lvl zapcore.Level, id string, name string, content string) {
	if logger == nil {
		return
	}

	if content == "" {
		return
	}
	for _, line := range strings.Split(content, "\n") {
		line = strings.TrimSpace(line)
		if line == "" {
			continue
		}
		msg := fmt.Sprintf("[%s] [%s]: %s", id, name, line)
		logger.Log(lvl, msg)
	}
}

// syncChangesToDisk synchronizes filesystem changes to the filesystem
// This is useful to ensure that all changes made in the sandbox are written to disk
// to be able to re-create the sandbox without resume.
func SyncChangesToDisk(
	ctx context.Context,
	proxy *proxy.SandboxProxy,
	sandboxID string,
) error {
	return RunCommand(
		ctx,
		proxy,
		sandboxID,
		"sync",
		metadata.Context{
			User: "root",
		},
	)
}<|MERGE_RESOLUTION|>--- conflicted
+++ resolved
@@ -29,7 +29,16 @@
 	metadata metadata.Context,
 	processOutput func(stdout, stderr string),
 ) error {
-	return runCommandWithAllOptions(ctx, proxy, sandboxID, command, metadata, make(chan struct{}), processOutput)
+	return runCommandWithAllOptions(
+		ctx,
+		proxy,
+		sandboxID,
+		command,
+		metadata,
+		// No confirmation needed for this command
+		make(chan struct{}),
+		processOutput,
+	)
 }
 
 func RunCommand(
@@ -39,7 +48,16 @@
 	command string,
 	metadata metadata.Context,
 ) error {
-	return runCommandWithAllOptions(ctx, proxy, sandboxID, command, metadata, make(chan struct{}), func(stdout, stderr string) {})
+	return runCommandWithAllOptions(
+		ctx,
+		proxy,
+		sandboxID,
+		command,
+		metadata,
+		// No confirmation needed for this command
+		make(chan struct{}),
+		func(stdout, stderr string) {},
+	)
 }
 
 func RunCommandWithLogger(
@@ -77,15 +95,8 @@
 	metadata metadata.Context,
 	confirmCh chan<- struct{},
 ) error {
-<<<<<<< HEAD
-	return runCommandWithAllOptions(ctx, proxy, sandboxID, command, metadata, confirmCh, func(stdout, stderr string) {
-		logStream(postProcessor, lvl, id, "stdout", stdout)
-		logStream(postProcessor, zapcore.ErrorLevel, id, "stderr", stderr)
-	})
-=======
 	return runCommandWithAllOptions(
 		ctx,
-		tracer,
 		proxy,
 		sandboxID,
 		command,
@@ -96,10 +107,17 @@
 			logStream(logger, zapcore.ErrorLevel, id, "stderr", stderr)
 		},
 	)
->>>>>>> fcf15acb
-}
-
-func runCommandWithAllOptions(ctx context.Context, proxy *proxy.SandboxProxy, sandboxID string, command string, metadata metadata.Context, confirmCh chan<- struct{}, processOutput func(stdout string, stderr string)) error {
+}
+
+func runCommandWithAllOptions(
+	ctx context.Context,
+	proxy *proxy.SandboxProxy,
+	sandboxID string,
+	command string,
+	metadata metadata.Context,
+	confirmCh chan<- struct{},
+	processOutput func(stdout, stderr string),
+) error {
 	runCmdReq := connect.NewRequest(&process.StartRequest{
 		Process: &process.ProcessConfig{
 			Cmd: "/bin/bash",
