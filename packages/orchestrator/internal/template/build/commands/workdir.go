package commands

import (
	"context"
	"fmt"

<<<<<<< HEAD
=======
	"go.opentelemetry.io/otel/trace"
	"go.uber.org/zap"
>>>>>>> fcf15acb
	"go.uber.org/zap/zapcore"

	"github.com/e2b-dev/infra/packages/orchestrator/internal/proxy"
	"github.com/e2b-dev/infra/packages/orchestrator/internal/template/build/sandboxtools"
	"github.com/e2b-dev/infra/packages/orchestrator/internal/template/metadata"
	templatemanager "github.com/e2b-dev/infra/packages/shared/pkg/grpc/template-manager"
)

type Workdir struct{}

var _ Command = (*Workdir)(nil)

func (w *Workdir) Execute(
	ctx context.Context,
<<<<<<< HEAD
	postProcessor *writer.PostProcessor,
=======
	tracer trace.Tracer,
	logger *zap.Logger,
>>>>>>> fcf15acb
	proxy *proxy.SandboxProxy,
	sandboxID string,
	prefix string,
	step *templatemanager.TemplateStep,
	cmdMetadata metadata.Context,
) (metadata.Context, error) {
	args := step.Args
	// args: [path]
	if len(args) < 1 {
		return metadata.Context{}, fmt.Errorf("WORKDIR requires a path argument")
	}

	workdirArg := args[0]

	err := sandboxtools.RunCommandWithLogger(
		ctx,
		proxy,
		logger,
		zapcore.InfoLevel,
		prefix,
		sandboxID,
		fmt.Sprintf(`mkdir -p "%s"`, workdirArg),
		metadata.Context{
			User:    cmdMetadata.User,
			EnvVars: cmdMetadata.EnvVars,
		},
	)
	if err != nil {
		return metadata.Context{}, fmt.Errorf("failed to create workdir: %w", err)
	}

	return saveWorkdirMeta(ctx, proxy, sandboxID, cmdMetadata, workdirArg)
}

func saveWorkdirMeta(
	ctx context.Context,
	proxy *proxy.SandboxProxy,
	sandboxID string,
	cmdMetadata metadata.Context,
	workdir string,
) (metadata.Context, error) {
	err := sandboxtools.RunCommandWithOutput(
		ctx,
		proxy,
		sandboxID,
		fmt.Sprintf(`printf "%s"`, workdir),
		metadata.Context{
			User: "root",
		},
		func(stdout, stderr string) {
			workdir = stdout
		},
	)
	if err != nil {
		return metadata.Context{}, fmt.Errorf("failed to save workdir %s: %w", workdir, err)
	}

	cmdMetadata.WorkDir = &workdir
	return cmdMetadata, nil
}<|MERGE_RESOLUTION|>--- conflicted
+++ resolved
@@ -4,11 +4,7 @@
 	"context"
 	"fmt"
 
-<<<<<<< HEAD
-=======
-	"go.opentelemetry.io/otel/trace"
 	"go.uber.org/zap"
->>>>>>> fcf15acb
 	"go.uber.org/zap/zapcore"
 
 	"github.com/e2b-dev/infra/packages/orchestrator/internal/proxy"
@@ -23,12 +19,7 @@
 
 func (w *Workdir) Execute(
 	ctx context.Context,
-<<<<<<< HEAD
-	postProcessor *writer.PostProcessor,
-=======
-	tracer trace.Tracer,
 	logger *zap.Logger,
->>>>>>> fcf15acb
 	proxy *proxy.SandboxProxy,
 	sandboxID string,
 	prefix string,
