--- conflicted
+++ resolved
@@ -3,12 +3,8 @@
 import (
 	"context"
 
-<<<<<<< HEAD
-=======
-	"go.opentelemetry.io/otel/trace"
 	"go.uber.org/zap"
 
->>>>>>> fcf15acb
 	"github.com/e2b-dev/infra/packages/orchestrator/internal/proxy"
 	"github.com/e2b-dev/infra/packages/orchestrator/internal/template/metadata"
 	templatemanager "github.com/e2b-dev/infra/packages/shared/pkg/grpc/template-manager"
@@ -17,12 +13,7 @@
 type Command interface {
 	Execute(
 		ctx context.Context,
-<<<<<<< HEAD
-		postProcessor *writer.PostProcessor,
-=======
-		tracer trace.Tracer,
 		logger *zap.Logger,
->>>>>>> fcf15acb
 		proxy *proxy.SandboxProxy,
 		sandboxID string,
 		prefix string,
