--- conflicted
+++ resolved
@@ -57,7 +57,6 @@
 		return
 	}
 
-<<<<<<< HEAD
 	// Create a new context without cancel, so we can pass it to the goroutines
 	// and not worry about the parent context being cancelled.
 	// This is important because we want to ensure that the goroutines are not cancelled
@@ -66,10 +65,6 @@
 
 	go es.handlePubSubEvent(childCtx, event)
 	go es.handleClickhouseBatcherEvent(event) //nolint:contextcheck // TODO: fix this later
-=======
-	go es.handlePubSubEvent(ctx, event)
-	go es.handleClickhouseBatcherEvent(event) // nolint:contextcheck // TODO: fix this later
->>>>>>> caa2400a
 }
 
 func (es *SandboxEventsService) handlePubSubEvent(ctx context.Context, event event.SandboxEvent) {
