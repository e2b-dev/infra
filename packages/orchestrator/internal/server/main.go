--- conflicted
+++ resolved
@@ -64,11 +64,7 @@
 	SbxEventsService events.EventsService[event.SandboxEvent]
 }
 
-<<<<<<< HEAD
-func New(cfg ServiceConfig) (*Service, error) {
-=======
 func New(cfg ServiceConfig) *Service {
->>>>>>> 82708f39
 	srv := &Service{
 		info:        cfg.Info,
 		proxy:       cfg.Proxy,
