package server

import (
	"context"
	"sync"

	"go.opentelemetry.io/otel/metric"
	"go.opentelemetry.io/otel/trace"
	"go.uber.org/zap"

	"github.com/e2b-dev/infra/packages/orchestrator/internal/grpcserver"
	"github.com/e2b-dev/infra/packages/orchestrator/internal/proxy"
	"github.com/e2b-dev/infra/packages/orchestrator/internal/sandbox"
	"github.com/e2b-dev/infra/packages/orchestrator/internal/sandbox/block"
	"github.com/e2b-dev/infra/packages/orchestrator/internal/sandbox/nbd"
	"github.com/e2b-dev/infra/packages/orchestrator/internal/sandbox/network"
	"github.com/e2b-dev/infra/packages/orchestrator/internal/sandbox/template"
	"github.com/e2b-dev/infra/packages/orchestrator/internal/service"
	featureflags "github.com/e2b-dev/infra/packages/shared/pkg/feature-flags"
	"github.com/e2b-dev/infra/packages/shared/pkg/grpc/orchestrator"
	"github.com/e2b-dev/infra/packages/shared/pkg/smap"
	"github.com/e2b-dev/infra/packages/shared/pkg/storage"
	"github.com/e2b-dev/infra/packages/shared/pkg/telemetry"
)

type server struct {
	orchestrator.UnimplementedSandboxServiceServer

	info          *service.ServiceInfo
	sandboxes     *smap.Map[*sandbox.Sandbox]
	proxy         *proxy.SandboxProxy
	tracer        trace.Tracer
	networkPool   *network.Pool
	templateCache *template.Cache
	pauseMu       sync.Mutex
	devicePool    *nbd.DevicePool
	persistence   storage.StorageProvider
	featureFlags  *featureflags.Client
}

type Service struct {
	info     *service.ServiceInfo
	server   *server
	proxy    *proxy.SandboxProxy
	shutdown struct {
		once sync.Once
		op   func(context.Context) error
		err  error
	}

	persistence storage.StorageProvider
}

func New(
	ctx context.Context,
	grpc *grpcserver.GRPCServer,
	tel *telemetry.Client,
	networkPool *network.Pool,
	devicePool *nbd.DevicePool,
	templateCache *template.Cache,
	tracer trace.Tracer,
	info *service.ServiceInfo,
	proxy *proxy.SandboxProxy,
	sandboxes *smap.Map[*sandbox.Sandbox],
	featureFlags *featureflags.Client,
	persistence storage.StorageProvider,
) (*Service, error) {
<<<<<<< HEAD
	srv := &Service{info: info}

	srv.proxy = proxy

	persistence, err := storage.GetTemplateStorageProvider(ctx, block.ChunkSize)
	if err != nil {
		return nil, fmt.Errorf("failed to create storage provider: %w", err)
=======
	srv := &Service{
		info:        info,
		proxy:       proxy,
		persistence: persistence,
>>>>>>> 288faa5b
	}
	srv.server = &server{
		info:          info,
		tracer:        tracer,
		proxy:         srv.proxy,
		sandboxes:     sandboxes,
		networkPool:   networkPool,
		templateCache: templateCache,
		devicePool:    devicePool,
		persistence:   persistence,
		featureFlags:  featureFlags,
	}

	meter := tel.MeterProvider.Meter("orchestrator.sandbox")
	_, err := telemetry.GetObservableUpDownCounter(meter, telemetry.OrchestratorSandboxCountMeterName, func(ctx context.Context, observer metric.Int64Observer) error {
		observer.Observe(int64(srv.server.sandboxes.Count()))

		return nil
	})
	if err != nil {
		zap.L().Error("Error registering sandbox count metric", zap.Any("metric_name", telemetry.OrchestratorSandboxCountMeterName), zap.Error(err))
	}

	orchestrator.RegisterSandboxServiceServer(grpc.GRPCServer(), srv.server)

	return srv, nil
}<|MERGE_RESOLUTION|>--- conflicted
+++ resolved
@@ -65,20 +65,10 @@
 	featureFlags *featureflags.Client,
 	persistence storage.StorageProvider,
 ) (*Service, error) {
-<<<<<<< HEAD
-	srv := &Service{info: info}
-
-	srv.proxy = proxy
-
-	persistence, err := storage.GetTemplateStorageProvider(ctx, block.ChunkSize)
-	if err != nil {
-		return nil, fmt.Errorf("failed to create storage provider: %w", err)
-=======
 	srv := &Service{
 		info:        info,
 		proxy:       proxy,
 		persistence: persistence,
->>>>>>> 288faa5b
 	}
 	srv.server = &server{
 		info:          info,
