--- conflicted
+++ resolved
@@ -28,32 +28,18 @@
 type server struct {
 	orchestrator.UnimplementedSandboxServiceServer
 
-<<<<<<< HEAD
-	info             *service.ServiceInfo
-	sandboxes        *smap.Map[*sandbox.Sandbox]
-	proxy            *proxy.SandboxProxy
-	tracer           trace.Tracer
-	networkPool      *network.Pool
-	templateCache    *template.Cache
-	pauseMu          sync.Mutex
-	devicePool       *nbd.DevicePool
-	persistence      storage.StorageProvider
-	featureFlags     *featureflags.Client
-	sbxEventsService events.EventsService[event.SandboxEvent]
-=======
-	info                *service.ServiceInfo
-	sandboxes           *smap.Map[*sandbox.Sandbox]
-	proxy               *proxy.SandboxProxy
-	tracer              trace.Tracer
-	networkPool         *network.Pool
-	templateCache       *template.Cache
-	pauseMu             sync.Mutex
-	devicePool          *nbd.DevicePool
-	persistence         storage.StorageProvider
-	featureFlags        *featureflags.Client
-	sandboxEventBatcher batcher.ClickhouseInsertBatcher[clickhouse.SandboxEvent]
-	startingSandboxes   *semaphore.Weighted
->>>>>>> 4739ab8a
+	info              *service.ServiceInfo
+	sandboxes         *smap.Map[*sandbox.Sandbox]
+	proxy             *proxy.SandboxProxy
+	tracer            trace.Tracer
+	networkPool       *network.Pool
+	templateCache     *template.Cache
+	pauseMu           sync.Mutex
+	devicePool        *nbd.DevicePool
+	persistence       storage.StorageProvider
+	featureFlags      *featureflags.Client
+	sbxEventsService  events.EventsService[event.SandboxEvent]
+	startingSandboxes *semaphore.Weighted
 }
 
 type Service struct {
@@ -94,30 +80,17 @@
 		persistence: cfg.Persistence,
 	}
 	srv.server = &server{
-<<<<<<< HEAD
-		info:             cfg.Info,
-		tracer:           cfg.Tracer,
-		proxy:            srv.proxy,
-		sandboxes:        cfg.Sandboxes,
-		networkPool:      cfg.NetworkPool,
-		templateCache:    cfg.TemplateCache,
-		devicePool:       cfg.DevicePool,
-		persistence:      cfg.Persistence,
-		featureFlags:     cfg.FeatureFlags,
-		sbxEventsService: cfg.SbxEventsService,
-=======
-		info:                info,
-		tracer:              tracer,
-		proxy:               srv.proxy,
-		sandboxes:           sandboxes,
-		networkPool:         networkPool,
-		templateCache:       templateCache,
-		devicePool:          devicePool,
-		persistence:         persistence,
-		featureFlags:        featureFlags,
-		sandboxEventBatcher: sandboxEventBatcher,
-		startingSandboxes:   semaphore.NewWeighted(maxStartingInstancesPerNode),
->>>>>>> 4739ab8a
+		info:              cfg.Info,
+		tracer:            cfg.Tracer,
+		proxy:             srv.proxy,
+		sandboxes:         cfg.Sandboxes,
+		networkPool:       cfg.NetworkPool,
+		templateCache:     cfg.TemplateCache,
+		devicePool:        cfg.DevicePool,
+		persistence:       cfg.Persistence,
+		featureFlags:      cfg.FeatureFlags,
+		sbxEventsService:  cfg.SbxEventsService,
+		startingSandboxes: semaphore.NewWeighted(maxStartingInstancesPerNode),
 	}
 
 	meter := cfg.Tel.MeterProvider.Meter("orchestrator.sandbox")
