--- conflicted
+++ resolved
@@ -400,16 +400,10 @@
 	}
 
 	err = s.templateCache.AddSnapshot(
-<<<<<<< HEAD
 		ctx,
-		snapshotTemplateFiles.BuildID,
-		snapshotTemplateFiles.KernelVersion,
-		snapshotTemplateFiles.FirecrackerVersion,
-=======
 		meta.Template.BuildID,
 		meta.Template.KernelVersion,
 		meta.Template.FirecrackerVersion,
->>>>>>> 3b503ab8
 		snapshot.MemfileDiffHeader,
 		snapshot.RootfsDiffHeader,
 		snapshot.Snapfile,
