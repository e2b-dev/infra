--- conflicted
+++ resolved
@@ -11,8 +11,8 @@
 	"go.opentelemetry.io/otel/attribute"
 	"go.uber.org/zap"
 	"golang.org/x/sync/semaphore"
-	"google.golang.org/grpc"
 	"google.golang.org/grpc/codes"
+	"google.golang.org/grpc/status"
 	"google.golang.org/protobuf/proto"
 	"google.golang.org/protobuf/types/known/emptypb"
 	"google.golang.org/protobuf/types/known/timestamppb"
@@ -68,12 +68,9 @@
 	)
 	if err != nil {
 		zap.L().Error("failed to create sandbox, cleaning up", zap.Error(err))
-<<<<<<< HEAD
-		cleanupErr := cleanup.Run()
-		err = grpc.Errorf(codes.Internal, "failed to cleanup sandbox: %w", errors.Join(err, context.Cause(ctx), cleanupErr))
-=======
+
 		cleanupErr := cleanup.Run(ctx)
->>>>>>> d0592750
+		err = status.Errorf(codes.Internal, "failed to cleanup sandbox: %w", errors.Join(err, context.Cause(ctx), cleanupErr))
 
 		telemetry.ReportCriticalError(ctx, err)
 
@@ -81,6 +78,7 @@
 	}
 	started := time.Now()
 
+	// TODO: this could become JSON (pro: easier to read with external tools/code, con: larger size and slower serialization.)
 	confProto, err := proto.Marshal(sbx.Config)
 	if err != nil {
 		sbxlogger.I(sbx).Error("failed to marshal sandbox config for the database", zap.Error(err))
@@ -98,28 +96,17 @@
 	}
 
 	go func() {
-<<<<<<< HEAD
-		if err := sbx.Wait(); err != nil {
-			sbxlogger.I(sbx).Error("failed to wait for sandbox, cleaning up", zap.Error(err))
-=======
 		ctx, childSpan := s.tracer.Start(context.Background(), "sandbox-create-stop")
 		defer childSpan.End()
 
-		waitErr := sbx.Wait(ctx)
-		if waitErr != nil {
-			sbxlogger.I(sbx).Error("failed to wait for sandbox, cleaning up", zap.Error(waitErr))
->>>>>>> d0592750
-		}
+		if err := sbx.Wait(ctx); err != nil {
+			sbxlogger.I(sbx).Error("failed to wait for sandbox, cleaning up", zap.Error(err))
+		}
+
 		ended := time.Now()
 
-<<<<<<< HEAD
-		if err := cleanup.Run(); err != nil {
+		if err := cleanup.Run(ctx); err != nil {
 			sbxlogger.I(sbx).Error("failed to cleanup sandbox, will remove from cache", zap.Error(err))
-=======
-		cleanupErr := cleanup.Run(ctx)
-		if cleanupErr != nil {
-			sbxlogger.I(sbx).Error("failed to cleanup sandbox, will remove from cache", zap.Error(cleanupErr))
->>>>>>> d0592750
 		}
 
 		// Remove the sandbox from cache only if the cleanup IDs match.
@@ -160,14 +147,14 @@
 
 	item, ok := s.sandboxes.Get(req.SandboxId)
 	if !ok {
-		err := grpc.Errorf(codes.NotFound, "sandbox not found")
+		err := status.Errorf(codes.NotFound, "sandbox not found")
 		telemetry.ReportCriticalError(ctx, err)
 		return nil, err
 	}
 
 	item.EndAt = req.EndTime.AsTime()
 	if err := s.db.UpdateSandboxDeadline(ctx, req.SandboxId, item.EndAt); err != nil {
-		return nil, grpc.Errorf(codes.Internal, fmt.Sprintf("db update sandbox: %w", err))
+		return nil, status.Errorf(codes.Internal, fmt.Sprintf("db update sandbox: %w", err))
 	}
 
 	return &emptypb.Empty{}, nil
@@ -220,7 +207,7 @@
 		err := fmt.Errorf("sandbox '%s' not found", in.SandboxId)
 		telemetry.ReportCriticalError(ctx, err)
 
-		return nil, grpc.Errorf(codes.NotFound, err.Error())
+		return nil, status.Errorf(codes.NotFound, err.Error())
 	}
 
 	// Don't allow connecting to the sandbox anymore.
@@ -262,7 +249,7 @@
 	if err != nil {
 		telemetry.ReportCriticalError(ctx, err)
 
-		return nil, grpc.Errorf(codes.ResourceExhausted, err.Error())
+		return nil, status.Errorf(codes.ResourceExhausted, err.Error())
 	}
 
 	releaseOnce := sync.OnceFunc(func() {
@@ -279,7 +266,7 @@
 		err := fmt.Errorf("sandbox not found")
 		telemetry.ReportCriticalError(ctx, err)
 
-		return nil, grpc.Errorf(codes.NotFound, err.Error())
+		return nil, status.Errorf(codes.NotFound, err.Error())
 	}
 
 	s.dns.Remove(in.SandboxId, sbx.Slot.HostIP())
@@ -302,22 +289,17 @@
 		err = fmt.Errorf("error creating template files: %w", err)
 		telemetry.ReportCriticalError(ctx, err)
 
-		return nil, grpc.Errorf(codes.Internal, err.Error())
+		return nil, status.Errorf(codes.Internal, err.Error())
 	}
 
 	defer func() {
 		// sbx.Stop sometimes blocks for several seconds,
 		// so we don't want to block the request and do the cleanup in a goroutine after we already removed sandbox from cache and DNS.
 		go func() {
-<<<<<<< HEAD
-			if err := sbx.Stop(); err != nil {
-=======
 			ctx, childSpan := s.tracer.Start(context.Background(), "sandbox-pause-stop")
 			defer childSpan.End()
 
-			err := sbx.Stop(ctx)
-			if err != nil {
->>>>>>> d0592750
+			if err := sbx.Stop(ctx); err != nil {
 				sbxlogger.I(sbx).Error("error stopping sandbox after snapshot", zap.String("sandbox_id", in.SandboxId), zap.Error(err))
 			}
 		}()
@@ -328,7 +310,7 @@
 		err = fmt.Errorf("error creating sandbox cache dir '%s': %w", snapshotTemplateFiles.CacheDir(), err)
 		telemetry.ReportCriticalError(ctx, err)
 
-		return nil, grpc.Errorf(codes.Internal, err.Error())
+		return nil, status.Errorf(codes.Internal, err.Error())
 	}
 
 	snapshot, err := sbx.Snapshot(ctx, s.tracer, snapshotTemplateFiles, releaseOnce)
@@ -336,7 +318,7 @@
 		err = fmt.Errorf("error snapshotting sandbox '%s': %w", in.SandboxId, err)
 		telemetry.ReportCriticalError(ctx, err)
 
-		return nil, grpc.Errorf(codes.Internal, err.Error())
+		return nil, status.Errorf(codes.Internal, err.Error())
 	}
 
 	err = s.templateCache.AddSnapshot(
@@ -355,7 +337,7 @@
 		err = fmt.Errorf("error adding snapshot to template cache: %w", err)
 		telemetry.ReportCriticalError(ctx, err)
 
-		return nil, grpc.Errorf(codes.Internal, err.Error())
+		return nil, status.Errorf(codes.Internal, err.Error())
 	}
 
 	telemetry.ReportEvent(ctx, "added snapshot to template cache")
