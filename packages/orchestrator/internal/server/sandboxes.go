--- conflicted
+++ resolved
@@ -32,16 +32,12 @@
 
 var tracer = otel.Tracer("github.com/e2b-dev/infra/packages/orchestrator/internal/server")
 
-<<<<<<< HEAD
-const requestTimeout = 60 * time.Second
-=======
 const (
 	requestTimeout = 60 * time.Second
 	// acquireTimeout is the max time to wait for a semaphore for resuming sandboxes snapshot.
 	acquireTimeout              = 15 * time.Second
 	maxStartingInstancesPerNode = 3
 )
->>>>>>> 81a6a64a
 
 func (s *Server) Create(ctx context.Context, req *orchestrator.SandboxCreateRequest) (*orchestrator.SandboxCreateResponse, error) {
 	// set max request timeout for this request
@@ -74,9 +70,26 @@
 			Build(),
 	)
 
-<<<<<<< HEAD
+	maxRunningSandboxesPerNode, err := s.featureFlags.IntFlag(ctx, featureflags.MaxSandboxesPerNode)
+	if err != nil {
+		logger.L().Error(ctx, "Failed to get MaxSandboxesPerNode flag", zap.Error(err))
+	}
+
+	runningSandboxes := s.sandboxes.Count()
+	if runningSandboxes >= maxRunningSandboxesPerNode {
+		telemetry.ReportEvent(ctx, "max number of running sandboxes reached")
+
+		return nil, status.Errorf(codes.ResourceExhausted, "max number of running sandboxes on node reached (%d), please retry", maxRunningSandboxesPerNode)
+	}
+
 	// Check if we've reached the max number of starting instances on this node
-	if err := s.sandboxLimiter.AcquireStarting(ctx); err != nil {
+	acquireCtx := ctx
+	if req.GetSandbox().GetSnapshot() {
+		acquireCtx, cancel = context.WithTimeout(ctx, acquireTimeout)
+		defer cancel()
+	}
+
+	if err := s.sandboxLimiter.AcquireStarting(acquireCtx); err != nil {
 		var tooManyRunning TooManySandboxesRunningError
 		var tooManyStarting TooManySandboxesStartingError
 		switch {
@@ -90,42 +103,9 @@
 			return nil, status.Errorf(codes.ResourceExhausted, "too many sandboxes starting on this node, please retry")
 		default:
 			return nil, fmt.Errorf("unexpected error while acquiring starting lock: %w", err)
-=======
-	maxRunningSandboxesPerNode, err := s.featureFlags.IntFlag(ctx, featureflags.MaxSandboxesPerNode)
-	if err != nil {
-		logger.L().Error(ctx, "Failed to get MaxSandboxesPerNode flag", zap.Error(err))
-	}
-
-	runningSandboxes := s.sandboxes.Count()
-	if runningSandboxes >= maxRunningSandboxesPerNode {
-		telemetry.ReportEvent(ctx, "max number of running sandboxes reached")
-
-		return nil, status.Errorf(codes.ResourceExhausted, "max number of running sandboxes on node reached (%d), please retry", maxRunningSandboxesPerNode)
-	}
-
-	// Check if we've reached the max number of starting instances on this node
-	if req.GetSandbox().GetSnapshot() {
-		acquireCtx, acquireCancel := context.WithTimeout(ctx, acquireTimeout)
-		defer acquireCancel()
-
-		err = s.startingSandboxes.Acquire(acquireCtx, 1)
-		if err != nil {
-			telemetry.ReportEvent(ctx, "too many resuming sandboxes on node")
-
-			return nil, status.Errorf(codes.ResourceExhausted, "too many sandboxes resuming on this node, please retry")
-		}
-	} else {
-		acquired := s.startingSandboxes.TryAcquire(1)
-		if !acquired {
-			telemetry.ReportEvent(ctx, "too many starting sandboxes on node")
-
-			return nil, status.Errorf(codes.ResourceExhausted, "too many sandboxes starting on this node, please retry")
->>>>>>> 81a6a64a
-		}
-	}
-	defer func() {
-		s.sandboxLimiter.ReleaseStarting()
-	}()
+		}
+	}
+	defer s.sandboxLimiter.ReleaseStarting()
 
 	template, err := s.templateCache.GetTemplate(
 		ctx,
@@ -202,7 +182,7 @@
 		return nil, status.Errorf(codes.Internal, "failed to create sandbox: %s", err)
 	}
 
-	s.sandboxes.Insert(sbx)
+	s.sandboxes.Insert(ctx, sbx)
 	go func() {
 		ctx, childSpan := tracer.Start(context.WithoutCancel(ctx), "sandbox-create-stop", trace.WithNewRoot())
 		defer childSpan.End()
@@ -220,7 +200,7 @@
 		// Remove the sandbox from cache only if the cleanup IDs match.
 		// This prevents us from accidentally removing started sandbox (via resume) from the cache if cleanup is taking longer than the request timeout.
 		// This could have caused the "invisible" sandboxes that are not in orchestrator or API, but are still on client.
-		s.sandboxes.RemoveByExecutionID(req.GetSandbox().GetSandboxId(), sbx.Runtime.ExecutionID)
+		s.sandboxes.RemoveByExecutionID(ctx, req.GetSandbox().GetSandboxId(), sbx.Runtime.ExecutionID)
 
 		// Remove the proxies assigned to the sandbox from the pool to prevent them from being reused.
 		closeErr := s.proxy.RemoveFromPool(sbx.Runtime.ExecutionID)
@@ -360,7 +340,7 @@
 	// 	Ensure the sandbox is removed from cache.
 	// 	Ideally we would rely only on the goroutine defer.
 	// Don't allow connecting to the sandbox anymore.
-	s.sandboxes.Remove(in.GetSandboxId())
+	s.sandboxes.Remove(ctx, in.GetSandboxId())
 
 	// Check health metrics before stopping the sandbox
 	sbx.Checks.Healthcheck(ctx, true)
@@ -424,7 +404,7 @@
 
 	sbxlogger.E(sbx).Info(ctx, "Pausing sandbox")
 
-	s.sandboxes.Remove(in.GetSandboxId())
+	s.sandboxes.Remove(ctx, in.GetSandboxId())
 
 	s.pauseMu.Unlock()
 
