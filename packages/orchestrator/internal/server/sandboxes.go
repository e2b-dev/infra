--- conflicted
+++ resolved
@@ -65,7 +65,6 @@
 	)
 
 	// Check if we've reached the max number of starting instances on this node
-<<<<<<< HEAD
 	if err := s.sandboxLimiter.AcquireStarting(ctx); err != nil {
 		var tooManyRunning TooManySandboxesRunningError
 		var tooManyStarting TooManySandboxesStartingError
@@ -79,13 +78,6 @@
 		default:
 			return nil, fmt.Errorf("unexpected error while acquiring starting lock: %w", err)
 		}
-=======
-	acquired := s.startingSandboxes.TryAcquire(1)
-	if !acquired {
-		telemetry.ReportEvent(ctx, "too many starting sandboxes on node")
-
-		return nil, status.Errorf(codes.ResourceExhausted, "too many sandboxes starting on this node, please retry")
->>>>>>> 7eb6a11b
 	}
 	defer func() {
 		s.sandboxLimiter.ReleaseStarting()
