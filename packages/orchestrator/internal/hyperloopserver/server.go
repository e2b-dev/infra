--- conflicted
+++ resolved
@@ -17,11 +17,7 @@
 
 const maxUploadLimit = 1 << 28 // 256 MiB
 
-<<<<<<< HEAD
-func NewHyperloopServer(port uint16, logger *zap.Logger, sandboxes *sandbox.Map) (*http.Server, error) {
-=======
-func NewHyperloopServer(ctx context.Context, port uint16, logger logger.Logger, sandboxes *sandbox.Map) (*http.Server, error) {
->>>>>>> 1d9abf3b
+func NewHyperloopServer(port uint16, logger logger.Logger, sandboxes *sandbox.Map) (*http.Server, error) {
 	sandboxCollectorAddr := env.LogsCollectorAddress()
 	store := handlers.NewHyperloopStore(logger, sandboxes, sandboxCollectorAddr)
 	swagger, err := api.GetSwagger()
