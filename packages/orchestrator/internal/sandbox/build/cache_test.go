package build

// Race Condition Tests:
// To reproduce the data race condition reported in the cache eviction callbacks,
// run the following tests with the race detector enabled:
//
// Run all race tests:    go test -race -v -run "TestDiffStore.*Race"
// Run first race test:   go test -race -v -run TestDiffStoreConcurrentEvictionRace
// Run second race test:  go test -race -v -run TestDiffStoreResetDeleteRace
//
// These tests simulate the race condition where multiple OnEviction callbacks
// run concurrently and both try to access the same key in the resetDelete method,
// causing a race when closing the cancel channel.

import (
	"fmt"
	"sync"
	"testing"
	"time"

	"github.com/stretchr/testify/assert"
	"github.com/stretchr/testify/require"
)

const (
	blockSize = int64(1024)
)

func newDiff(t *testing.T, cachePath, buildId string, diffType DiffType, blockSize int64) Diff {
	t.Helper()

	localDiff, err := NewLocalDiffFile(cachePath, buildId, diffType)
	require.NoError(t, err)

	// Write 100 bytes to the file
	n, err := localDiff.WriteAt(make([]byte, 100), 0)
	require.NoError(t, err)
	assert.Equal(t, 100, n)

	diff, err := localDiff.CloseToDiff(blockSize)
	require.NoError(t, err)

	return diff
}

func newDiffWithAsserts(t *testing.T, cachePath, buildId string, diffType DiffType, blockSize int64) (Diff, error) {
	t.Helper()

	localDiff, err := NewLocalDiffFile(cachePath, buildId, diffType)
	if err != nil {
		return nil, err
	}

	// Write 100 bytes to the file
	n, err := localDiff.WriteAt(make([]byte, 100), 0)
	if err != nil {
		return nil, err
	}
	assert.Equal(t, 100, n)

	diff, err := localDiff.CloseToDiff(blockSize)
	if err != nil {
		return nil, err
	}

	return diff, nil
}

func TestNewDiffStore(t *testing.T) {
	cachePath := t.TempDir()

	store, err := NewDiffStore(t.Context(), cachePath, 25*time.Hour, 60*time.Second, 90.0)
	t.Cleanup(store.Close)

	require.NoError(t, err)
	assert.NotNil(t, store)
}

func TestDiffStoreTTLEviction(t *testing.T) {
	cachePath := t.TempDir()

	ttl := 1 * time.Second
	delay := 60 * time.Second
	store, err := NewDiffStore(t.Context(), cachePath, ttl, delay, 100.0)
	t.Cleanup(store.Close)
	require.NoError(t, err)

	// Add an item to the cache
	diff := newDiff(t, cachePath, "build-test-id", Rootfs, blockSize)

	// Add an item to the cache
	store.Add(diff)

	// Expire diff
	time.Sleep(ttl + time.Second)

	found := store.Has(diff)
	assert.False(t, found)
}

func TestDiffStoreRefreshTTLEviction(t *testing.T) {
	cachePath := t.TempDir()

	ttl := 1 * time.Second
	delay := 60 * time.Second
	store, err := NewDiffStore(t.Context(), cachePath, ttl, delay, 100.0)
	t.Cleanup(store.Close)
	require.NoError(t, err)

	// Add an item to the cache
	diff := newDiff(t, cachePath, "build-test-id", Rootfs, blockSize)

	// Add an item to the cache
	store.Add(diff)

	// Refresh diff expiration
	time.Sleep(ttl / 2)
	_, err = store.Get(t.Context(), diff)
	require.NoError(t, err)

	// Try to expire diff
	time.Sleep(ttl/2 + time.Microsecond)

	// Is still in cache
	found2 := store.Has(diff)
	assert.True(t, found2)
}

func TestDiffStoreDelayEviction(t *testing.T) {
	cachePath := t.TempDir()

	ttl := 60 * time.Second
	delay := 4 * time.Second
	store, err := NewDiffStore(t.Context(), cachePath, ttl, delay, 0.0)
	t.Cleanup(store.Close)
	require.NoError(t, err)

	// Add an item to the cache
	diff := newDiff(t, cachePath, "build-test-id", Rootfs, blockSize)

	// Add an item to the cache
	store.Add(diff)

	// Wait for removal trigger of diff
	time.Sleep(2 * time.Second)

	// Verify still in cache
	found := store.Has(diff)
	assert.True(t, found)
	dFound := store.isBeingDeleted(diff.CacheKey())
	assert.True(t, dFound)

	// Wait for complete removal of diff
	time.Sleep(delay)

	found = store.Has(diff)
	assert.False(t, found)
	dFound = store.isBeingDeleted(diff.CacheKey())
	assert.False(t, dFound)
}

func TestDiffStoreDelayEvictionAbort(t *testing.T) {
	cachePath := t.TempDir()

	ttl := 60 * time.Second
	delay := 4 * time.Second
	store, err := NewDiffStore(t.Context(), cachePath, ttl, delay, 0.0)
	t.Cleanup(store.Close)
	require.NoError(t, err)

	// Add an item to the cache
	diff := newDiff(t, cachePath, "build-test-id", Rootfs, blockSize)

	// Add an item to the cache
	store.Add(diff)

	// Wait for removal trigger of diff
	time.Sleep(delay / 2)

	// Verify still in cache
	found := store.Has(diff)
	assert.True(t, found)
	dFound := store.isBeingDeleted(diff.CacheKey())
	assert.True(t, dFound)

	// Abort removal of diff
	_, err = store.Get(t.Context(), diff)
	require.NoError(t, err)

	found = store.Has(diff)
	assert.True(t, found)
	dFound = store.isBeingDeleted(diff.CacheKey())
	assert.False(t, dFound)

	// Check insufficient delay cancellation of diff and verify it's still in the cache
	// after the delay period
	time.Sleep(delay/2 + time.Second)
	found = store.Has(diff)
	assert.True(t, found)
}

func TestDiffStoreOldestFromCache(t *testing.T) {
	cachePath := t.TempDir()

	ttl := 60 * time.Second
	delay := 4 * time.Second
	store, err := NewDiffStore(t.Context(), cachePath, ttl, delay, 100.0)
	t.Cleanup(store.Close)
	require.NoError(t, err)

	// Add items to the cache
	diff := newDiff(t, cachePath, "build-test-id", Rootfs, blockSize)
	store.Add(diff)
	diff2 := newDiff(t, cachePath, "build-test-id-2", Rootfs, blockSize)
	store.Add(diff2)

	found := store.Has(diff)
	assert.True(t, found)

	// Delete oldest item
	_, err = store.deleteOldestFromCache(t.Context())
	require.NoError(t, err)

	assert.True(t, store.isBeingDeleted(diff.CacheKey()))
	// Wait for removal trigger of diff
	time.Sleep(delay + time.Second)

	// Verify oldest item is deleted
	found = store.Has(diff)
	assert.False(t, found)

	found = store.Has(diff2)
	assert.True(t, found)

	// Add another item to the cache
	diff3 := newDiff(t, cachePath, "build-test-id-3", Rootfs, blockSize)
	store.Add(diff3)

	// Delete oldest item
	_, err = store.deleteOldestFromCache(t.Context())
	require.NoError(t, err)

	assert.True(t, store.isBeingDeleted(diff2.CacheKey()))
	// Wait for removal trigger of diff
	time.Sleep(delay + time.Second)

	// Verify oldest item is deleted
	found = store.Has(diff2)
	assert.False(t, found)

	found = store.Has(diff3)
	assert.True(t, found)
}

// TestDiffStoreConcurrentEvictionRace simulates the data race condition where
// multiple eviction callbacks run concurrently and both try to close the same
// cancel channel in resetDelete method. This test should be run with the race
// detector enabled: go test -race
func TestDiffStoreConcurrentEvictionRace(t *testing.T) {
	cachePath := t.TempDir()

	// Use very short TTL and delay to trigger rapid evictions
	ttl := 10 * time.Millisecond
	delay := 50 * time.Millisecond
	store, err := NewDiffStore(t.Context(), cachePath, ttl, delay, 0.0)
	t.Cleanup(store.Close)
	require.NoError(t, err)

	// Number of concurrent operations to create race conditions
	numGoroutines := 50
	numIterations := 100

	var wg sync.WaitGroup

	// Create multiple goroutines that add and remove items rapidly
	for i := range numGoroutines {
		wg.Add(1)
		go func(goroutineID int) {
			defer wg.Done()

			for j := range numIterations {
				// Create diffs with same buildID but different iterations
				// This increases chances of race conditions
				buildID := fmt.Sprintf("build-%d", goroutineID%10) // Limit to 10 different build IDs
				diff, err := newDiffWithAsserts(t, cachePath, buildID, Rootfs, blockSize)
				if !assert.NoError(t, err) {
					continue
				}

				// Add to store
				store.Add(diff)

				// Small delay to allow TTL expiration and concurrent access
				time.Sleep(time.Microsecond * 100)

				// Try to trigger manual deletion which can race with TTL eviction
				if j%10 == 0 {
					store.deleteOldestFromCache(t.Context())
				}

				// Occasionally try to access the item, which calls resetDelete
				if j%5 == 0 {
					store.Get(t.Context(), diff)
				}
			}
		}(i)
	}

	// Additional goroutine that continuously tries to delete oldest items
	// to increase race condition probability
	wg.Add(1)
	go func() {
		defer wg.Done()
<<<<<<< HEAD
		for i := 0; i < numIterations*2; i++ {
			store.deleteOldestFromCache(t.Context())
=======
		for range numIterations * 2 {
			store.deleteOldestFromCache()
>>>>>>> 594ad7c1
			time.Sleep(time.Microsecond * 50)
		}
	}()

	// Wait for all goroutines to complete
	wg.Wait()

	// Allow some time for pending deletions to complete
	time.Sleep(delay * 2)

	// Test passes if no race condition panic occurs
	// The race detector will catch the race if it occurs
}

// TestDiffStoreResetDeleteRace specifically targets the resetDelete method
// race condition by simulating the exact scenario from the race report
func TestDiffStoreResetDeleteRace(t *testing.T) {
	cachePath := t.TempDir()

	// Very short TTL to trigger evictions quickly
	ttl := 5 * time.Millisecond
	delay := 100 * time.Millisecond
	store, err := NewDiffStore(t.Context(), cachePath, ttl, delay, 100.0)
	t.Cleanup(store.Close)
	require.NoError(t, err)

	// Create a base build ID for generating test diffs
	buildID := "race-test-build"

	var wg sync.WaitGroup
	const numConcurrentOps = 100

	// Simulate the exact race condition:
	// 1. Add item to cache
	// 2. Schedule it for deletion (creates entry in pdSizes)
	// 3. Multiple goroutines try to reset the deletion simultaneously

	for i := range numConcurrentOps {
		wg.Add(1)
		go func(iteration int) {
			defer wg.Done()

			// Create a unique diff for this iteration to increase concurrency
			iterDiff, err := newDiffWithAsserts(t, cachePath, fmt.Sprintf("%s-%d", buildID, iteration), Rootfs, blockSize)
			if !assert.NoError(t, err) {
				return
			}

			// Add to store
			store.Add(iterDiff)

			// Immediately schedule for deletion to populate pdSizes
			store.scheduleDelete(t.Context(), iterDiff.CacheKey(), 1024)

			// Small random delay to desynchronize goroutines slightly
			time.Sleep(time.Duration(iteration%10) * time.Microsecond)

			// This call to Get() will trigger resetDelete, which is where the race occurs
			// Multiple goroutines calling resetDelete on the same key can race
			store.Get(t.Context(), iterDiff)

			// Also try direct resetDelete calls to increase race probability
			store.resetDelete(iterDiff.CacheKey())
		}(i)
	}

	// Wait for all goroutines
	wg.Wait()

	// Allow cleanup to complete
	time.Sleep(delay * 2)
}<|MERGE_RESOLUTION|>--- conflicted
+++ resolved
@@ -311,13 +311,9 @@
 	wg.Add(1)
 	go func() {
 		defer wg.Done()
-<<<<<<< HEAD
-		for i := 0; i < numIterations*2; i++ {
-			store.deleteOldestFromCache(t.Context())
-=======
 		for range numIterations * 2 {
-			store.deleteOldestFromCache()
->>>>>>> 594ad7c1
+			_, err := store.deleteOldestFromCache(t.Context())
+			assert.NoError(t, err)
 			time.Sleep(time.Microsecond * 50)
 		}
 	}()
