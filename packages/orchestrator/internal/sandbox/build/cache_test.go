--- conflicted
+++ resolved
@@ -295,22 +295,14 @@
 
 				// Try to trigger manual deletion which can race with TTL eviction
 				if j%10 == 0 {
-<<<<<<< HEAD
-					store.deleteOldestFromCache(t.Context())
-=======
 					_, err := store.deleteOldestFromCache(t.Context())
 					assert.NoError(t, err)
->>>>>>> 047fc24d
 				}
 
 				// Occasionally try to access the item, which calls resetDelete
 				if j%5 == 0 {
-<<<<<<< HEAD
-					store.Get(t.Context(), diff)
-=======
 					_, err := store.Get(t.Context(), diff)
 					assert.NoError(t, err)
->>>>>>> 047fc24d
 				}
 			}
 		}(i)
@@ -322,11 +314,7 @@
 	go func() {
 		defer wg.Done()
 		for range numIterations * 2 {
-<<<<<<< HEAD
 			_, err := store.deleteOldestFromCache(t.Context())
-=======
-			_, err = store.deleteOldestFromCache(t.Context())
->>>>>>> 047fc24d
 			assert.NoError(t, err)
 			time.Sleep(time.Microsecond * 50)
 		}
@@ -387,12 +375,8 @@
 
 			// This call to Get() will trigger resetDelete, which is where the race occurs
 			// Multiple goroutines calling resetDelete on the same key can race
-<<<<<<< HEAD
-			store.Get(t.Context(), iterDiff)
-=======
 			_, err = store.Get(t.Context(), iterDiff)
 			assert.NoError(t, err)
->>>>>>> 047fc24d
 
 			// Also try direct resetDelete calls to increase race probability
 			store.resetDelete(iterDiff.CacheKey())
