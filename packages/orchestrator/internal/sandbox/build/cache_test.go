package build

// Race Condition Tests:
// To reproduce the data race condition reported in the cache eviction callbacks,
// run the following tests with the race detector enabled:
//
// Run all race tests:    go test -race -v -run "TestDiffStore.*Race"
// Run first race test:   go test -race -v -run TestDiffStoreConcurrentEvictionRace
// Run second race test:  go test -race -v -run TestDiffStoreResetDeleteRace
//
// These tests simulate the race condition where multiple OnEviction callbacks
// run concurrently and both try to access the same key in the resetDelete method,
// causing a race when closing the cancel channel.

import (
	"fmt"
	"sync"
	"testing"
	"time"

	"github.com/launchdarkly/go-sdk-common/v3/ldvalue"
	"github.com/stretchr/testify/assert"
	"github.com/stretchr/testify/require"

	"github.com/e2b-dev/infra/packages/orchestrator/internal/cfg"
	featureflags "github.com/e2b-dev/infra/packages/shared/pkg/feature-flags"
)

const (
	blockSize = int64(1024)
)

func newDiff(t *testing.T, cachePath, buildId string, diffType DiffType, blockSize int64) Diff {
	t.Helper()

	localDiff, err := NewLocalDiffFile(cachePath, buildId, diffType)
	require.NoError(t, err)

	// Write 100 bytes to the file
	n, err := localDiff.WriteAt(make([]byte, 100), 0)
	require.NoError(t, err)
	assert.Equal(t, 100, n)

	diff, err := localDiff.CloseToDiff(blockSize)
	require.NoError(t, err)

	return diff
}

func newDiffWithAsserts(t *testing.T, cachePath, buildId string, diffType DiffType, blockSize int64) (Diff, error) {
	t.Helper()

	localDiff, err := NewLocalDiffFile(cachePath, buildId, diffType)
	if err != nil {
		return nil, err
	}

	// Write 100 bytes to the file
	n, err := localDiff.WriteAt(make([]byte, 100), 0)
	if err != nil {
		return nil, err
	}
	assert.Equal(t, 100, n)

	diff, err := localDiff.CloseToDiff(blockSize)
	if err != nil {
		return nil, err
	}

	return diff, nil
}

func TestNewDiffStore(t *testing.T) {
	cachePath := t.TempDir()

<<<<<<< HEAD
	store, err := NewDiffStore(t.Context(), cachePath, 25*time.Hour, 60*time.Second, 90.0)
=======
	c, err := cfg.Parse()
	require.NoError(t, err)

	flags := flagsWithMaxBuildCachePercentage(t, 90)

	store, err := NewDiffStore(
		ctx,
		c,
		flags,
		cachePath,
		25*time.Hour,
		60*time.Second,
	)
>>>>>>> f8d5a645
	t.Cleanup(store.Close)

	require.NoError(t, err)
	assert.NotNil(t, store)
}

func TestDiffStoreTTLEviction(t *testing.T) {
	cachePath := t.TempDir()

	c, err := cfg.Parse()
	require.NoError(t, err)

	flags := flagsWithMaxBuildCachePercentage(t, 100)

	ttl := 1 * time.Second
	delay := 60 * time.Second
<<<<<<< HEAD
	store, err := NewDiffStore(t.Context(), cachePath, ttl, delay, 100.0)
=======
	store, err := NewDiffStore(
		ctx,
		c,
		flags,
		cachePath,
		ttl,
		delay,
	)
>>>>>>> f8d5a645
	t.Cleanup(store.Close)
	require.NoError(t, err)

	// Add an item to the cache
	diff := newDiff(t, cachePath, "build-test-id", Rootfs, blockSize)

	// Add an item to the cache
	store.Add(diff)

	// Expire diff
	time.Sleep(ttl + time.Second)

	found := store.Has(diff)
	assert.False(t, found)
}

func TestDiffStoreRefreshTTLEviction(t *testing.T) {
	cachePath := t.TempDir()

	c, err := cfg.Parse()
	require.NoError(t, err)

	flags := flagsWithMaxBuildCachePercentage(t, 100)

	ttl := 1 * time.Second
	delay := 60 * time.Second
<<<<<<< HEAD
	store, err := NewDiffStore(t.Context(), cachePath, ttl, delay, 100.0)
=======
	store, err := NewDiffStore(
		ctx,
		c,
		flags,
		cachePath,
		ttl,
		delay,
	)
>>>>>>> f8d5a645
	t.Cleanup(store.Close)
	require.NoError(t, err)

	// Add an item to the cache
	diff := newDiff(t, cachePath, "build-test-id", Rootfs, blockSize)

	// Add an item to the cache
	store.Add(diff)

	// Refresh diff expiration
	time.Sleep(ttl / 2)
	_, err = store.Get(t.Context(), diff)
	require.NoError(t, err)

	// Try to expire diff
	time.Sleep(ttl/2 + time.Microsecond)

	// Is still in cache
	found2 := store.Has(diff)
	assert.True(t, found2)
}

func TestDiffStoreDelayEviction(t *testing.T) {
	cachePath := t.TempDir()

	c, err := cfg.Parse()
	require.NoError(t, err)

	flags := flagsWithMaxBuildCachePercentage(t, 0)

	ttl := 60 * time.Second
	delay := 4 * time.Second
<<<<<<< HEAD
	store, err := NewDiffStore(t.Context(), cachePath, ttl, delay, 0.0)
=======
	store, err := NewDiffStore(
		ctx,
		c,
		flags,
		cachePath,
		ttl,
		delay,
	)
>>>>>>> f8d5a645
	t.Cleanup(store.Close)
	require.NoError(t, err)

	// Add an item to the cache
	diff := newDiff(t, cachePath, "build-test-id", Rootfs, blockSize)

	// Add an item to the cache
	store.Add(diff)

	// Wait for removal trigger of diff
	time.Sleep(2 * time.Second)

	// Verify still in cache
	found := store.Has(diff)
	assert.True(t, found)
	dFound := store.isBeingDeleted(diff.CacheKey())
	assert.True(t, dFound)

	// Wait for complete removal of diff
	time.Sleep(delay)

	found = store.Has(diff)
	assert.False(t, found)
	dFound = store.isBeingDeleted(diff.CacheKey())
	assert.False(t, dFound)
}

func TestDiffStoreDelayEvictionAbort(t *testing.T) {
	cachePath := t.TempDir()

	c, err := cfg.Parse()
	require.NoError(t, err)

	flags := flagsWithMaxBuildCachePercentage(t, 0)

	ttl := 60 * time.Second
	delay := 4 * time.Second
<<<<<<< HEAD
	store, err := NewDiffStore(t.Context(), cachePath, ttl, delay, 0.0)
=======
	store, err := NewDiffStore(
		ctx,
		c,
		flags,
		cachePath,
		ttl,
		delay,
	)
>>>>>>> f8d5a645
	t.Cleanup(store.Close)
	require.NoError(t, err)

	// Add an item to the cache
	diff := newDiff(t, cachePath, "build-test-id", Rootfs, blockSize)

	// Add an item to the cache
	store.Add(diff)

	// Wait for removal trigger of diff
	time.Sleep(delay / 2)

	// Verify still in cache
	found := store.Has(diff)
	assert.True(t, found)
	dFound := store.isBeingDeleted(diff.CacheKey())
	assert.True(t, dFound)

	// Abort removal of diff
	_, err = store.Get(t.Context(), diff)
	require.NoError(t, err)

	found = store.Has(diff)
	assert.True(t, found)
	dFound = store.isBeingDeleted(diff.CacheKey())
	assert.False(t, dFound)

	// Check insufficient delay cancellation of diff and verify it's still in the cache
	// after the delay period
	time.Sleep(delay/2 + time.Second)
	found = store.Has(diff)
	assert.True(t, found)
}

func TestDiffStoreOldestFromCache(t *testing.T) {
	cachePath := t.TempDir()

	c, err := cfg.Parse()
	require.NoError(t, err)

	flags := flagsWithMaxBuildCachePercentage(t, 100)

	ttl := 60 * time.Second
	delay := 4 * time.Second
	store, err := NewDiffStore(
		t.Context(),
		c,
		flags,
		cachePath,
		ttl,
		delay,
	)
	t.Cleanup(store.Close)
	require.NoError(t, err)

	// Add items to the cache
	diff := newDiff(t, cachePath, "build-test-id", Rootfs, blockSize)
	store.Add(diff)
	diff2 := newDiff(t, cachePath, "build-test-id-2", Rootfs, blockSize)
	store.Add(diff2)

	found := store.Has(diff)
	assert.True(t, found)

	// Delete oldest item
	_, err = store.deleteOldestFromCache(t.Context())
	require.NoError(t, err)

	assert.True(t, store.isBeingDeleted(diff.CacheKey()))
	// Wait for removal trigger of diff
	time.Sleep(delay + time.Second)

	// Verify oldest item is deleted
	found = store.Has(diff)
	assert.False(t, found)

	found = store.Has(diff2)
	assert.True(t, found)

	// Add another item to the cache
	diff3 := newDiff(t, cachePath, "build-test-id-3", Rootfs, blockSize)
	store.Add(diff3)

	// Delete oldest item
	_, err = store.deleteOldestFromCache(t.Context())
	require.NoError(t, err)

	assert.True(t, store.isBeingDeleted(diff2.CacheKey()))
	// Wait for removal trigger of diff
	time.Sleep(delay + time.Second)

	// Verify oldest item is deleted
	found = store.Has(diff2)
	assert.False(t, found)

	found = store.Has(diff3)
	assert.True(t, found)
}

// TestDiffStoreConcurrentEvictionRace simulates the data race condition where
// multiple eviction callbacks run concurrently and both try to close the same
// cancel channel in resetDelete method. This test should be run with the race
// detector enabled: go test -race
func TestDiffStoreConcurrentEvictionRace(t *testing.T) {
	cachePath := t.TempDir()

	c, err := cfg.Parse()
	require.NoError(t, err)

	// Set to 0% to trigger disk space evictions
	flags := flagsWithMaxBuildCachePercentage(t, 0)

	// Use very short TTL and delay to trigger rapid evictions
	ttl := 10 * time.Millisecond
	delay := 50 * time.Millisecond
<<<<<<< HEAD
	store, err := NewDiffStore(t.Context(), cachePath, ttl, delay, 0.0)
=======
	store, err := NewDiffStore(
		ctx,
		c,
		flags,
		cachePath,
		ttl,
		delay,
	)
>>>>>>> f8d5a645
	t.Cleanup(store.Close)
	require.NoError(t, err)

	// Number of concurrent operations to create race conditions
	numGoroutines := 50
	numIterations := 100

	var wg sync.WaitGroup

	// Create multiple goroutines that add and remove items rapidly
	for i := range numGoroutines {
		wg.Add(1)
		go func(goroutineID int) {
			defer wg.Done()

			for j := range numIterations {
				// Create diffs with same buildID but different iterations
				// This increases chances of race conditions
				buildID := fmt.Sprintf("build-%d", goroutineID%10) // Limit to 10 different build IDs
				diff, err := newDiffWithAsserts(t, cachePath, buildID, Rootfs, blockSize)
				if !assert.NoError(t, err) {
					continue
				}

				// Add to store
				store.Add(diff)

				// Small delay to allow TTL expiration and concurrent access
				time.Sleep(time.Microsecond * 100)

				// Try to trigger manual deletion which can race with TTL eviction
				if j%10 == 0 {
					_, err := store.deleteOldestFromCache(t.Context())
					assert.NoError(t, err)
				}

				// Occasionally try to access the item, which calls resetDelete
				if j%5 == 0 {
					_, err := store.Get(t.Context(), diff)
					assert.NoError(t, err)
				}
			}
		}(i)
	}

	// Additional goroutine that continuously tries to delete oldest items
	// to increase race condition probability
	wg.Add(1)
	go func() {
		defer wg.Done()
		for range numIterations * 2 {
			_, err := store.deleteOldestFromCache(t.Context())
			assert.NoError(t, err)
			time.Sleep(time.Microsecond * 50)
		}
	}()

	// Wait for all goroutines to complete
	wg.Wait()

	// Allow some time for pending deletions to complete
	time.Sleep(delay * 2)

	// Test passes if no race condition panic occurs
	// The race detector will catch the race if it occurs
}

// TestDiffStoreResetDeleteRace specifically targets the resetDelete method
// race condition by simulating the exact scenario from the race report
func TestDiffStoreResetDeleteRace(t *testing.T) {
	cachePath := t.TempDir()

	c, err := cfg.Parse()
	require.NoError(t, err)

	flags := flagsWithMaxBuildCachePercentage(t, 100)

	// Very short TTL to trigger evictions quickly
	ttl := 5 * time.Millisecond
	delay := 100 * time.Millisecond
<<<<<<< HEAD
	store, err := NewDiffStore(t.Context(), cachePath, ttl, delay, 100.0)
=======
	store, err := NewDiffStore(
		ctx,
		c,
		flags,
		cachePath,
		ttl,
		delay,
	)
>>>>>>> f8d5a645
	t.Cleanup(store.Close)
	require.NoError(t, err)

	// Create a base build ID for generating test diffs
	buildID := "race-test-build"

	var wg sync.WaitGroup
	const numConcurrentOps = 100

	// Simulate the exact race condition:
	// 1. Add item to cache
	// 2. Schedule it for deletion (creates entry in pdSizes)
	// 3. Multiple goroutines try to reset the deletion simultaneously

	for i := range numConcurrentOps {
		wg.Add(1)
		go func(iteration int) {
			defer wg.Done()

			// Create a unique diff for this iteration to increase concurrency
			iterDiff, err := newDiffWithAsserts(t, cachePath, fmt.Sprintf("%s-%d", buildID, iteration), Rootfs, blockSize)
			if !assert.NoError(t, err) {
				return
			}

			// Add to store
			store.Add(iterDiff)

			// Immediately schedule for deletion to populate pdSizes
			store.scheduleDelete(t.Context(), iterDiff.CacheKey(), 1024)

			// Small random delay to desynchronize goroutines slightly
			time.Sleep(time.Duration(iteration%10) * time.Microsecond)

			// This call to Get() will trigger resetDelete, which is where the race occurs
			// Multiple goroutines calling resetDelete on the same key can race
			_, err = store.Get(t.Context(), iterDiff)
			assert.NoError(t, err)

			// Also try direct resetDelete calls to increase race probability
			store.resetDelete(iterDiff.CacheKey())
		}(i)
	}

	// Wait for all goroutines
	wg.Wait()

	// Allow cleanup to complete
	time.Sleep(delay * 2)
}

func flagsWithMaxBuildCachePercentage(tb testing.TB, maxBuildCachePercentage int) *featureflags.Client {
	tb.Helper()

	flags, err := featureflags.NewClient()
	require.NoError(tb, err)

	tb.Cleanup(func() {
		defer func() {
			err := flags.Close(tb.Context())
			assert.NoError(tb, err)
		}()
	})

	featureflags.LaunchDarklyOfflineStore.Update(
		featureflags.LaunchDarklyOfflineStore.Flag(featureflags.BuildCacheMaxUsagePercentage.String()).ValueForAll(ldvalue.Int(maxBuildCachePercentage)),
	)

	return flags
}<|MERGE_RESOLUTION|>--- conflicted
+++ resolved
@@ -73,23 +73,19 @@
 func TestNewDiffStore(t *testing.T) {
 	cachePath := t.TempDir()
 
-<<<<<<< HEAD
-	store, err := NewDiffStore(t.Context(), cachePath, 25*time.Hour, 60*time.Second, 90.0)
-=======
 	c, err := cfg.Parse()
 	require.NoError(t, err)
 
 	flags := flagsWithMaxBuildCachePercentage(t, 90)
 
 	store, err := NewDiffStore(
-		ctx,
+		t.Context(),
 		c,
 		flags,
 		cachePath,
 		25*time.Hour,
 		60*time.Second,
 	)
->>>>>>> f8d5a645
 	t.Cleanup(store.Close)
 
 	require.NoError(t, err)
@@ -106,18 +102,15 @@
 
 	ttl := 1 * time.Second
 	delay := 60 * time.Second
-<<<<<<< HEAD
-	store, err := NewDiffStore(t.Context(), cachePath, ttl, delay, 100.0)
-=======
-	store, err := NewDiffStore(
-		ctx,
-		c,
-		flags,
-		cachePath,
-		ttl,
-		delay,
-	)
->>>>>>> f8d5a645
+
+	store, err := NewDiffStore(
+		t.Context(),
+		c,
+		flags,
+		cachePath,
+		ttl,
+		delay,
+	)
 	t.Cleanup(store.Close)
 	require.NoError(t, err)
 
@@ -144,18 +137,15 @@
 
 	ttl := 1 * time.Second
 	delay := 60 * time.Second
-<<<<<<< HEAD
-	store, err := NewDiffStore(t.Context(), cachePath, ttl, delay, 100.0)
-=======
-	store, err := NewDiffStore(
-		ctx,
-		c,
-		flags,
-		cachePath,
-		ttl,
-		delay,
-	)
->>>>>>> f8d5a645
+
+	store, err := NewDiffStore(
+		t.Context(),
+		c,
+		flags,
+		cachePath,
+		ttl,
+		delay,
+	)
 	t.Cleanup(store.Close)
 	require.NoError(t, err)
 
@@ -188,18 +178,15 @@
 
 	ttl := 60 * time.Second
 	delay := 4 * time.Second
-<<<<<<< HEAD
-	store, err := NewDiffStore(t.Context(), cachePath, ttl, delay, 0.0)
-=======
-	store, err := NewDiffStore(
-		ctx,
-		c,
-		flags,
-		cachePath,
-		ttl,
-		delay,
-	)
->>>>>>> f8d5a645
+
+	store, err := NewDiffStore(
+		t.Context(),
+		c,
+		flags,
+		cachePath,
+		ttl,
+		delay,
+	)
 	t.Cleanup(store.Close)
 	require.NoError(t, err)
 
@@ -237,18 +224,14 @@
 
 	ttl := 60 * time.Second
 	delay := 4 * time.Second
-<<<<<<< HEAD
-	store, err := NewDiffStore(t.Context(), cachePath, ttl, delay, 0.0)
-=======
-	store, err := NewDiffStore(
-		ctx,
-		c,
-		flags,
-		cachePath,
-		ttl,
-		delay,
-	)
->>>>>>> f8d5a645
+	store, err := NewDiffStore(
+		t.Context(),
+		c,
+		flags,
+		cachePath,
+		ttl,
+		delay,
+	)
 	t.Cleanup(store.Close)
 	require.NoError(t, err)
 
@@ -364,18 +347,14 @@
 	// Use very short TTL and delay to trigger rapid evictions
 	ttl := 10 * time.Millisecond
 	delay := 50 * time.Millisecond
-<<<<<<< HEAD
-	store, err := NewDiffStore(t.Context(), cachePath, ttl, delay, 0.0)
-=======
-	store, err := NewDiffStore(
-		ctx,
-		c,
-		flags,
-		cachePath,
-		ttl,
-		delay,
-	)
->>>>>>> f8d5a645
+	store, err := NewDiffStore(
+		t.Context(),
+		c,
+		flags,
+		cachePath,
+		ttl,
+		delay,
+	)
 	t.Cleanup(store.Close)
 	require.NoError(t, err)
 
@@ -456,18 +435,14 @@
 	// Very short TTL to trigger evictions quickly
 	ttl := 5 * time.Millisecond
 	delay := 100 * time.Millisecond
-<<<<<<< HEAD
-	store, err := NewDiffStore(t.Context(), cachePath, ttl, delay, 100.0)
-=======
-	store, err := NewDiffStore(
-		ctx,
-		c,
-		flags,
-		cachePath,
-		ttl,
-		delay,
-	)
->>>>>>> f8d5a645
+	store, err := NewDiffStore(
+		t.Context(),
+		c,
+		flags,
+		cachePath,
+		ttl,
+		delay,
+	)
 	t.Cleanup(store.Close)
 	require.NoError(t, err)
 
