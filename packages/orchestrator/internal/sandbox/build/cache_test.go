--- conflicted
+++ resolved
@@ -350,21 +350,13 @@
 
 				// Try to trigger manual deletion which can race with TTL eviction
 				if j%10 == 0 {
-<<<<<<< HEAD
-					_, err := store.deleteOldestFromCache()
-=======
 					_, err := store.deleteOldestFromCache(t.Context())
->>>>>>> 32fe4380
 					assert.NoError(t, err)
 				}
 
 				// Occasionally try to access the item, which calls resetDelete
 				if j%5 == 0 {
-<<<<<<< HEAD
-					_, err := store.Get(diff)
-=======
 					_, err := store.Get(t.Context(), diff)
->>>>>>> 32fe4380
 					assert.NoError(t, err)
 				}
 			}
