package userfaultfd

// https://docs.kernel.org/admin-guide/mm/userfaultfd.html
// https://man7.org/linux/man-pages/man2/userfaultfd.2.html
// https://github.com/torvalds/linux/blob/master/fs/userfaultfd.c
// https://github.com/loopholelabs/userfaultfd-go/blob/main/pkg/constants/cgo.go

/*
#include <sys/syscall.h>
#include <fcntl.h>
#include <linux/userfaultfd.h>
#include <sys/ioctl.h>

struct uffd_pagefault {
	__u64	flags;
	__u64	address;
	__u32 ptid;
};
*/
import "C"
import "unsafe"

const (
	NR_userfaultfd = C.__NR_userfaultfd

	UFFD_API             = C.UFFD_API
	UFFD_EVENT_PAGEFAULT = C.UFFD_EVENT_PAGEFAULT

	UFFDIO_REGISTER_MODE_MISSING = C.UFFDIO_REGISTER_MODE_MISSING

	UFFDIO_API      = C.UFFDIO_API
	UFFDIO_REGISTER = C.UFFDIO_REGISTER
	UFFDIO_COPY     = C.UFFDIO_COPY

<<<<<<< HEAD
	UFFDIO_API          = C.UFFDIO_API
	UFFDIO_REGISTER     = C.UFFDIO_REGISTER
	UFFDIO_WRITEPROTECT = C.UFFDIO_WRITEPROTECT
	UFFDIO_COPY         = C.UFFDIO_COPY

	UFFD_PAGEFAULT_FLAG_WP    = C.UFFD_PAGEFAULT_FLAG_WP
	UFFD_PAGEFAULT_FLAG_WRITE = C.UFFD_PAGEFAULT_FLAG_WRITE

=======
>>>>>>> 43f7daa1
	UFFD_FEATURE_MISSING_HUGETLBFS = C.UFFD_FEATURE_MISSING_HUGETLBFS
)

type (
	CULong = C.ulonglong
	CUChar = C.uchar
	CLong  = C.longlong

	UffdMsg       = C.struct_uffd_msg
	UffdPagefault = C.struct_uffd_pagefault

	UffdioAPI      = C.struct_uffdio_api
	UffdioRegister = C.struct_uffdio_register
	UffdioRange    = C.struct_uffdio_range
	UffdioCopy     = C.struct_uffdio_copy
)

func NewUffdioAPI(api, features CULong) UffdioAPI {
	return UffdioAPI{
		api:      api,
		features: features,
	}
}

func NewUffdioRegister(start, length, mode CULong) UffdioRegister {
	return UffdioRegister{
		_range: UffdioRange{
			start: start,
			len:   length,
		},
		mode: mode,
	}
}

func NewUffdioCopy(b []byte, address CULong, pagesize CULong, mode CULong, bytesCopied CLong) UffdioCopy {
	return UffdioCopy{
		src:  CULong(uintptr(unsafe.Pointer(&b[0]))),
		dst:  address,
		len:  pagesize,
		mode: mode,
		copy: bytesCopied,
	}
}

func GetMsgEvent(msg *UffdMsg) CUChar {
	return msg.event
}

func GetMsgArg(msg *UffdMsg) [24]byte {
	return msg.arg
}

func GetPagefaultAddress(pagefault *UffdPagefault) uintptr {
	return uintptr(pagefault.address)
}<|MERGE_RESOLUTION|>--- conflicted
+++ resolved
@@ -32,7 +32,6 @@
 	UFFDIO_REGISTER = C.UFFDIO_REGISTER
 	UFFDIO_COPY     = C.UFFDIO_COPY
 
-<<<<<<< HEAD
 	UFFDIO_API          = C.UFFDIO_API
 	UFFDIO_REGISTER     = C.UFFDIO_REGISTER
 	UFFDIO_WRITEPROTECT = C.UFFDIO_WRITEPROTECT
@@ -41,8 +40,6 @@
 	UFFD_PAGEFAULT_FLAG_WP    = C.UFFD_PAGEFAULT_FLAG_WP
 	UFFD_PAGEFAULT_FLAG_WRITE = C.UFFD_PAGEFAULT_FLAG_WRITE
 
-=======
->>>>>>> 43f7daa1
 	UFFD_FEATURE_MISSING_HUGETLBFS = C.UFFD_FEATURE_MISSING_HUGETLBFS
 )
 
