package userfaultfd

// flowchart TD
// A[missing page] -- write (WRITE flag) --> B(COPY) --> C[dirty page]
// A -- read (MISSING flag) --> D(COPY + MODE_WP) --> E[faulted page]
// E -- write (WP+WRITE flag) --> F(remove MODE_WP) --> C

import (
	"context"
	"errors"
	"fmt"
	"sync"
	"syscall"
	"unsafe"

	"go.uber.org/zap"
	"golang.org/x/sync/errgroup"
	"golang.org/x/sys/unix"

	"github.com/e2b-dev/infra/packages/orchestrator/internal/sandbox/block"
	"github.com/e2b-dev/infra/packages/orchestrator/internal/sandbox/uffd/fdexit"
	"github.com/e2b-dev/infra/packages/orchestrator/internal/sandbox/uffd/memory"
)

const maxRequestsInProgress = 4096

var ErrUnexpectedEventType = errors.New("unexpected event type")

type uffdio interface {
	unregister(addr, size uintptr) error
	register(addr uintptr, size uint64, mode CULong) error
	copy(addr, pagesize uintptr, data []byte, mode CULong) error
	writeProtect(addr, size uintptr, mode CULong) error
	close() error
	fd() int32
}

type Userfaultfd struct {
	uffd uffdio

	src block.Slicer
	m   *memory.Mapping

	// We don't skip the already mapped pages, because if the memory is swappable the page *might* under some conditions be mapped out.
	// For hugepages this should not be a problem, but might theoretically happen to normal pages with swap
	missingRequests *block.Tracker
	writeRequests   *block.Tracker
	// We use the settleRequests to guard the missingRequests so we can access a consistent state of the missingRequests after the requests are finished.
	settleRequests sync.RWMutex

	wg errgroup.Group

	logger *zap.Logger
}

// NewUserfaultfdFromFd creates a new userfaultfd instance with optional configuration.
func NewUserfaultfdFromFd(uffd uffdio, src block.Slicer, m *memory.Mapping, logger *zap.Logger) (*Userfaultfd, error) {
	blockSize := src.BlockSize()

	for _, region := range m.Regions {
		if region.PageSize != uintptr(blockSize) {
			return nil, fmt.Errorf("block size mismatch: %d != %d for region %d", region.PageSize, blockSize, region.BaseHostVirtAddr)
		}

		// Register the WP for the regions.
		// It is possible that the memory region might be already registered (with missing pages in FC), but registering it again with bigger flag subset should merge these registration flags.
		// - https://github.com/firecracker-microvm/firecracker/blob/f335a0adf46f0680a141eb1e76fe31ac258918c5/src/vmm/src/persist.rs#L477
		// - https://github.com/bytecodealliance/userfaultfd-rs/blob/main/src/builder.rs
		err := uffd.register(
			region.BaseHostVirtAddr,
			uint64(region.Size),
			UFFDIO_REGISTER_MODE_WP|UFFDIO_REGISTER_MODE_MISSING,
		)
		if err != nil {
			return nil, fmt.Errorf("failed to reregister memory region with write protection %d-%d", region.Offset, region.Offset+region.Size)
		}
	}

	u := &Userfaultfd{
		uffd:            uffd,
		src:             src,
		missingRequests: block.NewTracker(blockSize),
		writeRequests:   block.NewTracker(blockSize),
		m:               m,
		logger:          logger,
	}

	// By default this was unlimited.
	// Now that we don't skip previously faulted pages we add at least some boundaries to the concurrency.
	// Also, in some brief tests, adding a limit actually improved the handling at high concurrency.
	u.wg.SetLimit(maxRequestsInProgress)

	return u, nil
}

func (u *Userfaultfd) Close() error {
	return u.uffd.close()
}

func (u *Userfaultfd) Serve(
	ctx context.Context,
	fdExit *fdexit.FdExit,
) error {
	uffd := u.uffd.fd()

	pollFds := []unix.PollFd{
		{Fd: uffd, Events: unix.POLLIN},
		{Fd: fdExit.Reader(), Events: unix.POLLIN},
	}

	eagainCounter := newEagainCounter(u.logger, "uffd: eagain during fd read (accumulated)")
	defer eagainCounter.Close()

outerLoop:
	for {
		if _, err := unix.Poll(
			pollFds,
			-1,
		); err != nil {
			if err == unix.EINTR {
				u.logger.Debug("uffd: interrupted polling, going back to polling")

				continue
			}

			if err == unix.EAGAIN {
				u.logger.Debug("uffd: eagain during polling, going back to polling")

				continue
			}

			u.logger.Error("UFFD serve polling error", zap.Error(err))

			return fmt.Errorf("failed polling: %w", err)
		}

		exitFd := pollFds[1]
		if exitFd.Revents&unix.POLLIN != 0 {
			errMsg := u.wg.Wait()
			if errMsg != nil {
				u.logger.Warn("UFFD fd exit error while waiting for goroutines to finish", zap.Error(errMsg))

				return fmt.Errorf("failed to handle uffd: %w", errMsg)
			}

			return fdexit.ErrFdExit
		}

		uffdFd := pollFds[0]
		if uffdFd.Revents&unix.POLLIN == 0 {
			// Uffd is not ready for reading as there is nothing to read on the fd.
			// https://github.com/firecracker-microvm/firecracker/issues/5056
			// https://elixir.bootlin.com/linux/v6.8.12/source/fs/userfaultfd.c#L1149
			// TODO: Check for all the errors
			// - https://docs.kernel.org/admin-guide/mm/userfaultfd.html
			// - https://elixir.bootlin.com/linux/v6.8.12/source/fs/userfaultfd.c
			// - https://man7.org/linux/man-pages/man2/userfaultfd.2.html
			// It might be possible to just check for data != 0 in the syscall.Read loop
			// but I don't feel confident about doing that.
			u.logger.Debug("uffd: no data in fd, going back to polling")

			continue
		}

		buf := make([]byte, unsafe.Sizeof(UffdMsg{}))

		for {
			_, err := syscall.Read(int(uffd), buf)
			if err == syscall.EINTR {
				u.logger.Debug("uffd: interrupted read, reading again")

				continue
			}

			if err == nil {
				// There is no error so we can proceed.

				eagainCounter.Log()

				break
			}

			if err == syscall.EAGAIN {
				eagainCounter.Increase()

				// Continue polling the fd.
				continue outerLoop
			}

			u.logger.Error("uffd: read error", zap.Error(err))

			return fmt.Errorf("failed to read: %w", err)
		}

		msg := *(*UffdMsg)(unsafe.Pointer(&buf[0]))

		if msgEvent := getMsgEvent(&msg); msgEvent != UFFD_EVENT_PAGEFAULT {
			u.logger.Error("UFFD serve unexpected event type", zap.Any("event_type", msgEvent))

			return ErrUnexpectedEventType
		}

		arg := getMsgArg(&msg)
		pagefault := (*(*UffdPagefault)(unsafe.Pointer(&arg[0])))
		flags := pagefault.flags

		addr := getPagefaultAddress(&pagefault)

		offset, pagesize, err := u.m.GetOffset(addr)
		if err != nil {
			u.logger.Error("UFFD serve get mapping error", zap.Error(err))

			return fmt.Errorf("failed to map: %w", err)
		}

		// Handle write to write protected page (WP+WRITE flag)
		if flags&UFFD_PAGEFAULT_FLAG_WP != 0 && flags&UFFD_PAGEFAULT_FLAG_WRITE != 0 {
			u.handleWriteProtected(fdExit.SignalExit, addr, pagesize, offset)

			continue
		}

		// Handle write to missing page (WRITE flag)
		// If the event has WRITE flag, it was a write to a missing page.
		// For the write to be executed, we first need to copy the page from the source to the guest memory.
		if flags&UFFD_PAGEFAULT_FLAG_WRITE != 0 {
			u.handleMissing(ctx, fdExit.SignalExit, addr, pagesize, offset, true)

			continue
		}

		// Handle read to missing page ("MISSING" flag)
		// If the event has no flags, it was a read to a missing page and we need to copy the page from the source to the guest memory.
		if flags == 0 {
			u.handleMissing(ctx, fdExit.SignalExit, addr, pagesize, offset, false)

			continue
		}

		// MINOR and WP flags are not expected as we don't register the uffd with these flags.
		return fmt.Errorf("unexpected event type: %d, closing uffd", flags)
	}
}

func (u *Userfaultfd) handleMissing(
	ctx context.Context,
	onFailure func() error,
	addr,
	pagesize uintptr,
	offset int64,
	write bool,
) {
	u.wg.Go(func() error {
		// The RLock must be called inside the goroutine to ensure RUnlock runs via defer,
		// even if the errgroup is cancelled or the goroutine returns early.
		// This check protects us against race condition between marking the request as missing and accessing the missingRequests tracker.
		// The Firecracker pause should return only after the requested memory is copied to the guest memory, so we don't need to guard the pagefault from the moment it is created.
		u.settleRequests.RLock()
		defer u.settleRequests.RUnlock()

		defer func() {
			if r := recover(); r != nil {
				u.logger.Error("UFFD serve panic", zap.Any("pagesize", pagesize), zap.Any("panic", r))

				signalErr := onFailure()
				if signalErr != nil {
					u.logger.Error("UFFD handle missing failure error", zap.Error(signalErr))
				}
			}
		}()

		b, sliceErr := u.src.Slice(ctx, offset, int64(pagesize))
		if sliceErr != nil {
			signalErr := onFailure()

			joinedErr := errors.Join(sliceErr, signalErr)

			u.logger.Error("UFFD serve slice error", zap.Error(joinedErr))

			return fmt.Errorf("failed to read from source: %w", joinedErr)
		}

		var copyMode CULong

		// If the event is not WRITE, we need to add WP to the page, so we can catch the next WRITE+WP and mark the page as dirty.
		if !write {
			copyMode |= UFFDIO_COPY_MODE_WP
		}

		copyErr := u.uffd.copy(addr, pagesize, b, copyMode)
		if errors.Is(copyErr, unix.EEXIST) {
			// Page is already mapped

			return nil
		}

		if copyErr != nil {
			signalErr := onFailure()

			joinedErr := errors.Join(copyErr, signalErr)

			u.logger.Error("UFFD serve uffdio copy error", zap.Error(joinedErr))

			return fmt.Errorf("failed to copy page %d-%d %w", offset, offset+int64(pagesize), joinedErr)
		}

		// Add the offset to the missing requests tracker.
		u.missingRequests.Add(offset)

		if write {
			// Add the offset to the write requests tracker.
			u.writeRequests.Add(offset)
		}

		return nil
	})
}

func (u *Userfaultfd) handleWriteProtected(onFailure func() error, addr, pagesize uintptr, offset int64) {
	u.wg.Go(func() error {
		// The RLock must be called inside the goroutine to ensure RUnlock runs via defer,
		// even if the errgroup is cancelled or the goroutine returns early.
		// This check protects us against race condition between marking the request as dirty and accessing the writeRequests tracker.
		// The Firecracker pause should return only after the requested memory is copied to the guest memory, so we don't need to guard the pagefault from the moment it is created.
		u.settleRequests.RLock()
		defer u.settleRequests.RUnlock()

		defer func() {
			if r := recover(); r != nil {
				u.logger.Error("UFFD remove write protection panic", zap.Any("offset", offset), zap.Any("pagesize", pagesize), zap.Any("panic", r))

				signalErr := onFailure()
				if signalErr != nil {
					u.logger.Error("UFFD handle write protected failure error", zap.Error(signalErr))
				}
			}
		}()

		// Passing 0 as the mode removed the write protection.
		wpErr := u.uffd.writeProtect(addr, pagesize, 0)
		if wpErr != nil {
			signalErr := onFailure()

			joinedErr := errors.Join(wpErr, signalErr)

			u.logger.Error("UFFD serve write protect error", zap.Error(joinedErr))

			return fmt.Errorf("failed to remove write protection from page %d-%d %w", offset, offset+int64(pagesize), joinedErr)
		}

		// Add the offset to the write requests tracker.
		u.writeRequests.Add(offset)

		return nil
	})
}

func (u *Userfaultfd) Unregister() error {
<<<<<<< HEAD
	for _, r := range u.m.Regions {
		if err := u.fd.unregister(r.BaseHostVirtAddr, r.Size); err != nil {
=======
	for _, r := range u.ma.Regions {
		if err := u.uffd.unregister(r.BaseHostVirtAddr, r.Size); err != nil {
>>>>>>> a5d81f78
			return fmt.Errorf("failed to unregister: %w", err)
		}
	}

	return nil
}

// Dirty returns the dirty pages.
func (u *Userfaultfd) Dirty() *block.Tracker {
	// This will be at worst cancelled when the uffd is closed.
	u.settleRequests.Lock()
	// The locking here would work even without using defer (just lock-then-unlock the mutex), but at this point let's make it lock to the clone,
	// so it is consistent even if there is a another uffd call after.
	defer u.settleRequests.Unlock()

<<<<<<< HEAD
	writeRequests := u.writeRequests.Clone()

	if reset {
		u.writeRequests.Reset()
	}

	return writeRequests
}

func (u *Userfaultfd) Mapping() *memory.Mapping {
	return u.m
=======
	return u.writeRequests.Clone()
>>>>>>> a5d81f78
}<|MERGE_RESOLUTION|>--- conflicted
+++ resolved
@@ -356,13 +356,8 @@
 }
 
 func (u *Userfaultfd) Unregister() error {
-<<<<<<< HEAD
 	for _, r := range u.m.Regions {
-		if err := u.fd.unregister(r.BaseHostVirtAddr, r.Size); err != nil {
-=======
-	for _, r := range u.ma.Regions {
 		if err := u.uffd.unregister(r.BaseHostVirtAddr, r.Size); err != nil {
->>>>>>> a5d81f78
 			return fmt.Errorf("failed to unregister: %w", err)
 		}
 	}
@@ -378,19 +373,9 @@
 	// so it is consistent even if there is a another uffd call after.
 	defer u.settleRequests.Unlock()
 
-<<<<<<< HEAD
-	writeRequests := u.writeRequests.Clone()
-
-	if reset {
-		u.writeRequests.Reset()
-	}
-
-	return writeRequests
+	return u.writeRequests.Clone()
 }
 
 func (u *Userfaultfd) Mapping() *memory.Mapping {
 	return u.m
-=======
-	return u.writeRequests.Clone()
->>>>>>> a5d81f78
 }