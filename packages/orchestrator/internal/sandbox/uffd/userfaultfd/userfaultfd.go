--- conflicted
+++ resolved
@@ -45,10 +45,7 @@
 	// We don't skip the already mapped pages, because if the memory is swappable the page *might* under some conditions be mapped out.
 	// For hugepages this should not be a problem, but might theoretically happen to normal pages with swap
 	missingRequests *block.Tracker
-<<<<<<< HEAD
 	writeRequests   *block.Tracker
-=======
->>>>>>> 03f1c233
 	// We use the settleRequests to guard the missingRequests so we can access a consistent state of the missingRequests after the requests are finished.
 	settleRequests sync.RWMutex
 
@@ -58,18 +55,13 @@
 }
 
 // NewUserfaultfdFromFd creates a new userfaultfd instance with optional configuration.
-<<<<<<< HEAD
 func NewUserfaultfdFromFd(uffd uffdio, src block.Slicer, m *memory.Mapping, logger logger.Logger) (*Userfaultfd, error) {
-=======
-func NewUserfaultfdFromFd(fd uintptr, src block.Slicer, m *memory.Mapping, logger logger.Logger) (*Userfaultfd, error) {
->>>>>>> 03f1c233
 	blockSize := src.BlockSize()
 
 	for _, region := range m.Regions {
 		if region.PageSize != uintptr(blockSize) {
 			return nil, fmt.Errorf("block size mismatch: %d != %d for region %d", region.PageSize, blockSize, region.BaseHostVirtAddr)
 		}
-<<<<<<< HEAD
 
 		// Register the WP for the regions.
 		// The memory region is already registered (with missing pages in FC), but registering it again with bigger flag subset should merge these registration flags.
@@ -91,15 +83,6 @@
 		missingRequests: block.NewTracker(blockSize),
 		writeRequests:   block.NewTracker(blockSize),
 		m:               m,
-=======
-	}
-
-	u := &Userfaultfd{
-		fd:              uffdFd(fd),
-		src:             src,
-		missingRequests: block.NewTracker(blockSize),
-		ma:              m,
->>>>>>> 03f1c233
 		logger:          logger,
 	}
 
@@ -268,22 +251,13 @@
 	addr,
 	pagesize uintptr,
 	offset int64,
-<<<<<<< HEAD
 	write bool,
 ) {
-=======
-	pagesize uint64,
-) error {
->>>>>>> 03f1c233
 	u.wg.Go(func() error {
 		// The RLock must be called inside the goroutine to ensure RUnlock runs via defer,
 		// even if the errgroup is cancelled or the goroutine returns early.
 		// This check protects us against race condition between marking the request as missing and accessing the missingRequests tracker.
-<<<<<<< HEAD
 		// The Firecracker pause should return only after the requested memory is copied to the guest memory, so we don't need to guard the pagefault from the moment it is created.
-=======
-		// The Firecracker pause should return only after the requested memory is faulted in, so we don't need to guard the pagefault from the moment it is created.
->>>>>>> 03f1c233
 		u.settleRequests.RLock()
 		defer u.settleRequests.RUnlock()
 
@@ -340,6 +314,9 @@
 			// Add the offset to the write requests tracker.
 			u.writeRequests.Add(offset)
 		}
+
+		// Add the offset to the missing requests tracker.
+		u.missingRequests.Add(offset)
 
 		return nil
 	})
@@ -380,13 +357,8 @@
 			return fmt.Errorf("failed to remove write protection from page %d-%d %w", offset, offset+int64(pagesize), joinedErr)
 		}
 
-<<<<<<< HEAD
 		// Add the offset to the write requests tracker.
 		u.writeRequests.Add(offset)
-=======
-		// Add the offset to the missing requests tracker.
-		u.missingRequests.Add(offset)
->>>>>>> 03f1c233
 
 		return nil
 	})
@@ -403,11 +375,8 @@
 	return u.writeRequests.Clone()
 }
 
-<<<<<<< HEAD
 func (u *Userfaultfd) Mapping() *memory.Mapping {
 	return u.m
-=======
-	return nil
 }
 
 func (u *Userfaultfd) Unregister() error {
@@ -428,5 +397,4 @@
 	defer u.settleRequests.Unlock()
 
 	return u.missingRequests.Clone()
->>>>>>> 03f1c233
 }