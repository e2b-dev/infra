package userfaultfd

import (
	"context"
	"errors"
	"fmt"
	"sync"
	"syscall"
	"unsafe"

	"go.uber.org/zap"
	"golang.org/x/sync/errgroup"
	"golang.org/x/sys/unix"

	"github.com/e2b-dev/infra/packages/orchestrator/internal/sandbox/block"
	"github.com/e2b-dev/infra/packages/orchestrator/internal/sandbox/uffd/fdexit"
	"github.com/e2b-dev/infra/packages/orchestrator/internal/sandbox/uffd/memory"
	"github.com/e2b-dev/infra/packages/shared/pkg/logger"
)

const maxRequestsInProgress = 4096

var ErrUnexpectedEventType = errors.New("unexpected event type")

type Userfaultfd struct {
	fd uffdFd

	src block.Slicer
	ma  *memory.Mapping

	// We don't skip the already mapped pages, because if the memory is swappable the page *might* under some conditions be mapped out.
	// For hugepages this should not be a problem, but might theoretically happen to normal pages with swap
	missingRequests *block.Tracker
	// We use the settleRequests to guard the missingRequests so we can access a consistent state of the missingRequests after the requests are finished.
	settleRequests sync.RWMutex

	wg errgroup.Group

	logger logger.Logger
}

// NewUserfaultfdFromFd creates a new userfaultfd instance with optional configuration.
<<<<<<< HEAD
func NewUserfaultfdFromFd(fd uintptr, src block.Slicer, m *memory.Mapping, logger *zap.Logger) (*Userfaultfd, error) {
	blockSize := src.BlockSize()

	for _, region := range m.Regions {
		if region.PageSize != uintptr(blockSize) {
			return nil, fmt.Errorf("block size mismatch: %d != %d for region %d", region.PageSize, blockSize, region.BaseHostVirtAddr)
		}
	}

	u := &Userfaultfd{
=======
func NewUserfaultfdFromFd(fd uintptr, src block.Slicer, m *memory.Mapping, logger logger.Logger) (*Userfaultfd, error) {
	return &Userfaultfd{
>>>>>>> 50e24f64
		fd:              uffdFd(fd),
		src:             src,
		missingRequests: block.NewTracker(blockSize),
		ma:              m,
		logger:          logger,
	}

	// By default this was unlimited.
	// Now that we don't skip previously faulted pages we add at least some boundaries to the concurrency.
	// Also, in some brief tests, adding a limit actually improved the handling at high concurrency.
	u.wg.SetLimit(maxRequestsInProgress)

	return u, nil
}

func (u *Userfaultfd) Close() error {
	return u.fd.close()
}

func (u *Userfaultfd) Serve(
	ctx context.Context,
	fdExit *fdexit.FdExit,
) error {
	pollFds := []unix.PollFd{
		{Fd: int32(u.fd), Events: unix.POLLIN},
		{Fd: fdExit.Reader(), Events: unix.POLLIN},
	}

	eagainCounter := newEagainCounter(u.logger, "uffd: eagain during fd read (accumulated)")
	defer eagainCounter.Close(ctx)

outerLoop:
	for {
		if _, err := unix.Poll(
			pollFds,
			-1,
		); err != nil {
			if err == unix.EINTR {
				u.logger.Debug(ctx, "uffd: interrupted polling, going back to polling")

				continue
			}

			if err == unix.EAGAIN {
				u.logger.Debug(ctx, "uffd: eagain during polling, going back to polling")

				continue
			}

			u.logger.Error(ctx, "UFFD serve polling error", zap.Error(err))

			return fmt.Errorf("failed polling: %w", err)
		}

		exitFd := pollFds[1]
		if exitFd.Revents&unix.POLLIN != 0 {
			errMsg := u.wg.Wait()
			if errMsg != nil {
				u.logger.Warn(ctx, "UFFD fd exit error while waiting for goroutines to finish", zap.Error(errMsg))

				return fmt.Errorf("failed to handle uffd: %w", errMsg)
			}

			return nil
		}

		uffdFd := pollFds[0]
		if uffdFd.Revents&unix.POLLIN == 0 {
			// Uffd is not ready for reading as there is nothing to read on the fd.
			// https://github.com/firecracker-microvm/firecracker/issues/5056
			// https://elixir.bootlin.com/linux/v6.8.12/source/fs/userfaultfd.c#L1149
			// TODO: Check for all the errors
			// - https://docs.kernel.org/admin-guide/mm/userfaultfd.html
			// - https://elixir.bootlin.com/linux/v6.8.12/source/fs/userfaultfd.c
			// - https://man7.org/linux/man-pages/man2/userfaultfd.2.html
			// It might be possible to just check for data != 0 in the syscall.Read loop
			// but I don't feel confident about doing that.
			u.logger.Debug(ctx, "uffd: no data in fd, going back to polling")

			continue
		}

		buf := make([]byte, unsafe.Sizeof(UffdMsg{}))

		for {
			_, err := syscall.Read(int(u.fd), buf)
			if err == syscall.EINTR {
				u.logger.Debug(ctx, "uffd: interrupted read, reading again")

				continue
			}

			if err == nil {
				// There is no error so we can proceed.

				eagainCounter.Log(ctx)

				break
			}

			if err == syscall.EAGAIN {
				eagainCounter.Increase()

				// Continue polling the fd.
				continue outerLoop
			}

			u.logger.Error(ctx, "uffd: read error", zap.Error(err))

			return fmt.Errorf("failed to read: %w", err)
		}

		msg := *(*UffdMsg)(unsafe.Pointer(&buf[0]))

		if msgEvent := getMsgEvent(&msg); msgEvent != UFFD_EVENT_PAGEFAULT {
			u.logger.Error(ctx, "UFFD serve unexpected event type", zap.Any("event_type", msgEvent))

			return ErrUnexpectedEventType
		}

		arg := getMsgArg(&msg)
		pagefault := (*(*UffdPagefault)(unsafe.Pointer(&arg[0])))
		flags := pagefault.flags

		addr := getPagefaultAddress(&pagefault)

		offset, pagesize, err := u.ma.GetOffset(addr)
		if err != nil {
			u.logger.Error(ctx, "UFFD serve get mapping error", zap.Error(err))

			return fmt.Errorf("failed to map: %w", err)
		}

		// Handle write to missing page (WRITE flag)
		// If the event has WRITE flag, it was a write to a missing page.
		// For the write to be executed, we first need to copy the page from the source to the guest memory.
		if flags&UFFD_PAGEFAULT_FLAG_WRITE != 0 {
			err := u.handleMissing(ctx, fdExit.SignalExit, addr, offset, pagesize)
			if err != nil {
				return fmt.Errorf("failed to handle missing write: %w", err)
			}

			continue
		}

		// Handle read to missing page ("MISSING" flag)
		// If the event has no flags, it was a read to a missing page and we need to copy the page from the source to the guest memory.
		if flags == 0 {
			err := u.handleMissing(ctx, fdExit.SignalExit, addr, offset, pagesize)
			if err != nil {
				return fmt.Errorf("failed to handle missing: %w", err)
			}

			continue
		}

		// MINOR and WP flags are not expected as we don't register the uffd with these flags.
		return fmt.Errorf("unexpected event type: %d, closing uffd", flags)
	}
}

func (u *Userfaultfd) handleMissing(
	ctx context.Context,
	onFailure func() error,
	addr uintptr,
	offset int64,
	pagesize uint64,
) error {
	u.wg.Go(func() error {
		// The RLock must be called inside the goroutine to ensure RUnlock runs via defer,
		// even if the errgroup is cancelled or the goroutine returns early.
		// This check protects us against race condition between marking the request as missing and accessing the missingRequests tracker.
		// The Firecracker pause should return only after the requested memory is faulted in, so we don't need to guard the pagefault from the moment it is created.
		u.settleRequests.RLock()
		defer u.settleRequests.RUnlock()

		defer func() {
			if r := recover(); r != nil {
				u.logger.Error(ctx, "UFFD serve panic", zap.Any("pagesize", pagesize), zap.Any("panic", r))
			}
		}()

		b, sliceErr := u.src.Slice(ctx, offset, int64(pagesize))
		if sliceErr != nil {
			signalErr := onFailure()

			joinedErr := errors.Join(sliceErr, signalErr)

			u.logger.Error(ctx, "UFFD serve slice error", zap.Error(joinedErr))

			return fmt.Errorf("failed to read from source: %w", joinedErr)
		}

		var copyMode CULong

		copyErr := u.fd.copy(addr, b, pagesize, copyMode)
		if errors.Is(copyErr, unix.EEXIST) {
			// Page is already mapped

			return nil
		}

		if copyErr != nil {
			signalErr := onFailure()

			joinedErr := errors.Join(copyErr, signalErr)

			u.logger.Error(ctx, "UFFD serve uffdio copy error", zap.Error(joinedErr))

			return fmt.Errorf("failed uffdio copy %w", joinedErr)
		}

		// Add the offset to the missing requests tracker.
		u.missingRequests.Add(offset)

		return nil
	})

	return nil
}

func (u *Userfaultfd) Unregister() error {
	for _, r := range u.ma.Regions {
		if err := u.fd.unregister(r.BaseHostVirtAddr, uint64(r.Size)); err != nil {
			return fmt.Errorf("failed to unregister: %w", err)
		}
	}

	return nil
}

func (u *Userfaultfd) Dirty() *block.Tracker {
	// This will be at worst cancelled when the uffd is closed.
	u.settleRequests.Lock()
	// The locking here would work even without using defer (just lock-then-unlock the mutex), but at this point let's make it lock to the clone,
	// so it is consistent even if there is a another uffd call after.
	defer u.settleRequests.Unlock()

	return u.missingRequests.Clone()
}<|MERGE_RESOLUTION|>--- conflicted
+++ resolved
@@ -40,8 +40,7 @@
 }
 
 // NewUserfaultfdFromFd creates a new userfaultfd instance with optional configuration.
-<<<<<<< HEAD
-func NewUserfaultfdFromFd(fd uintptr, src block.Slicer, m *memory.Mapping, logger *zap.Logger) (*Userfaultfd, error) {
+func NewUserfaultfdFromFd(fd uintptr, src block.Slicer, m *memory.Mapping, logger logger.Logger) (*Userfaultfd, error) {
 	blockSize := src.BlockSize()
 
 	for _, region := range m.Regions {
@@ -51,10 +50,6 @@
 	}
 
 	u := &Userfaultfd{
-=======
-func NewUserfaultfdFromFd(fd uintptr, src block.Slicer, m *memory.Mapping, logger logger.Logger) (*Userfaultfd, error) {
-	return &Userfaultfd{
->>>>>>> 50e24f64
 		fd:              uffdFd(fd),
 		src:             src,
 		missingRequests: block.NewTracker(blockSize),
