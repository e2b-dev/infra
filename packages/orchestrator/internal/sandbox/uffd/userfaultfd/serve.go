--- conflicted
+++ resolved
@@ -157,19 +157,10 @@
 	offset int64,
 	pagesize uint64,
 ) error {
-<<<<<<< HEAD
 	if u.missingRequests.Has(offset) {
 		return nil
 	}
 
-=======
-	if _, ok := u.missingRequests.Load(offset); ok {
-		return nil
-	}
-
-	u.missingRequests.Store(offset, struct{}{})
-
->>>>>>> ed4516fd
 	u.wg.Go(func() error {
 		defer func() {
 			if r := recover(); r != nil {
