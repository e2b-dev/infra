package userfaultfd

import (
	"bytes"
	"context"
	"fmt"
	"slices"
	"sync"

	"github.com/bits-and-blooms/bitset"

	"github.com/e2b-dev/infra/packages/orchestrator/internal/sandbox/uffd/testutils"
	"github.com/e2b-dev/infra/packages/shared/pkg/storage/header"
)

type testConfig struct {
	name string
	// Page size of the memory area.
	pagesize uint64
	// Number of pages in the memory area.
	numberOfPages uint64
	// Operations to trigger on the memory area.
	operations []operation
}

type operationMode uint32

const (
	operationModeRead operationMode = 1 << iota
	operationModeWrite
)

type operation struct {
	// Offset in bytes. Must be smaller than the (numberOfPages-1) * pagesize as it reads a page and it must be aligned to the pagesize from the testConfig.
	offset int64
	mode   operationMode
}

type testHandler struct {
	memoryArea *[]byte
	pagesize   uint64
	data       *testutils.MemorySlicer
<<<<<<< HEAD
	memoryMap  *memory.Mapping
	uffd       *Userfaultfd
	writeMu    sync.Mutex
}

func configureTest(t *testing.T, tt testConfig) (*testHandler, func()) {
	t.Helper()

	cleanupList := []func(){}

	cleanup := func() {
		slices.Reverse(cleanupList)

		for _, cleanup := range cleanupList {
			cleanup()
		}
	}

	data := testutils.RandomPages(tt.pagesize, tt.numberOfPages)

	size, err := data.Size()
	require.NoError(t, err)

	memoryArea, memoryStart, unmap, err := testutils.NewPageMmap(uint64(size), tt.pagesize)
	require.NoError(t, err)

	cleanupList = append(cleanupList, func() {
		unmap()
	})

	m := memory.NewMapping([]memory.Region{
		{
			BaseHostVirtAddr: memoryStart,
			Size:             uintptr(size),
			Offset:           uintptr(0),
			PageSize:         uintptr(tt.pagesize),
		},
	})

	logger := testutils.NewTestLogger(t)

	fdExit, err := fdexit.New()
	require.NoError(t, err)

	cleanupList = append(cleanupList, func() {
		fdExit.Close()
	})

	uffd, err := newUserfaultfd(syscall.O_CLOEXEC|syscall.O_NONBLOCK, data, m, int64(tt.pagesize), logger)
	require.NoError(t, err)

	cleanupList = append(cleanupList, func() {
		uffd.Close()
	})

	err = uffd.configureApi(tt.pagesize)
	require.NoError(t, err)

	err = uffd.Register(memoryStart, uint64(size), UFFDIO_REGISTER_MODE_MISSING)
	require.NoError(t, err)

	exitUffd := make(chan struct{}, 1)

	go func() {
		err := uffd.Serve(t.Context(), fdExit)
		assert.NoError(t, err)

		exitUffd <- struct{}{}
	}()

	cleanupList = append(cleanupList, func() {
		signalExitErr := fdExit.SignalExit()
		assert.NoError(t, signalExitErr)

		<-exitUffd
	})

	return &testHandler{
		memoryArea: &memoryArea,
		memoryMap:  m,
		pagesize:   tt.pagesize,
		data:       data,
		uffd:       uffd,
	}, cleanup
}

func (h *testHandler) getAccessedOffsets() []uint {
	offsets := []uint{}
	for offset := range h.uffd.missingRequests.BitSet().EachSet() {
		offsets = append(offsets, uint(header.BlockOffset(int64(offset), h.uffd.missingRequests.BlockSize())))
	}

	return offsets
}

//go:noinline
func touchRead(b []byte) {
	var dst [1]byte
	_ = copy(dst[:], b[:1]) // forces a real read → MISSING fault
=======
	// Returns offsets of the pages that were faulted.
	// It can only be called once.
	offsetsOnce func() ([]uint, error)
	mutex       sync.Mutex
>>>>>>> c505ed74
}

func (h *testHandler) executeRead(ctx context.Context, op operation) error {
	readBytes := (*h.memoryArea)[op.offset : op.offset+int64(h.pagesize)]

	expectedBytes, err := h.data.Slice(ctx, op.offset, int64(h.pagesize))
	if err != nil {
		return err
	}

	// The bytes.Equal is the first place in this flow that actually touches the uffd managed memory and triggers the pagefault, so any deadlocks will manifest here.
	if !bytes.Equal(readBytes, expectedBytes) {
		idx, want, got := testutils.FirstDifferentByte(readBytes, expectedBytes)

		return fmt.Errorf("content mismatch: want '%x, got %x at index %d", want, got, idx)
	}

	return nil
}

func (h *testHandler) executeWrite(ctx context.Context, op operation) error {
	bytesToWrite, err := h.data.Slice(ctx, op.offset, int64(h.pagesize))
	if err != nil {
		return err
	}

	// An unprotected parallel write to map might result in an undefined behavior.
	h.mutex.Lock()
	defer h.mutex.Unlock()

	n := copy((*h.memoryArea)[op.offset:op.offset+int64(h.pagesize)], bytesToWrite)
	if n != int(h.pagesize) {
		return fmt.Errorf("copy length mismatch: want %d, got %d", h.pagesize, n)
	}

	return nil
}

// Get a bitset of the offsets of the operations for the given mode.
func getOperationsOffsets(ops []operation, m operationMode) []uint {
	b := bitset.New(0)

	for _, operation := range ops {
		if operation.mode&m != 0 {
			b.Set(uint(operation.offset))
		}
	}

	return slices.Collect(b.EachSet())
}<|MERGE_RESOLUTION|>--- conflicted
+++ resolved
@@ -10,7 +10,6 @@
 	"github.com/bits-and-blooms/bitset"
 
 	"github.com/e2b-dev/infra/packages/orchestrator/internal/sandbox/uffd/testutils"
-	"github.com/e2b-dev/infra/packages/shared/pkg/storage/header"
 )
 
 type testConfig struct {
@@ -40,112 +39,10 @@
 	memoryArea *[]byte
 	pagesize   uint64
 	data       *testutils.MemorySlicer
-<<<<<<< HEAD
-	memoryMap  *memory.Mapping
-	uffd       *Userfaultfd
-	writeMu    sync.Mutex
-}
-
-func configureTest(t *testing.T, tt testConfig) (*testHandler, func()) {
-	t.Helper()
-
-	cleanupList := []func(){}
-
-	cleanup := func() {
-		slices.Reverse(cleanupList)
-
-		for _, cleanup := range cleanupList {
-			cleanup()
-		}
-	}
-
-	data := testutils.RandomPages(tt.pagesize, tt.numberOfPages)
-
-	size, err := data.Size()
-	require.NoError(t, err)
-
-	memoryArea, memoryStart, unmap, err := testutils.NewPageMmap(uint64(size), tt.pagesize)
-	require.NoError(t, err)
-
-	cleanupList = append(cleanupList, func() {
-		unmap()
-	})
-
-	m := memory.NewMapping([]memory.Region{
-		{
-			BaseHostVirtAddr: memoryStart,
-			Size:             uintptr(size),
-			Offset:           uintptr(0),
-			PageSize:         uintptr(tt.pagesize),
-		},
-	})
-
-	logger := testutils.NewTestLogger(t)
-
-	fdExit, err := fdexit.New()
-	require.NoError(t, err)
-
-	cleanupList = append(cleanupList, func() {
-		fdExit.Close()
-	})
-
-	uffd, err := newUserfaultfd(syscall.O_CLOEXEC|syscall.O_NONBLOCK, data, m, int64(tt.pagesize), logger)
-	require.NoError(t, err)
-
-	cleanupList = append(cleanupList, func() {
-		uffd.Close()
-	})
-
-	err = uffd.configureApi(tt.pagesize)
-	require.NoError(t, err)
-
-	err = uffd.Register(memoryStart, uint64(size), UFFDIO_REGISTER_MODE_MISSING)
-	require.NoError(t, err)
-
-	exitUffd := make(chan struct{}, 1)
-
-	go func() {
-		err := uffd.Serve(t.Context(), fdExit)
-		assert.NoError(t, err)
-
-		exitUffd <- struct{}{}
-	}()
-
-	cleanupList = append(cleanupList, func() {
-		signalExitErr := fdExit.SignalExit()
-		assert.NoError(t, signalExitErr)
-
-		<-exitUffd
-	})
-
-	return &testHandler{
-		memoryArea: &memoryArea,
-		memoryMap:  m,
-		pagesize:   tt.pagesize,
-		data:       data,
-		uffd:       uffd,
-	}, cleanup
-}
-
-func (h *testHandler) getAccessedOffsets() []uint {
-	offsets := []uint{}
-	for offset := range h.uffd.missingRequests.BitSet().EachSet() {
-		offsets = append(offsets, uint(header.BlockOffset(int64(offset), h.uffd.missingRequests.BlockSize())))
-	}
-
-	return offsets
-}
-
-//go:noinline
-func touchRead(b []byte) {
-	var dst [1]byte
-	_ = copy(dst[:], b[:1]) // forces a real read → MISSING fault
-=======
 	// Returns offsets of the pages that were faulted.
 	// It can only be called once.
 	offsetsOnce func() ([]uint, error)
 	mutex       sync.Mutex
->>>>>>> c505ed74
 }
 
 func (h *testHandler) executeRead(ctx context.Context, op operation) error {
