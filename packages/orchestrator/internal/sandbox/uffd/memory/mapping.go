--- conflicted
+++ resolved
@@ -30,8 +30,7 @@
 		}
 	}
 
-<<<<<<< HEAD
-	return 0, 0, fmt.Errorf("address %d not found in any mapping", hostVirtAddr)
+	return 0, 0, AddressNotFoundError{hostVirtAddr: hostVirtAddr}
 }
 
 // GetHostVirtRanges returns the host virtual addresses and sizes (ranges) that cover exactly the given [offset, offset+length) range in the host virtual address space.
@@ -66,7 +65,4 @@
 	}
 
 	return nil, fmt.Errorf("offset %d not found in any mapping", off)
-=======
-	return 0, 0, AddressNotFoundError{hostVirtAddr: hostVirtAddr}
->>>>>>> b5ffe46d
 }