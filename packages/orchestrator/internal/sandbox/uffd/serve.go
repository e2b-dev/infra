--- conflicted
+++ resolved
@@ -43,14 +43,9 @@
 
 	var eg errgroup.Group
 
-<<<<<<< HEAD
-=======
-	missingPagesBeingHandled := map[int64]struct{}{}
-
 	eagainCounter := newEagainCounter(logger, "uffd: eagain during fd read (accumulated)")
 	defer eagainCounter.Close()
 
->>>>>>> 249e984d
 outerLoop:
 	for {
 		if _, err := unix.Poll(
