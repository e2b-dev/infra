package uffd

import (
	"errors"
	"fmt"
	"syscall"
	"unsafe"

	"go.uber.org/zap"
	"golang.org/x/sync/errgroup"
	"golang.org/x/sys/unix"

	"github.com/e2b-dev/infra/packages/orchestrator/internal/sandbox/block"
<<<<<<< HEAD
	"github.com/e2b-dev/infra/packages/orchestrator/internal/sandbox/uffd/mapping"
=======
	"github.com/e2b-dev/infra/packages/orchestrator/internal/sandbox/uffd/userfaultfd"
>>>>>>> 9352918e
	"github.com/e2b-dev/infra/packages/shared/pkg/logger"
)

var ErrUnexpectedEventType = errors.New("unexpected event type")

type GuestRegionUffdMapping struct {
	BaseHostVirtAddr uintptr `json:"base_host_virt_addr"`
	Size             uintptr `json:"size"`
	Offset           uintptr `json:"offset"`
	PageSize         uintptr `json:"page_size_kib"`
}

func getMapping(addr uintptr, mappings []GuestRegionUffdMapping) (*GuestRegionUffdMapping, error) {
	for _, m := range mappings {
		if addr < m.BaseHostVirtAddr || m.BaseHostVirtAddr+m.Size <= addr {
			// Outside the mapping
			continue
		}

		return &m, nil
	}

	return nil, fmt.Errorf("address %d not found in any mapping", addr)
}

func Serve(
	uffd int,
<<<<<<< HEAD
	mappings mapping.Mappings,
	src *block.TrackedSliceDevice,
=======
	mappings []GuestRegionUffdMapping,
	src block.Slicer,
>>>>>>> 9352918e
	fd uintptr,
	stop func() error,
	sandboxId string,
) error {
	pollFds := []unix.PollFd{
		{Fd: int32(uffd), Events: unix.POLLIN},
		{Fd: int32(fd), Events: unix.POLLIN},
	}

	var eg errgroup.Group

	missingPagesBeingHandled := map[int64]struct{}{}

outerLoop:
	for {
		if _, err := unix.Poll(
			pollFds,
			-1,
		); err != nil {
			if err == unix.EINTR {
				zap.L().Debug("uffd: interrupted polling, going back to polling", logger.WithSandboxID(sandboxId))

				continue
			}

			if err == unix.EAGAIN {
				zap.L().Debug("uffd: eagain during polling, going back to polling", logger.WithSandboxID(sandboxId))

				continue
			}

			zap.L().Error("UFFD serve polling error", logger.WithSandboxID(sandboxId), zap.Error(err))

			return fmt.Errorf("failed polling: %w", err)
		}

		exitFd := pollFds[1]
		if exitFd.Revents&unix.POLLIN != 0 {
			errMsg := eg.Wait()
			if errMsg != nil {
				zap.L().Warn("UFFD fd exit error while waiting for goroutines to finish", logger.WithSandboxID(sandboxId), zap.Error(errMsg))

				return fmt.Errorf("failed to handle uffd: %w", errMsg)
			}

			return nil
		}

		uffdFd := pollFds[0]
		if uffdFd.Revents&unix.POLLIN == 0 {
			// Uffd is not ready for reading as there is nothing to read on the fd.
			// https://github.com/firecracker-microvm/firecracker/issues/5056
			// https://elixir.bootlin.com/linux/v6.8.12/source/fs/userfaultfd.c#L1149
			// TODO: Check for all the errors
			// - https://docs.kernel.org/admin-guide/mm/userfaultfd.html
			// - https://elixir.bootlin.com/linux/v6.8.12/source/fs/userfaultfd.c
			// - https://man7.org/linux/man-pages/man2/userfaultfd.2.html
			// It might be possible to just check for data != 0 in the syscall.Read loop
			// but I don't feel confident about doing that.
			zap.L().Debug("uffd: no data in fd, going back to polling", logger.WithSandboxID(sandboxId))

			continue
		}

		buf := make([]byte, unsafe.Sizeof(userfaultfd.UffdMsg{}))

		for {
			n, err := syscall.Read(uffd, buf)
			if err == syscall.EINTR {
				zap.L().Debug("uffd: interrupted read, reading again", logger.WithSandboxID(sandboxId))

				continue
			}

			if err == nil {
				// There is no error so we can proceed.
				break
			}

			if err == syscall.EAGAIN {
				zap.L().Debug("uffd: eagain error, going back to polling", logger.WithSandboxID(sandboxId), zap.Error(err), zap.Int("read_bytes", n))

				// Continue polling the fd.
				continue outerLoop
			}

			zap.L().Error("uffd: read error", logger.WithSandboxID(sandboxId), zap.Error(err))

			return fmt.Errorf("failed to read: %w", err)
		}

		msg := *(*userfaultfd.UffdMsg)(unsafe.Pointer(&buf[0]))
		if userfaultfd.GetMsgEvent(&msg) != userfaultfd.UFFD_EVENT_PAGEFAULT {
			zap.L().Error("UFFD serve unexpected event type", logger.WithSandboxID(sandboxId), zap.Any("event_type", userfaultfd.GetMsgEvent(&msg)))

			return ErrUnexpectedEventType
		}

		arg := userfaultfd.GetMsgArg(&msg)
		pagefault := (*(*userfaultfd.UffdPagefault)(unsafe.Pointer(&arg[0])))

		addr := userfaultfd.GetPagefaultAddress(&pagefault)

		offset, pagesize, err := mappings.GetRange(uintptr(addr))
		if err != nil {
			zap.L().Error("UFFD serve get mapping error", logger.WithSandboxID(sandboxId), zap.Error(err))

			return fmt.Errorf("failed to map: %w", err)
		}

<<<<<<< HEAD
=======
		offset := int64(mapping.Offset + uintptr(addr) - mapping.BaseHostVirtAddr)
		pagesize := int64(mapping.PageSize)

		if _, ok := missingPagesBeingHandled[offset]; ok {
			continue
		}

		missingPagesBeingHandled[offset] = struct{}{}

>>>>>>> 9352918e
		eg.Go(func() error {
			defer func() {
				if r := recover(); r != nil {
					zap.L().Error("UFFD serve panic", logger.WithSandboxID(sandboxId), zap.Any("offset", offset), zap.Any("pagesize", pagesize), zap.Any("panic", r))
					fmt.Printf("[sandbox %s]: recovered from panic in uffd serve (offset: %d, pagesize: %d): %v\n", sandboxId, offset, pagesize, r)
				}
			}()

			b, err := src.Slice(offset, pagesize)
			if err != nil {

				stop()

				zap.L().Error("UFFD serve slice error", logger.WithSandboxID(sandboxId), zap.Error(err))

				return fmt.Errorf("failed to read from source: %w", err)
			}

			cpy := userfaultfd.NewUffdioCopy(
				b,
				addr&^userfaultfd.CULong(pagesize-1),
				userfaultfd.CULong(pagesize),
				0,
				0,
			)

			if _, _, errno := syscall.Syscall(
				syscall.SYS_IOCTL,
				uintptr(uffd),
				userfaultfd.UFFDIO_COPY,
				uintptr(unsafe.Pointer(&cpy)),
			); errno != 0 {
				if errno == unix.EEXIST {
					zap.L().Debug("UFFD serve page already mapped", logger.WithSandboxID(sandboxId), zap.Any("offset", offset), zap.Any("pagesize", pagesize))

					// Page is already mapped
					return nil
				}

				stop()

				zap.L().Error("UFFD serve uffdio copy error", logger.WithSandboxID(sandboxId), zap.Error(err))

				return fmt.Errorf("failed uffdio copy %w", errno)
			}

			return nil
		})
	}
}<|MERGE_RESOLUTION|>--- conflicted
+++ resolved
@@ -11,11 +11,8 @@
 	"golang.org/x/sys/unix"
 
 	"github.com/e2b-dev/infra/packages/orchestrator/internal/sandbox/block"
-<<<<<<< HEAD
 	"github.com/e2b-dev/infra/packages/orchestrator/internal/sandbox/uffd/mapping"
-=======
 	"github.com/e2b-dev/infra/packages/orchestrator/internal/sandbox/uffd/userfaultfd"
->>>>>>> 9352918e
 	"github.com/e2b-dev/infra/packages/shared/pkg/logger"
 )
 
@@ -43,13 +40,8 @@
 
 func Serve(
 	uffd int,
-<<<<<<< HEAD
 	mappings mapping.Mappings,
-	src *block.TrackedSliceDevice,
-=======
-	mappings []GuestRegionUffdMapping,
 	src block.Slicer,
->>>>>>> 9352918e
 	fd uintptr,
 	stop func() error,
 	sandboxId string,
@@ -160,18 +152,12 @@
 			return fmt.Errorf("failed to map: %w", err)
 		}
 
-<<<<<<< HEAD
-=======
-		offset := int64(mapping.Offset + uintptr(addr) - mapping.BaseHostVirtAddr)
-		pagesize := int64(mapping.PageSize)
-
 		if _, ok := missingPagesBeingHandled[offset]; ok {
 			continue
 		}
 
 		missingPagesBeingHandled[offset] = struct{}{}
 
->>>>>>> 9352918e
 		eg.Go(func() error {
 			defer func() {
 				if r := recover(); r != nil {
