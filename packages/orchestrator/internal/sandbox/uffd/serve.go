--- conflicted
+++ resolved
@@ -11,11 +11,8 @@
 	"golang.org/x/sys/unix"
 
 	"github.com/e2b-dev/infra/packages/orchestrator/internal/sandbox/block"
-<<<<<<< HEAD
 	"github.com/e2b-dev/infra/packages/orchestrator/internal/sandbox/uffd/fdexit"
-=======
 	"github.com/e2b-dev/infra/packages/orchestrator/internal/sandbox/uffd/mapping"
->>>>>>> abf0f649
 	"github.com/e2b-dev/infra/packages/orchestrator/internal/sandbox/uffd/userfaultfd"
 )
 
@@ -32,14 +29,8 @@
 	uffd int,
 	mappings mapping.Mappings,
 	src block.Slicer,
-<<<<<<< HEAD
 	fdExit *fdexit.FdExit,
-	sandboxId string,
-=======
-	fd uintptr,
-	stop func() error,
 	logger *zap.Logger,
->>>>>>> abf0f649
 ) error {
 	pollFds := []unix.PollFd{
 		{Fd: int32(uffd), Events: unix.POLLIN},
@@ -165,13 +156,9 @@
 
 				signalErr := fdExit.SignalExit()
 
-<<<<<<< HEAD
 				joinedErr := errors.Join(err, signalErr)
-=======
-				logger.Error("UFFD serve slice error", zap.Error(err))
->>>>>>> abf0f649
 
-				zap.L().Error("UFFD serve slice error", logger.WithSandboxID(sandboxId), zap.Error(joinedErr))
+				logger.Error("UFFD serve slice error", zap.Error(joinedErr))
 
 				return fmt.Errorf("failed to read from source: %w", joinedErr)
 			}
@@ -201,11 +188,7 @@
 
 				joinedErr := errors.Join(errno, signalErr)
 
-<<<<<<< HEAD
-				zap.L().Error("UFFD serve uffdio copy error", logger.WithSandboxID(sandboxId), zap.Error(joinedErr))
-=======
-				logger.Error("UFFD serve uffdio copy error", zap.Error(err))
->>>>>>> abf0f649
+				logger.Error("UFFD serve uffdio copy error", zap.Error(joinedErr))
 
 				return fmt.Errorf("failed uffdio copy %w", joinedErr)
 			}
