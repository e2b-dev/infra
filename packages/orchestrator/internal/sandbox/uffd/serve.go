--- conflicted
+++ resolved
@@ -90,12 +90,8 @@
 			// - https://docs.kernel.org/admin-guide/mm/userfaultfd.html
 			// - https://elixir.bootlin.com/linux/v6.8.12/source/fs/userfaultfd.c
 			// - https://man7.org/linux/man-pages/man2/userfaultfd.2.html
-<<<<<<< HEAD
-			// TODO: Also check for data != 0 in the syscall.Read loop
-=======
 			// It might be possible to just check for data != 0 in the syscall.Read loop
 			// but I don't feel confident about doing that.
->>>>>>> 29b03122
 			zap.L().Debug("uffd: no data in fd, going back to polling", zap.String("sandbox_id", sandboxId))
 
 			continue
@@ -160,10 +156,6 @@
 
 			b, err := src.Slice(offset, pagesize)
 			if err != nil {
-<<<<<<< HEAD
-=======
-
->>>>>>> 29b03122
 				stop()
 
 				zap.L().Error("UFFD serve slice error", zap.String("sandbox_id", sandboxId), zap.Error(err), zap.String("node_id", consul.ClientID))
