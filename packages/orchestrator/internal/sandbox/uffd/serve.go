package uffd

import (
	"errors"
	"fmt"
	"syscall"
	"time"
	"unsafe"

	"github.com/loopholelabs/userfaultfd-go/pkg/constants"
	"go.uber.org/zap"
	"golang.org/x/sync/errgroup"
	"golang.org/x/sys/unix"

	"github.com/e2b-dev/infra/packages/orchestrator/internal/consul"
	"github.com/e2b-dev/infra/packages/orchestrator/internal/sandbox/block"
)

const (
	maxEagainAttempts = 4096
	eagainDelay       = 50 * time.Microsecond
)

var ErrUnexpectedEventType = errors.New("unexpected event type")

type GuestRegionUffdMapping struct {
	BaseHostVirtAddr uintptr `json:"base_host_virt_addr"`
	Size             uintptr `json:"size"`
	Offset           uintptr `json:"offset"`
	PageSize         uintptr `json:"page_size_kib"`
}

func getMapping(addr uintptr, mappings []GuestRegionUffdMapping) (*GuestRegionUffdMapping, error) {
	for _, m := range mappings {
		if !(addr >= m.BaseHostVirtAddr && addr < m.BaseHostVirtAddr+m.Size) {
			continue
		}

		return &m, nil
	}

	return nil, fmt.Errorf("address %d not found in any mapping", addr)
}

func Serve(uffd int, mappings []GuestRegionUffdMapping, src *block.TrackedSliceDevice, fd uintptr, stop func() error, sandboxId string) error {
	pollFds := []unix.PollFd{
		{Fd: int32(uffd), Events: unix.POLLIN},
		{Fd: int32(fd), Events: unix.POLLIN},
	}

	var eg errgroup.Group

	for {
		if _, err := unix.Poll(
			pollFds,
			-1,
		); err != nil {
			if err == unix.EINTR {
				zap.L().Debug("uffd: interrupted polling, going back to polling", zap.String("sandbox_id", sandboxId))

				continue
			}

			zap.L().Info("UFFD serve polling error", zap.String("sandbox_id", sandboxId), zap.Error(err), zap.String("node_id", consul.ClientID))

			return fmt.Errorf("failed polling: %w", err)
		}

		exitFd := pollFds[1]
		if exitFd.Revents&unix.POLLIN != 0 {
			errMsg := eg.Wait()
			if errMsg != nil {
				zap.L().Info("UFFD fd exit error", zap.String("sandbox_id", sandboxId), zap.Error(errMsg), zap.String("node_id", consul.ClientID))

				return fmt.Errorf("failed to handle uffd: %w", errMsg)
			}

			zap.L().Info("UFFD fd exit", zap.String("sandbox_id", sandboxId), zap.Error(errMsg), zap.String("node_id", consul.ClientID))

			return nil
		}

		uffdFd := pollFds[0]
		if uffdFd.Revents&unix.POLLIN == 0 {
			// Uffd is not ready for reading as there is nothing to read on the fd.
			// https://github.com/firecracker-microvm/firecracker/issues/5056
			// https://elixir.bootlin.com/linux/v6.8.12/source/fs/userfaultfd.c#L1149
			// TODO: Check for all the errors
			// - https://docs.kernel.org/admin-guide/mm/userfaultfd.html
			// - https://elixir.bootlin.com/linux/v6.8.12/source/fs/userfaultfd.c
			// - https://man7.org/linux/man-pages/man2/userfaultfd.2.html
			// TODO: Also check for data != 0 in the syscall.Read loop
			zap.L().Debug("uffd: no data in fd, going back to polling", zap.String("sandbox_id", sandboxId))

			continue
		}

		buf := make([]byte, unsafe.Sizeof(constants.UffdMsg{}))

		var i int

	readLoop:
		for {
			n, err := syscall.Read(uffd, buf)
			if err == syscall.EINTR {
				zap.L().Debug("uffd: interrupted read, going back to polling", zap.String("sandbox_id", sandboxId))

				i = 0

				continue
			}

			if err == nil {
				break
			}

			if n == 0 {
				// If there is no data, go back to polling the fd.
				zap.L().Debug("uffd: no data read from fd, going back to polling", zap.String("sandbox_id", sandboxId))

				break readLoop
			}

			if err == syscall.EAGAIN {
				if i > maxEagainAttempts {
					zap.L().Info("UFFD serve read error, too many attempts", zap.String("sandbox_id", sandboxId), zap.Error(err), zap.String("node_id", consul.ClientID))

					return fmt.Errorf("too many uffd read attempts, last error: %w\n", err)
				}

				i++

				time.Sleep(eagainDelay)

				continue
			}

			zap.L().Info("UFFD serve read error", zap.String("sandbox_id", sandboxId), zap.Error(err), zap.String("node_id", consul.ClientID))

			return fmt.Errorf("failed to read: %w", err)
		}

		msg := (*(*constants.UffdMsg)(unsafe.Pointer(&buf[0])))
		if constants.GetMsgEvent(&msg) != constants.UFFD_EVENT_PAGEFAULT {
<<<<<<< HEAD
			stop()

			zap.L().Info("UFFD serve unexpected event type", zap.String("sandbox_id", sandboxId), zap.String("node_id", consul.ClientID), zap.Any("event_type", constants.GetMsgEvent(&msg)))

=======
>>>>>>> b440e187
			return ErrUnexpectedEventType
		}

		arg := constants.GetMsgArg(&msg)
		pagefault := (*(*constants.UffdPagefault)(unsafe.Pointer(&arg[0])))

		addr := constants.GetPagefaultAddress(&pagefault)

		mapping, err := getMapping(uintptr(addr), mappings)
		if err != nil {
<<<<<<< HEAD
			stop()

			zap.L().Info("UFFD serve get mapping error", zap.String("sandbox_id", sandboxId), zap.Error(err), zap.String("node_id", consul.ClientID))

=======
>>>>>>> b440e187
			return fmt.Errorf("failed to map: %w", err)
		}

		offset := int64(mapping.Offset + uintptr(addr) - mapping.BaseHostVirtAddr)
		pagesize := int64(mapping.PageSize)

		eg.Go(func() error {
			defer func() {
				if r := recover(); r != nil {
					zap.L().Info("UFFD serve panic", zap.String("sandbox_id", sandboxId), zap.String("node_id", consul.ClientID), zap.Any("offset", offset), zap.Any("pagesize", pagesize), zap.Any("panic", r))
					fmt.Printf("[sandbox %s]: recovered from panic in uffd serve (offset: %d, pagesize: %d): %v\n", sandboxId, offset, pagesize, r)
				}
			}()

			b, err := src.Slice(offset, pagesize)
			if err != nil {
<<<<<<< HEAD
				stop()

				zap.L().Info("UFFD serve slice error", zap.String("sandbox_id", sandboxId), zap.Error(err), zap.String("node_id", consul.ClientID))
=======

				stop()
>>>>>>> b440e187

				return fmt.Errorf("failed to read from source: %w", err)
			}

			cpy := constants.NewUffdioCopy(
				b,
				addr&^constants.CULong(pagesize-1),
				constants.CULong(pagesize),
				0,
				0,
			)

			if _, _, errno := syscall.Syscall(
				syscall.SYS_IOCTL,
				uintptr(uffd),
				constants.UFFDIO_COPY,
				uintptr(unsafe.Pointer(&cpy)),
			); errno != 0 {
				if errno == unix.EEXIST {
					// Page is already mapped
					return nil
				}

				stop()

				zap.L().Info("UFFD serve uffdio copy error", zap.String("sandbox_id", sandboxId), zap.Error(err), zap.String("node_id", consul.ClientID))

				return fmt.Errorf("failed uffdio copy %w", errno)
			}

			return nil
		})
	}
}<|MERGE_RESOLUTION|>--- conflicted
+++ resolved
@@ -142,13 +142,8 @@
 
 		msg := (*(*constants.UffdMsg)(unsafe.Pointer(&buf[0])))
 		if constants.GetMsgEvent(&msg) != constants.UFFD_EVENT_PAGEFAULT {
-<<<<<<< HEAD
-			stop()
-
 			zap.L().Info("UFFD serve unexpected event type", zap.String("sandbox_id", sandboxId), zap.String("node_id", consul.ClientID), zap.Any("event_type", constants.GetMsgEvent(&msg)))
 
-=======
->>>>>>> b440e187
 			return ErrUnexpectedEventType
 		}
 
@@ -159,13 +154,8 @@
 
 		mapping, err := getMapping(uintptr(addr), mappings)
 		if err != nil {
-<<<<<<< HEAD
-			stop()
-
 			zap.L().Info("UFFD serve get mapping error", zap.String("sandbox_id", sandboxId), zap.Error(err), zap.String("node_id", consul.ClientID))
 
-=======
->>>>>>> b440e187
 			return fmt.Errorf("failed to map: %w", err)
 		}
 
@@ -182,14 +172,9 @@
 
 			b, err := src.Slice(offset, pagesize)
 			if err != nil {
-<<<<<<< HEAD
 				stop()
 
 				zap.L().Info("UFFD serve slice error", zap.String("sandbox_id", sandboxId), zap.Error(err), zap.String("node_id", consul.ClientID))
-=======
-
-				stop()
->>>>>>> b440e187
 
 				return fmt.Errorf("failed to read from source: %w", err)
 			}
