package uffd

import (
	"context"

	"github.com/e2b-dev/infra/packages/orchestrator/internal/sandbox/block"
	"github.com/e2b-dev/infra/packages/orchestrator/internal/sandbox/uffd/memory"
	"github.com/e2b-dev/infra/packages/shared/pkg/utils"
)

type MemoryBackend interface {
<<<<<<< HEAD
	Dirty(ctx context.Context) (*block.Tracker, error)
	// Disable switch the uffd to start serving empty pages.
	Disable(ctx context.Context) error
	Mapping(ctx context.Context) (*memory.Mapping, error)
=======
	// Disable unregisters the uffd from the memory mapping and returns the dirty pages.
	// It must be called after FC pause finished and before FC snapshot is created.
	Disable(ctx context.Context) (*block.Tracker, error)
>>>>>>> b5ffe46d

	Start(ctx context.Context, sandboxId string) error
	Stop() error
	Ready() chan struct{}
	Exit() *utils.ErrorOnce
}<|MERGE_RESOLUTION|>--- conflicted
+++ resolved
@@ -9,16 +9,10 @@
 )
 
 type MemoryBackend interface {
-<<<<<<< HEAD
-	Dirty(ctx context.Context) (*block.Tracker, error)
-	// Disable switch the uffd to start serving empty pages.
-	Disable(ctx context.Context) error
-	Mapping(ctx context.Context) (*memory.Mapping, error)
-=======
 	// Disable unregisters the uffd from the memory mapping and returns the dirty pages.
 	// It must be called after FC pause finished and before FC snapshot is created.
 	Disable(ctx context.Context) (*block.Tracker, error)
->>>>>>> b5ffe46d
+	Mapping(ctx context.Context) (*memory.Mapping, error)
 
 	Start(ctx context.Context, sandboxId string) error
 	Stop() error
