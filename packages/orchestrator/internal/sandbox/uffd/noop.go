package uffd

import (
	"context"

	"github.com/bits-and-blooms/bitset"

	"github.com/e2b-dev/infra/packages/orchestrator/internal/sandbox/block"
	"github.com/e2b-dev/infra/packages/shared/pkg/storage/header"
	"github.com/e2b-dev/infra/packages/shared/pkg/utils"
)

type NoopMemory struct {
	size      int64
	blockSize int64

	dirty *block.Tracker

	exit *utils.ErrorOnce
}

var _ MemoryBackend = (*NoopMemory)(nil)

func NewNoopMemory(size, blockSize int64) *NoopMemory {
	blocks := header.TotalBlocks(size, blockSize)

	b := bitset.New(uint(blocks))
	b.FlipRange(0, b.Len())

	return &NoopMemory{
		size:      size,
		blockSize: blockSize,
		dirty:     block.NewTrackerFromBitset(b, blockSize),
		exit:      utils.NewErrorOnce(),
	}
}

func (m *NoopMemory) Disable(context.Context) (*block.Tracker, error) {
	return m.dirty.Clone(), nil
}

func (m *NoopMemory) Start(context.Context, string) error {
	return nil
}

func (m *NoopMemory) Stop() error {
	return m.exit.SetSuccess()
}

func (m *NoopMemory) Ready() chan struct{} {
<<<<<<< HEAD
	ch := make(chan struct{}, 1)
	ch <- struct{}{}
=======
	ch := make(chan struct{})
	close(ch)
>>>>>>> 50e24f64

	return ch
}

func (m *NoopMemory) Exit() *utils.ErrorOnce {
	return m.exit
}<|MERGE_RESOLUTION|>--- conflicted
+++ resolved
@@ -48,13 +48,8 @@
 }
 
 func (m *NoopMemory) Ready() chan struct{} {
-<<<<<<< HEAD
-	ch := make(chan struct{}, 1)
-	ch <- struct{}{}
-=======
 	ch := make(chan struct{})
 	close(ch)
->>>>>>> 50e24f64
 
 	return ch
 }
