package uffd

import (
	"context"
	"encoding/json"
	"errors"
	"fmt"
	"net"
	"os"
	"syscall"
	"time"

	"go.opentelemetry.io/otel"
	"go.uber.org/zap"

	"github.com/e2b-dev/infra/packages/orchestrator/internal/sandbox/block"
	"github.com/e2b-dev/infra/packages/orchestrator/internal/sandbox/uffd/fdexit"
	"github.com/e2b-dev/infra/packages/orchestrator/internal/sandbox/uffd/memory"
	"github.com/e2b-dev/infra/packages/orchestrator/internal/sandbox/uffd/userfaultfd"
	"github.com/e2b-dev/infra/packages/shared/pkg/logger"
	"github.com/e2b-dev/infra/packages/shared/pkg/utils"
)

var tracer = otel.Tracer("github.com/e2b-dev/infra/packages/orchestrator/internal/sandbox/uffd")

const (
	uffdMsgListenerTimeout = 10 * time.Second
	fdSize                 = 4
	regionMappingsSize     = 1024
)

type Uffd struct {
	exit       *utils.ErrorOnce
	readyCh    chan struct{}
	fdExit     *fdexit.FdExit
	lis        *net.UnixListener
	socketPath string
	memfile    block.ReadonlyDevice
	handler    utils.SetOnce[*userfaultfd.Userfaultfd]
}

var _ MemoryBackend = (*Uffd)(nil)

func New(memfile block.ReadonlyDevice, socketPath string) (*Uffd, error) {
	fdExit, err := fdexit.New()
	if err != nil {
		return nil, fmt.Errorf("failed to create fd exit: %w", err)
	}

	return &Uffd{
		exit:       utils.NewErrorOnce(),
		readyCh:    make(chan struct{}, 1),
		fdExit:     fdExit,
		socketPath: socketPath,
		memfile:    memfile,
		handler:    *utils.NewSetOnce[*userfaultfd.Userfaultfd](),
	}, nil
}

func (u *Uffd) Start(ctx context.Context, sandboxId string) error {
	lis, err := net.ListenUnix("unix", &net.UnixAddr{Name: u.socketPath, Net: "unix"})
	if err != nil {
		return fmt.Errorf("failed listening on socket: %w", err)
	}

	u.lis = lis

	err = os.Chmod(u.socketPath, 0o777)
	if err != nil {
		return fmt.Errorf("failed setting socket permissions: %w", err)
	}

	go func() {
		ctx, span := tracer.Start(ctx, "serve uffd")
		defer span.End()

		// TODO: If the handle function fails, we should kill the sandbox
		handleErr := u.handle(ctx, sandboxId)
		closeErr := u.lis.Close()
		fdExitErr := u.fdExit.Close()

		u.exit.SetError(errors.Join(handleErr, closeErr, fdExitErr))

		close(u.readyCh)
	}()

	return nil
}

func (u *Uffd) handle(ctx context.Context, sandboxId string) error {
	err := u.lis.SetDeadline(time.Now().Add(uffdMsgListenerTimeout))
	if err != nil {
		return fmt.Errorf("failed setting listener deadline: %w", err)
	}

	conn, err := u.lis.Accept()
	if err != nil {
		return fmt.Errorf("failed accepting firecracker connection: %w", err)
	}

	unixConn := conn.(*net.UnixConn)

	regionMappingsBuf := make([]byte, regionMappingsSize)
	uffdBuf := make([]byte, syscall.CmsgSpace(fdSize))

	numBytesMappings, numBytesFd, _, _, err := unixConn.ReadMsgUnix(regionMappingsBuf, uffdBuf)
	if err != nil {
		return fmt.Errorf("failed to read unix msg from connection: %w", err)
	}

	regionMappingsBuf = regionMappingsBuf[:numBytesMappings]

	var regions []memory.Region

	err = json.Unmarshal(regionMappingsBuf, &regions)
	if err != nil {
		return fmt.Errorf("failed parsing memory mapping data: %w", err)
	}

	controlMsgs, err := syscall.ParseSocketControlMessage(uffdBuf[:numBytesFd])
	if err != nil {
		return fmt.Errorf("failed parsing control messages: %w", err)
	}

	if len(controlMsgs) != 1 {
		return fmt.Errorf("expected 1 control message containing UFFD: found %d", len(controlMsgs))
	}

	fds, err := syscall.ParseUnixRights(&controlMsgs[0])
	if err != nil {
		return fmt.Errorf("failed parsing unix write: %w", err)
	}

	if len(fds) != 1 {
		return fmt.Errorf("expected 1 fd: found %d", len(fds))
	}

	m := memory.NewMapping(regions)

	uffd, err := userfaultfd.NewUserfaultfdFromFd(
		userfaultfd.Fd(fds[0]),
		u.memfile,
		m,
		logger.L().With(logger.WithSandboxID(sandboxId)),
	)
	if err != nil {
		return fmt.Errorf("failed to create uffd: %w", err)
	}

	u.handler.SetValue(uffd)

	defer func() {
		closeErr := uffd.Close()
		if closeErr != nil {
			logger.L().Error(ctx, "failed to close uffd", logger.WithSandboxID(sandboxId), zap.String("socket_path", u.socketPath), zap.Error(closeErr))
		}
	}()

	u.readyCh <- struct{}{}

	err = uffd.Serve(
		ctx,
		u.fdExit,
	)
	if errors.Is(err, fdexit.ErrFdExit) {
		return nil
	}

	if err != nil {
		return fmt.Errorf("failed handling uffd: %w", err)
	}

	return nil
}

func (u *Uffd) Stop() error {
	return u.fdExit.SignalExit()
}

func (u *Uffd) Ready() chan struct{} {
	return u.readyCh
}

func (u *Uffd) Exit() *utils.ErrorOnce {
	return u.exit
}

<<<<<<< HEAD
// Dirty waits for the current requests to finish and returns the dirty pages.
//
// It *MUST* only be called after the sandbox was successfully paused and the snapshot create endpoint returned as these can still write to the memory.
func (u *Uffd) Dirty(ctx context.Context) (*block.Tracker, error) {
=======
// Disable unregisters the uffd from the memory mapping,
// allowing us to create a "diff" snapshot via FC API without dirty tracking enabled,
// and without pagefaulting all remaining missing pages.
//
// It should be called *after* Dirty().
//
// After calling Disable(), this uffd is no longer usable—we won't be able to resume the sandbox via API.
// The uffd itself is not closed though, as that should be done by the sandbox cleanup.
func (u *Uffd) Disable(ctx context.Context) (*block.Tracker, error) {
>>>>>>> 03f1c233
	uffd, err := u.handler.WaitWithContext(ctx)
	if err != nil {
		return nil, fmt.Errorf("failed to get uffd: %w", err)
	}

<<<<<<< HEAD
	return uffd.Dirty(), nil
}

func (u *Uffd) Mapping(ctx context.Context) (*memory.Mapping, error) {
=======
	err = uffd.Unregister()
	if err != nil {
		return nil, fmt.Errorf("failed to unregister uffd: %w", err)
	}

	return u.dirty(ctx)
}

// Dirty waits for the current requests to finish and returns the dirty pages.
//
// It *MUST* be only called after the sandbox was successfully paused via API.
func (u *Uffd) dirty(ctx context.Context) (*block.Tracker, error) {
>>>>>>> 03f1c233
	uffd, err := u.handler.WaitWithContext(ctx)
	if err != nil {
		return nil, fmt.Errorf("failed to get uffd: %w", err)
	}

<<<<<<< HEAD
	return uffd.Mapping(), nil
=======
	return uffd.Dirty(), nil
>>>>>>> 03f1c233
}<|MERGE_RESOLUTION|>--- conflicted
+++ resolved
@@ -185,54 +185,14 @@
 	return u.exit
 }
 
-<<<<<<< HEAD
 // Dirty waits for the current requests to finish and returns the dirty pages.
 //
-// It *MUST* only be called after the sandbox was successfully paused and the snapshot create endpoint returned as these can still write to the memory.
+// It *MUST* be only called after the sandbox was successfully paused via API.
 func (u *Uffd) Dirty(ctx context.Context) (*block.Tracker, error) {
-=======
-// Disable unregisters the uffd from the memory mapping,
-// allowing us to create a "diff" snapshot via FC API without dirty tracking enabled,
-// and without pagefaulting all remaining missing pages.
-//
-// It should be called *after* Dirty().
-//
-// After calling Disable(), this uffd is no longer usable—we won't be able to resume the sandbox via API.
-// The uffd itself is not closed though, as that should be done by the sandbox cleanup.
-func (u *Uffd) Disable(ctx context.Context) (*block.Tracker, error) {
->>>>>>> 03f1c233
 	uffd, err := u.handler.WaitWithContext(ctx)
 	if err != nil {
 		return nil, fmt.Errorf("failed to get uffd: %w", err)
 	}
 
-<<<<<<< HEAD
-	return uffd.Dirty(), nil
-}
-
-func (u *Uffd) Mapping(ctx context.Context) (*memory.Mapping, error) {
-=======
-	err = uffd.Unregister()
-	if err != nil {
-		return nil, fmt.Errorf("failed to unregister uffd: %w", err)
-	}
-
-	return u.dirty(ctx)
-}
-
-// Dirty waits for the current requests to finish and returns the dirty pages.
-//
-// It *MUST* be only called after the sandbox was successfully paused via API.
-func (u *Uffd) dirty(ctx context.Context) (*block.Tracker, error) {
->>>>>>> 03f1c233
-	uffd, err := u.handler.WaitWithContext(ctx)
-	if err != nil {
-		return nil, fmt.Errorf("failed to get uffd: %w", err)
-	}
-
-<<<<<<< HEAD
-	return uffd.Mapping(), nil
-=======
-	return uffd.Dirty(), nil
->>>>>>> 03f1c233
+	return uffd.dirty(), nil
 }