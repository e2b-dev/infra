--- conflicted
+++ resolved
@@ -214,8 +214,7 @@
 		return nil, fmt.Errorf("failed to get uffd: %w", err)
 	}
 
-<<<<<<< HEAD
-	return uffd.Dirty(false), nil
+	return uffd.Dirty(), nil
 }
 
 func (u *Uffd) Mapping(ctx context.Context) (*memory.Mapping, error) {
@@ -225,7 +224,4 @@
 	}
 
 	return uffd.Mapping(), nil
-=======
-	return uffd.Dirty(), nil
->>>>>>> a5d81f78
 }