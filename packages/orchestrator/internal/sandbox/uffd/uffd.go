--- conflicted
+++ resolved
@@ -213,12 +213,8 @@
 // Dirty waits for the current requests to finish and returns the dirty pages.
 //
 // It *MUST* be only called after the sandbox was successfully paused via API.
-<<<<<<< HEAD
 // It also resets the dirty page trackers.
-func (u *Uffd) Dirty(ctx context.Context) (*block.Tracker, error) {
-=======
 func (u *Uffd) dirty(ctx context.Context) (*block.Tracker, error) {
->>>>>>> 2ea12619
 	uffd, err := u.handler.WaitWithContext(ctx)
 	if err != nil {
 		return nil, fmt.Errorf("failed to get uffd: %w", err)
