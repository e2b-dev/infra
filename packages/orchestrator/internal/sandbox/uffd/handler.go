package uffd

import (
	"encoding/json"
	"errors"
	"fmt"
	"net"
	"os"
	"syscall"
	"time"

	"github.com/bits-and-blooms/bitset"
	"go.uber.org/zap"

	"github.com/e2b-dev/infra/packages/orchestrator/internal/sandbox/block"
<<<<<<< HEAD
	"github.com/e2b-dev/infra/packages/orchestrator/internal/sandbox/uffd/fdexit"
=======
	"github.com/e2b-dev/infra/packages/orchestrator/internal/sandbox/uffd/mapping"
>>>>>>> abf0f649
	"github.com/e2b-dev/infra/packages/shared/pkg/logger"
)

const (
	uffdMsgListenerTimeout = 10 * time.Second
	fdSize                 = 4
	mappingsSize           = 1024
)

type Uffd struct {
	exitCh  chan error
	readyCh chan struct{}

	fdExit *fdexit.FdExit

	lis *net.UnixListener

	memfile    *block.TrackedSliceDevice
	socketPath string
}

func New(memfile block.ReadonlyDevice, socketPath string, blockSize int64) (*Uffd, error) {
	trackedMemfile, err := block.NewTrackedSliceDevice(blockSize, memfile)
	if err != nil {
		return nil, fmt.Errorf("failed to create tracked slice device: %w", err)
	}

	fdExit, err := fdexit.New()
	if err != nil {
		return nil, fmt.Errorf("failed to create fd exit: %w", err)
	}

	return &Uffd{
		exitCh:     make(chan error, 1),
		readyCh:    make(chan struct{}, 1),
		fdExit:     fdExit,
		memfile:    trackedMemfile,
		socketPath: socketPath,
	}, nil
}

func (u *Uffd) Start(sandboxId string) error {
	lis, err := net.ListenUnix("unix", &net.UnixAddr{Name: u.socketPath, Net: "unix"})
	if err != nil {
		return fmt.Errorf("failed listening on socket: %w", err)
	}

	u.lis = lis

	err = os.Chmod(u.socketPath, 0o777)
	if err != nil {
		return fmt.Errorf("failed setting socket permissions: %w", err)
	}

	go func() {
		// TODO: If the handle function fails, we should kill the sandbox
		handleErr := u.handle(sandboxId)
		closeErr := u.lis.Close()
		fdExitErr := u.fdExit.Close()

		u.exitCh <- errors.Join(handleErr, closeErr, fdExitErr)

		close(u.readyCh)
		close(u.exitCh)
	}()

	return nil
}

func (u *Uffd) handle(sandboxId string) error {
	err := u.lis.SetDeadline(time.Now().Add(uffdMsgListenerTimeout))
	if err != nil {
		return fmt.Errorf("failed setting listener deadline: %w", err)
	}

	conn, err := u.lis.Accept()
	if err != nil {
		return fmt.Errorf("failed accepting firecracker connection: %w", err)
	}

	unixConn := conn.(*net.UnixConn)

	mappingsBuf := make([]byte, mappingsSize)
	uffdBuf := make([]byte, syscall.CmsgSpace(fdSize))

	numBytesMappings, numBytesFd, _, _, err := unixConn.ReadMsgUnix(mappingsBuf, uffdBuf)
	if err != nil {
		return fmt.Errorf("failed to read unix msg from connection: %w", err)
	}

	mappingsBuf = mappingsBuf[:numBytesMappings]

	var m mapping.FcMappings

	err = json.Unmarshal(mappingsBuf, &m)
	if err != nil {
		return fmt.Errorf("failed parsing memory mapping data: %w", err)
	}

	controlMsgs, err := syscall.ParseSocketControlMessage(uffdBuf[:numBytesFd])
	if err != nil {
		return fmt.Errorf("failed parsing control messages: %w", err)
	}

	if len(controlMsgs) != 1 {
		return fmt.Errorf("expected 1 control message containing UFFD: found %d", len(controlMsgs))
	}

	fds, err := syscall.ParseUnixRights(&controlMsgs[0])
	if err != nil {
		return fmt.Errorf("failed parsing unix write: %w", err)
	}

	if len(fds) != 1 {
		return fmt.Errorf("expected 1 fd: found %d", len(fds))
	}

	uffd := fds[0]

	defer func() {
		closeErr := syscall.Close(uffd)
		if closeErr != nil {
			zap.L().Error("failed to close uffd", logger.WithSandboxID(sandboxId), zap.String("socket_path", u.socketPath), zap.Error(closeErr))
		}
	}()

	u.readyCh <- struct{}{}

	err = Serve(
		uffd,
		m,
		u.memfile,
<<<<<<< HEAD
		u.fdExit,
		sandboxId,
=======
		u.exitReader.Fd(),
		u.Stop,
		zap.L().With(logger.WithSandboxID(sandboxId)),
>>>>>>> abf0f649
	)
	if err != nil {
		return fmt.Errorf("failed handling uffd: %w", err)
	}

	return nil
}

func (u *Uffd) Stop() error {
	return u.fdExit.SignalExit()
}

func (u *Uffd) Ready() chan struct{} {
	return u.readyCh
}

func (u *Uffd) Exit() chan error {
	return u.exitCh
}

func (u *Uffd) TrackAndReturnNil() error {
	return u.lis.Close()
}

func (u *Uffd) Disable() error {
	return u.memfile.Disable()
}

func (u *Uffd) Dirty() *bitset.BitSet {
	return u.memfile.Dirty()
}<|MERGE_RESOLUTION|>--- conflicted
+++ resolved
@@ -13,11 +13,8 @@
 	"go.uber.org/zap"
 
 	"github.com/e2b-dev/infra/packages/orchestrator/internal/sandbox/block"
-<<<<<<< HEAD
 	"github.com/e2b-dev/infra/packages/orchestrator/internal/sandbox/uffd/fdexit"
-=======
 	"github.com/e2b-dev/infra/packages/orchestrator/internal/sandbox/uffd/mapping"
->>>>>>> abf0f649
 	"github.com/e2b-dev/infra/packages/shared/pkg/logger"
 )
 
@@ -150,14 +147,8 @@
 		uffd,
 		m,
 		u.memfile,
-<<<<<<< HEAD
 		u.fdExit,
-		sandboxId,
-=======
-		u.exitReader.Fd(),
-		u.Stop,
 		zap.L().With(logger.WithSandboxID(sandboxId)),
->>>>>>> abf0f649
 	)
 	if err != nil {
 		return fmt.Errorf("failed handling uffd: %w", err)
