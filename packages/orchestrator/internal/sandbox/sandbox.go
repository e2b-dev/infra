--- conflicted
+++ resolved
@@ -193,18 +193,7 @@
 	}()
 
 	sandboxFiles := template.Files().NewSandboxFiles(runtime.SandboxID)
-<<<<<<< HEAD
-	cleanup.Add(func(context.Context) error {
-		filesErr := cleanupFiles(sandboxFiles)
-		if filesErr != nil {
-			return fmt.Errorf("failed to cleanup files: %w", filesErr)
-		}
-
-		return nil
-	})
-=======
 	cleanup.Add(cleanupFiles(sandboxFiles))
->>>>>>> 82708f39
 
 	rootFS, err := template.Rootfs()
 	if err != nil {
@@ -393,18 +382,7 @@
 	}()
 
 	sandboxFiles := t.Files().NewSandboxFiles(runtime.SandboxID)
-<<<<<<< HEAD
-	cleanup.Add(func(context.Context) error {
-		filesErr := cleanupFiles(sandboxFiles)
-		if filesErr != nil {
-			return fmt.Errorf("failed to cleanup files: %w", filesErr)
-		}
-
-		return nil
-	})
-=======
 	cleanup.Add(cleanupFiles(sandboxFiles))
->>>>>>> 82708f39
 
 	telemetry.ReportEvent(ctx, "created sandbox files")
 
