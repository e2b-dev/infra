package sandbox

import (
	"context"
	"errors"
	"fmt"
	"net/http"
	"net/http/httptrace"
	"os"
	"time"

	"github.com/google/uuid"
	"go.opentelemetry.io/contrib/instrumentation/net/http/httptrace/otelhttptrace"
	"go.opentelemetry.io/contrib/instrumentation/net/http/otelhttp"
	"go.opentelemetry.io/otel/attribute"
	"go.uber.org/zap"

	globalconfig "github.com/e2b-dev/infra/packages/orchestrator/internal/config"
	"github.com/e2b-dev/infra/packages/orchestrator/internal/sandbox/block"
	"github.com/e2b-dev/infra/packages/orchestrator/internal/sandbox/build"
	"github.com/e2b-dev/infra/packages/orchestrator/internal/sandbox/fc"
	"github.com/e2b-dev/infra/packages/orchestrator/internal/sandbox/nbd"
	"github.com/e2b-dev/infra/packages/orchestrator/internal/sandbox/network"
	"github.com/e2b-dev/infra/packages/orchestrator/internal/sandbox/rootfs"
	"github.com/e2b-dev/infra/packages/orchestrator/internal/sandbox/template"
	"github.com/e2b-dev/infra/packages/orchestrator/internal/sandbox/uffd"
	"github.com/e2b-dev/infra/packages/orchestrator/internal/template/metadata"
	"github.com/e2b-dev/infra/packages/shared/pkg/env"
	"github.com/e2b-dev/infra/packages/shared/pkg/grpc/orchestrator"
	sbxlogger "github.com/e2b-dev/infra/packages/shared/pkg/logger/sandbox"
	"github.com/e2b-dev/infra/packages/shared/pkg/storage"
	"github.com/e2b-dev/infra/packages/shared/pkg/storage/header"
	"github.com/e2b-dev/infra/packages/shared/pkg/telemetry"
	"github.com/e2b-dev/infra/packages/shared/pkg/utils"
)

var defaultEnvdTimeout = utils.Must(time.ParseDuration(env.GetEnv("ENVD_TIMEOUT", "10s")))

var httpClient = http.Client{
	Timeout: 10 * time.Second,
	Transport: otelhttp.NewTransport(
		http.DefaultTransport,
		otelhttp.WithClientTrace(func(ctx context.Context) *httptrace.ClientTrace {
			return otelhttptrace.NewClientTrace(ctx)
		}),
	),
}

type Config struct {
	// TODO: Remove when the rootfs path is constant.
	// Only used for v1 rootfs paths format.
	BaseTemplateID string

	Vcpu  int64
	RamMB int64

	// TotalDiskSizeMB optional, now used only for metrics.
	TotalDiskSizeMB int64
	HugePages       bool

	AllowInternetAccess *bool

	Envd EnvdMetadata
}

type EnvdMetadata struct {
	Vars        map[string]string
	AccessToken *string
	Version     string
}

type RuntimeMetadata struct {
	TemplateID  string
	SandboxID   string
	ExecutionID string

	// TeamID optional, used only for logging
	TeamID string
}

type Resources struct {
	Slot   *network.Slot
	rootfs rootfs.Provider
	memory uffd.MemoryBackend
}

type Metadata struct {
	Config  Config
	Runtime RuntimeMetadata

	StartedAt time.Time
	EndAt     time.Time
}

type Sandbox struct {
	*Resources
	*Metadata

	files   *storage.SandboxFiles
	cleanup *Cleanup

	process *fc.Process

	Template template.Template

	Checks *Checks

	// Deprecated: to be removed in the future
	// It was used to store the config to allow API restarts
	APIStoredConfig *orchestrator.SandboxConfig

	exit *utils.ErrorOnce
}

func (s *Sandbox) LoggerMetadata() sbxlogger.SandboxMetadata {
	return sbxlogger.SandboxMetadata{
		SandboxID:  s.Runtime.SandboxID,
		TemplateID: s.Runtime.TemplateID,
		TeamID:     s.Runtime.TeamID,
	}
}

type networkSlotRes struct {
	slot *network.Slot
	err  error
}

// CreateSandbox creates the sandbox.
// IMPORTANT: You must Close() the sandbox after you are done with it.
func CreateSandbox(
	ctx context.Context,
	networkPool *network.Pool,
	devicePool *nbd.DevicePool,
	config Config,
	runtime RuntimeMetadata,
	fcVersions fc.FirecrackerVersions,
	template template.Template,
	sandboxTimeout time.Duration,
	rootfsCachePath string,
	processOptions fc.ProcessOptions,
	apiConfigToStore *orchestrator.SandboxConfig,
) (s *Sandbox, e error) {
	ctx, span := tracer.Start(ctx, "create-sandbox")
	defer span.End()

	runCtx := context.WithoutCancel(ctx)

	exit := utils.NewErrorOnce()

	cleanup := NewCleanup()
	defer func() {
		if e != nil {
			cleanupErr := cleanup.Run(ctx)
			e = errors.Join(e, cleanupErr)
		}
	}()

	allowInternet := globalconfig.AllowSandboxInternet
	if config.AllowInternetAccess != nil {
		allowInternet = *config.AllowInternetAccess
	}

	ipsCh := getNetworkSlotAsync(ctx, networkPool, cleanup, allowInternet)
	defer func() {
		// Ensure the slot is received from chan so the slot is cleaned up properly in cleanup
		<-ipsCh
	}()

	sandboxFiles := template.Files().NewSandboxFiles(runtime.SandboxID)
	cleanup.Add(func(ctx context.Context) error {
		filesErr := cleanupFiles(sandboxFiles)
		if filesErr != nil {
			return fmt.Errorf("failed to cleanup files: %w", filesErr)
		}

		return nil
	})

	rootFS, err := template.Rootfs()
	if err != nil {
		return nil, fmt.Errorf("failed to get rootfs: %w", err)
	}

	var rootfsProvider rootfs.Provider
	if rootfsCachePath == "" {
		rootfsProvider, err = rootfs.NewNBDProvider(
			rootFS,
			sandboxFiles.SandboxCacheRootfsPath(),
			devicePool,
		)
	} else {
		rootfsProvider, err = rootfs.NewDirectProvider(
			rootFS,
			// Populate direct cache directly from the source file
			// This is needed for marking all blocks as dirty and being able to read them directly
			rootfsCachePath,
		)
	}
	if err != nil {
		return nil, fmt.Errorf("failed to create rootfs overlay: %w", err)
	}
	cleanup.Add(func(ctx context.Context) error {
		return rootfsProvider.Close(ctx)
	})
	go func() {
		runErr := rootfsProvider.Start(runCtx)
		if runErr != nil {
			zap.L().Error("rootfs overlay error", zap.Error(runErr))
		}
	}()

	memfile, err := template.Memfile()
	if err != nil {
		return nil, fmt.Errorf("failed to get memfile: %w", err)
	}

	memfileSize, err := memfile.Size()
	if err != nil {
		return nil, fmt.Errorf("failed to get memfile size: %w", err)
	}

	// / ==== END of resources initialization ====
	rootfsPath, err := rootfsProvider.Path()
	if err != nil {
		return nil, fmt.Errorf("failed to get rootfs path: %w", err)
	}
	ips := <-ipsCh
	if ips.err != nil {
		return nil, fmt.Errorf("failed to get network slot: %w", ips.err)
	}
	fcHandle, err := fc.NewProcess(
		ctx,
		ips.slot,
		sandboxFiles,
		fcVersions,
		rootfsPath,
		fc.ConstantRootfsPaths,
	)
	if err != nil {
		return nil, fmt.Errorf("failed to init FC: %w", err)
	}

	telemetry.ReportEvent(ctx, "created fc client")

	err = fcHandle.Create(
		ctx,
		sbxlogger.SandboxMetadata{
			SandboxID:  runtime.SandboxID,
			TemplateID: runtime.TemplateID,
			TeamID:     runtime.TeamID,
		},
		config.Vcpu,
		config.RamMB,
		config.HugePages,
		processOptions,
	)
	if err != nil {
		return nil, fmt.Errorf("failed to create FC: %w", err)
	}
	telemetry.ReportEvent(ctx, "created fc process")

	resources := &Resources{
		Slot:   ips.slot,
		rootfs: rootfsProvider,
		memory: uffd.NewNoopMemory(memfileSize, memfile.BlockSize()),
	}

	metadata := &Metadata{
		Config:  config,
		Runtime: runtime,

		StartedAt: time.Now(),
		EndAt:     time.Now().Add(sandboxTimeout),
	}

	sbx := &Sandbox{
		Resources: resources,
		Metadata:  metadata,

		Template: template,
		files:    sandboxFiles,
		process:  fcHandle,

		cleanup: cleanup,

		APIStoredConfig: apiConfigToStore,

		exit: exit,
	}

	sbx.Checks = NewChecks(sbx, false)

	cleanup.AddPriority(func(ctx context.Context) error {
		// Stop the sandbox first if it is still running, otherwise do nothing
		return sbx.Stop(ctx)
	})

	go func() {
		ctx, span := tracer.Start(runCtx, "sandbox-exit-wait")
		defer span.End()

		// If the process exists, stop the sandbox properly
		fcErr := fcHandle.Exit.Wait()
		err := sbx.Stop(ctx)

		exit.SetError(errors.Join(err, fcErr))
	}()

	return sbx, nil
}

// ResumeSandbox resumes the sandbox from already saved template or snapshot.
// IMPORTANT: You must Close() the sandbox after you are done with it.
func ResumeSandbox(
	ctx, runCtx context.Context,
	networkPool *network.Pool,
	t template.Template,
	config Config,
	runtime RuntimeMetadata,
	traceID string,
	startedAt time.Time,
	endAt time.Time,
	devicePool *nbd.DevicePool,
	useClickhouseMetrics bool,
	apiConfigToStore *orchestrator.SandboxConfig,
) (s *Sandbox, e error) {
	ctx, span := tracer.Start(ctx, "resume-sandbox")
	defer span.End()

	exit := utils.NewErrorOnce()

	cleanup := NewCleanup()
	defer func() {
		if e != nil {
			cleanupErr := cleanup.Run(ctx)
			e = errors.Join(e, cleanupErr)
		}
	}()

	allowInternet := globalconfig.AllowSandboxInternet
	if config.AllowInternetAccess != nil {
		allowInternet = *config.AllowInternetAccess
	}

	ipsCh := getNetworkSlotAsync(ctx, networkPool, cleanup, allowInternet)
	defer func() {
		// Ensure the slot is received from chan so the slot is cleaned up properly in cleanup
		<-ipsCh
	}()

	sandboxFiles := t.Files().NewSandboxFiles(runtime.SandboxID)
	cleanup.Add(func(ctx context.Context) error {
		filesErr := cleanupFiles(sandboxFiles)
		if filesErr != nil {
			return fmt.Errorf("failed to cleanup files: %w", filesErr)
		}

		return nil
	})

	telemetry.ReportEvent(ctx, "created sandbox files")

	readonlyRootfs, err := t.Rootfs()
	if err != nil {
		return nil, fmt.Errorf("failed to get rootfs: %w", err)
	}

	telemetry.ReportEvent(ctx, "got template rootfs")

	rootfsOverlay, err := rootfs.NewNBDProvider(
		readonlyRootfs,
		sandboxFiles.SandboxCacheRootfsPath(),
		devicePool,
	)
	if err != nil {
		return nil, fmt.Errorf("failed to create rootfs overlay: %w", err)
	}

	cleanup.Add(func(ctx context.Context) error {
		return rootfsOverlay.Close(ctx)
	})

	telemetry.ReportEvent(ctx, "created rootfs overlay")

	go func() {
		runErr := rootfsOverlay.Start(runCtx)
		if runErr != nil {
			zap.L().Error("rootfs overlay error", zap.Error(runErr))
		}
	}()

	memfile, err := t.Memfile()
	if err != nil {
		return nil, fmt.Errorf("failed to get memfile: %w", err)
	}

	telemetry.ReportEvent(ctx, "got template memfile")

	fcUffdPath := sandboxFiles.SandboxUffdSocketPath()

	fcUffd, err := serveMemory(
		ctx, runCtx,
		cleanup,
		memfile,
		fcUffdPath,
		runtime.SandboxID,
	)
	if err != nil {
		return nil, fmt.Errorf("failed to serve memory: %w", err)
	}

	// ==== END of resources initialization ====
	uffdStartCtx, cancelUffdStartCtx := context.WithCancelCause(ctx)
	defer cancelUffdStartCtx(fmt.Errorf("uffd finished starting"))

	go func() {
		uffdWaitErr := fcUffd.Exit().Wait()

		cancelUffdStartCtx(fmt.Errorf("uffd process exited: %w", errors.Join(uffdWaitErr, context.Cause(uffdStartCtx))))
	}()

	rootfsPath, err := rootfsOverlay.Path()
	if err != nil {
		return nil, fmt.Errorf("failed to get rootfs path: %w", err)
	}

	telemetry.ReportEvent(ctx, "got rootfs path")

	ips := <-ipsCh
	if ips.err != nil {
		return nil, fmt.Errorf("failed to get network slot: %w", ips.err)
	}

	telemetry.ReportEvent(ctx, "got network slot")

	meta, err := t.Metadata()
	if err != nil {
		return nil, fmt.Errorf("failed to get metadata: %w", err)
	}

	telemetry.ReportEvent(ctx, "got metadata")

	fcHandle, fcErr := fc.NewProcess(
		uffdStartCtx,
		ips.slot,
		sandboxFiles,
		// The versions need to base exactly the same as the paused sandbox template because of the FC compatibility.
		fc.FirecrackerVersions{
			KernelVersion:      sandboxFiles.KernelVersion,
			FirecrackerVersion: sandboxFiles.FirecrackerVersion,
		},
		rootfsPath,
		fc.RootfsPaths{
			TemplateVersion: meta.Version,
			TemplateID:      config.BaseTemplateID,
			BuildID:         readonlyRootfs.Header().Metadata.BaseBuildId.String(),
		},
	)
	if fcErr != nil {
		return nil, fmt.Errorf("failed to create FC: %w", fcErr)
	}

	telemetry.ReportEvent(ctx, "created FC process")

	// todo: check if kernel, firecracker, and envd versions exist
	snapfile, err := t.Snapfile()
	if err != nil {
		return nil, fmt.Errorf("failed to get snapfile: %w", err)
	}

	telemetry.ReportEvent(ctx, "got snapfile")

	logsCollectorIP := os.Getenv("LOGS_COLLECTOR_PUBLIC_IP")

	fcStartErr := fcHandle.Resume(
		uffdStartCtx,
		&fc.MmdsMetadata{
			SandboxId:            runtime.SandboxID,
			TemplateId:           runtime.TemplateID,
			LogsCollectorAddress: fmt.Sprintf("http://%s", logsCollectorIP),
			TraceId:              traceID,
			TeamId:               runtime.TeamID,
		},
		fcUffdPath,
		snapfile,
		fcUffd.Ready(),
	)
	if fcStartErr != nil {
		return nil, fmt.Errorf("failed to start FC: %w", fcStartErr)
	}

	telemetry.ReportEvent(ctx, "initialized FC")

	resources := &Resources{
		Slot:   ips.slot,
		rootfs: rootfsOverlay,
		memory: fcUffd,
	}

	metadata := &Metadata{
		Config:  config,
		Runtime: runtime,

		StartedAt: startedAt,
		EndAt:     endAt,
	}

	sbx := &Sandbox{
		Resources: resources,
		Metadata:  metadata,

		Template: t,
		files:    sandboxFiles,
		process:  fcHandle,

		cleanup: cleanup,

		APIStoredConfig: apiConfigToStore,

		exit: exit,
	}

	// Part of the sandbox as we need to stop Checks before pausing the sandbox
	// This is to prevent race condition of reporting unhealthy sandbox
	sbx.Checks = NewChecks(sbx, useClickhouseMetrics)

	cleanup.AddPriority(func(ctx context.Context) error {
		// Stop the sandbox first if it is still running, otherwise do nothing
		return sbx.Stop(ctx)
	})

	err = sbx.WaitForEnvd(
		ctx,
		defaultEnvdTimeout,
	)
	if err != nil {
		return nil, fmt.Errorf("failed to wait for sandbox start: %w", err)
	}

	go sbx.Checks.Start(runCtx)

	go func() {
		ctx, span := tracer.Start(runCtx, "sandbox-exit-wait")
		defer span.End()

		// Wait for either uffd or fc process to exit
		select {
		case <-fcUffd.Exit().Done():
		case <-fcHandle.Exit.Done():
		}

		err := sbx.Stop(ctx)

		uffdWaitErr := fcUffd.Exit().Wait()
		fcErr := fcHandle.Exit.Wait()
		exit.SetError(errors.Join(err, fcErr, uffdWaitErr))
	}()

	return sbx, nil
}

func (s *Sandbox) Wait(ctx context.Context) error {
	return s.exit.WaitWithContext(ctx)
}

func (s *Sandbox) Close(ctx context.Context) error {
	err := s.cleanup.Run(ctx)
	if err != nil {
		return fmt.Errorf("failed to cleanup sandbox: %w", err)
	}
	return nil
}

// Stop kills the sandbox.
func (s *Sandbox) Stop(ctx context.Context) error {
	_, span := tracer.Start(ctx, "sandbox-close")
	defer span.End()

	var errs []error

	// Stop the health checks before stopping the sandbox
	s.Checks.Stop()

	fcStopErr := s.process.Stop()
	if fcStopErr != nil {
		errs = append(errs, fmt.Errorf("failed to stop FC: %w", fcStopErr))
	}

	// The process exited, we can continue with the rest of the cleanup.
	// We could use select with ctx.Done() to wait for cancellation, but if the process is not exited the whole cleanup will be in a bad state and will result in unexpected behavior.
	<-s.process.Exit.Done()

	uffdStopErr := s.Resources.memory.Stop()
	if uffdStopErr != nil {
		errs = append(errs, fmt.Errorf("failed to stop uffd: %w", uffdStopErr))
	}

	return errors.Join(errs...)
}

func (s *Sandbox) FirecrackerVersions() fc.FirecrackerVersions {
	return s.process.Versions
}

func (s *Sandbox) Pause(
	ctx context.Context,
	m metadata.Template,
) (*Snapshot, error) {
	ctx, span := tracer.Start(ctx, "sandbox-snapshot")
	defer span.End()

	snapshotTemplateFiles, err := m.Template.CacheFiles()
	if err != nil {
		return nil, fmt.Errorf("failed to get template files: %w", err)
	}

	buildID, err := uuid.Parse(snapshotTemplateFiles.BuildID)
	if err != nil {
		return nil, fmt.Errorf("failed to parse build id: %w", err)
	}

	// Stop the health check before pausing the VM
	s.Checks.Stop()

	if err := s.process.Pause(ctx); err != nil {
		return nil, fmt.Errorf("failed to pause VM: %w", err)
	}

	if err := s.memory.Disable(); err != nil {
		return nil, fmt.Errorf("failed to disable uffd: %w", err)
	}

	// Snapfile is not closed as it's returned and cached for later use (like resume)
	snapfile := template.NewLocalFileLink(snapshotTemplateFiles.CacheSnapfilePath())
	// Memfile is also closed on diff creation processing
	/* The process of snapshotting memory is as follows:
	1. Pause FC via API
	2. Snapshot FC via API—memory dump to “file on disk” that is actually tmpfs, because it is too slow
	3. Create the diff - copy the diff pages from tmpfs to normal disk file
	4. Delete tmpfs file
	5. Unlock so another snapshot can use tmpfs space
	*/
	memfile, err := storage.AcquireTmpMemfile(ctx, buildID.String())
	if err != nil {
		return nil, fmt.Errorf("failed to acquire memfile snapshot: %w", err)
	}
	// Close the file even if an error occurs
	defer memfile.Close()

	err = s.process.CreateSnapshot(
		ctx,
		snapfile.Path(),
		memfile.Path(),
	)
	if err != nil {
		return nil, fmt.Errorf("error creating snapshot: %w", err)
	}

	// Gather data for postprocessing
	originalMemfile, err := s.Template.Memfile()
	if err != nil {
		return nil, fmt.Errorf("failed to get original memfile: %w", err)
	}
	originalRootfs, err := s.Template.Rootfs()
	if err != nil {
		return nil, fmt.Errorf("failed to get original rootfs: %w", err)
	}

	// Start POSTPROCESSING
	memfileDiff, memfileDiffHeader, err := pauseProcessMemory(
		ctx,
		buildID,
		originalMemfile.Header(),
		&MemoryDiffCreator{
			memfile:    memfile,
			dirtyPages: s.memory.Dirty(),
			blockSize:  originalMemfile.BlockSize(),
			doneHook: func(ctx context.Context) error {
				return memfile.Close()
			},
		},
	)
	if err != nil {
		return nil, fmt.Errorf("error while post processing: %w", err)
	}

	rootfsDiff, rootfsDiffHeader, err := pauseProcessRootfs(
		ctx,
		buildID,
		originalRootfs.Header(),
		&RootfsDiffCreator{
			rootfs:    s.rootfs,
			closeHook: s.Close,
		},
	)
	if err != nil {
		return nil, fmt.Errorf("error while post processing: %w", err)
	}

	metadataFileLink := template.NewLocalFileLink(snapshotTemplateFiles.CacheMetadataPath())
	err = m.ToFile(metadataFileLink.Path())
	if err != nil {
		return nil, err
	}

	return &Snapshot{
		Snapfile:          snapfile,
		Metafile:          metadataFileLink,
		MemfileDiff:       memfileDiff,
		MemfileDiffHeader: memfileDiffHeader,
		RootfsDiff:        rootfsDiff,
		RootfsDiffHeader:  rootfsDiffHeader,
	}, nil
}

func pauseProcessMemory(
	ctx context.Context,
	buildId uuid.UUID,
	originalHeader *header.Header,
	diffCreator DiffCreator,
) (build.Diff, *header.Header, error) {
	ctx, span := tracer.Start(ctx, "process-memory")
	defer span.End()

	memfileDiffFile, err := build.NewLocalDiffFile(
		build.DefaultCachePath,
		buildId.String(),
		build.Memfile,
	)
	if err != nil {
		return nil, nil, fmt.Errorf("failed to create memfile diff file: %w", err)
	}

	m, err := diffCreator.process(ctx, memfileDiffFile)
	if err != nil {
		return nil, nil, fmt.Errorf("error creating diff: %w", err)
	}
	telemetry.ReportEvent(ctx, "created diff")

	memfileMapping, err := m.CreateMapping(ctx, buildId)
	if err != nil {
		return nil, nil, fmt.Errorf("failed to create memfile mapping: %w", err)
	}

	memfileMappings := header.MergeMappings(
		originalHeader.Mapping,
		memfileMapping,
	)
	// TODO: We can run normalization only when empty mappings are not empty for this snapshot
	memfileMappings = header.NormalizeMappings(memfileMappings)
	telemetry.ReportEvent(ctx, "merged memfile mappings")

	memfileDiff, err := memfileDiffFile.CloseToDiff(int64(originalHeader.Metadata.BlockSize))
	if err != nil {
		return nil, nil, fmt.Errorf("failed to convert memfile diff file to local diff: %w", err)
	}

	telemetry.ReportEvent(ctx, "converted memfile diff file to local diff")

	memfileMetadata := originalHeader.Metadata.NextGeneration(buildId)

	telemetry.SetAttributes(ctx,
		attribute.Int64("snapshot.memfile.header.mappings.length", int64(len(memfileMappings))),
		attribute.Int64("snapshot.memfile.diff.size", int64(m.Dirty.Count()*uint(originalHeader.Metadata.BlockSize))),
		attribute.Int64("snapshot.memfile.mapped_size", int64(memfileMetadata.Size)),
		attribute.Int64("snapshot.memfile.block_size", int64(memfileMetadata.BlockSize)),
		attribute.Int64("snapshot.metadata.version", int64(memfileMetadata.Version)),
		attribute.Int64("snapshot.metadata.generation", int64(memfileMetadata.Generation)),
		attribute.String("snapshot.metadata.build_id", memfileMetadata.BuildId.String()),
		attribute.String("snapshot.metadata.base_build_id", memfileMetadata.BaseBuildId.String()),
	)

	memfileHeader, err := header.NewHeader(memfileMetadata, memfileMappings)
	if err != nil {
		return nil, nil, fmt.Errorf("failed to create memfile header: %w", err)
	}

	return memfileDiff, memfileHeader, nil
}

func pauseProcessRootfs(
	ctx context.Context,
	buildId uuid.UUID,
	originalHeader *header.Header,
	diffCreator DiffCreator,
) (build.Diff, *header.Header, error) {
	ctx, span := tracer.Start(ctx, "process-rootfs")
	defer span.End()

	rootfsDiffFile, err := build.NewLocalDiffFile(build.DefaultCachePath, buildId.String(), build.Rootfs)
	if err != nil {
		return nil, nil, fmt.Errorf("failed to create rootfs diff: %w", err)
	}

	rootfsDiffMetadata, err := diffCreator.process(ctx, rootfsDiffFile)
	if err != nil {
		return nil, nil, fmt.Errorf("error creating diff: %w", err)
	}

	telemetry.ReportEvent(ctx, "exported rootfs")
	rootfsMapping, err := rootfsDiffMetadata.CreateMapping(ctx, buildId)
	if err != nil {
		return nil, nil, fmt.Errorf("failed to create rootfs diff: %w", err)
	}

	rootfsMappings := header.MergeMappings(
		originalHeader.Mapping,
		rootfsMapping,
	)
	// TODO: We can run normalization only when empty mappings are not empty for this snapshot
	rootfsMappings = header.NormalizeMappings(rootfsMappings)
	telemetry.ReportEvent(ctx, "merged rootfs mappings")

	rootfsDiff, err := rootfsDiffFile.CloseToDiff(int64(originalHeader.Metadata.BlockSize))
	if err != nil {
		return nil, nil, fmt.Errorf("failed to convert rootfs diff file to local diff: %w", err)
	}
	telemetry.ReportEvent(ctx, "converted rootfs diff file to local diff")

	rootfsMetadata := originalHeader.Metadata.NextGeneration(buildId)

	telemetry.SetAttributes(ctx,
		attribute.Int64("snapshot.rootfs.header.mappings.length", int64(len(rootfsMappings))),
		attribute.Int64("snapshot.rootfs.diff.size", int64(rootfsDiffMetadata.Dirty.Count()*uint(originalHeader.Metadata.BlockSize))),
		attribute.Int64("snapshot.rootfs.mapped_size", int64(rootfsMetadata.Size)),
		attribute.Int64("snapshot.rootfs.block_size", int64(rootfsMetadata.BlockSize)),
	)

	rootfsHeader, err := header.NewHeader(rootfsMetadata, rootfsMappings)
	if err != nil {
		return nil, nil, fmt.Errorf("failed to create rootfs header: %w", err)
	}

	return rootfsDiff, rootfsHeader, nil
}

func getNetworkSlotAsync(
	ctx context.Context,
	networkPool *network.Pool,
	cleanup *Cleanup,
	allowInternet bool,
) chan networkSlotRes {
	ctx, span := tracer.Start(ctx, "get-network-slot")
	defer span.End()

	r := make(chan networkSlotRes, 1)

	go func() {
		defer close(r)

		ips, err := networkPool.Get(ctx, allowInternet)
		if err != nil {
			r <- networkSlotRes{nil, fmt.Errorf("failed to get network slot: %w", err)}
			return
		}

		cleanup.Add(func(ctx context.Context) error {
			_, span := tracer.Start(ctx, "network-slot-clean")
			defer span.End()

			// We can run this cleanup asynchronously, as it is not important for the sandbox lifecycle
			go func(ctx context.Context) {
				returnErr := networkPool.Return(ctx, ips)
				if returnErr != nil {
					zap.L().Error("failed to return network slot", zap.Error(returnErr))
				}
			}(context.WithoutCancel(ctx))

			return nil
		})

		r <- networkSlotRes{ips, nil}
	}()

	return r
}

func serveMemory(
	ctx, runCtx context.Context,
	cleanup *Cleanup,
	memfile block.ReadonlyDevice,
	socketPath string,
	sandboxID string,
) (uffd.MemoryBackend, error) {
	ctx, span := tracer.Start(ctx, "serve-memory")
	defer span.End()

	fcUffd, uffdErr := uffd.New(memfile, socketPath, memfile.BlockSize())
	if uffdErr != nil {
		return nil, fmt.Errorf("failed to create uffd: %w", uffdErr)
	}

<<<<<<< HEAD
	uffdStartErr := fcUffd.Start(runCtx, sandboxID)
=======
	uffdStartErr := fcUffd.Start(ctx, sandboxID)
>>>>>>> 594ad7c1
	if uffdStartErr != nil {
		return nil, fmt.Errorf("failed to start uffd: %w", uffdStartErr)
	}

	cleanup.Add(func(ctx context.Context) error {
		_, span := tracer.Start(ctx, "uffd-stop")
		defer span.End()

		stopErr := fcUffd.Stop()
		if stopErr != nil {
			return fmt.Errorf("failed to stop uffd: %w", stopErr)
		}

		return nil
	})

	return fcUffd, nil
}

func (s *Sandbox) WaitForExit(ctx context.Context) error {
	ctx, span := tracer.Start(ctx, "sandbox-wait-for-exit")
	defer span.End()

	timeout := time.Until(s.EndAt)

	select {
	case <-time.After(timeout):
		return fmt.Errorf("waiting for exit took too long")
	case <-ctx.Done():
		return nil
	case <-s.exit.Done():
		err := s.exit.Error()
		if err == nil {
			return nil
		}

		return fmt.Errorf("fc process exited prematurely: %w", err)
	}
}

func (s *Sandbox) WaitForEnvd(
	ctx context.Context,
	timeout time.Duration,
) (e error) {
	ctx, span := tracer.Start(ctx, "sandbox-wait-for-start")
	defer span.End()

	defer func() {
		if e != nil {
			return
		}
		// Update the sandbox as started now
		s.Metadata.StartedAt = time.Now()
	}()
	syncCtx, syncCancel := context.WithCancelCause(ctx)
	defer syncCancel(nil)

	go func() {
		select {
		// Ensure the syncing takes at most timeout seconds.
		case <-time.After(timeout):
			syncCancel(fmt.Errorf("syncing took too long"))
		case <-syncCtx.Done():
			return
		case <-s.process.Exit.Done():
			err := s.process.Exit.Error()

			syncCancel(fmt.Errorf("fc process exited prematurely: %w", err))
		}
	}()

	initErr := s.initEnvd(syncCtx, s.Config.Envd.Vars, s.Config.Envd.AccessToken)
	if initErr != nil {
		return fmt.Errorf("failed to init new envd: %w", initErr)
	} else {
		telemetry.ReportEvent(syncCtx, fmt.Sprintf("[sandbox %s]: initialized new envd", s.Metadata.Runtime.SandboxID))
	}

	return nil
}<|MERGE_RESOLUTION|>--- conflicted
+++ resolved
@@ -890,11 +890,7 @@
 		return nil, fmt.Errorf("failed to create uffd: %w", uffdErr)
 	}
 
-<<<<<<< HEAD
 	uffdStartErr := fcUffd.Start(runCtx, sandboxID)
-=======
-	uffdStartErr := fcUffd.Start(ctx, sandboxID)
->>>>>>> 594ad7c1
 	if uffdStartErr != nil {
 		return nil, fmt.Errorf("failed to start uffd: %w", uffdStartErr)
 	}
