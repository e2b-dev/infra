--- conflicted
+++ resolved
@@ -48,10 +48,6 @@
 
 	Slot   network.Slot
 	Logger *logs.SandboxLogger
-<<<<<<< HEAD
-	// stats  *stats.Handle
-=======
->>>>>>> 99276199
 
 	uffdExit chan error
 
@@ -225,19 +221,6 @@
 	healthcheckCtx := utils.NewLockableCancelableContext(context.Background())
 
 	sbx := &Sandbox{
-<<<<<<< HEAD
-		uffdExit:  uffdExit,
-		files:     sandboxFiles,
-		Slot:      ips,
-		template:  t,
-		process:   fcHandle,
-		uffd:      fcUffd,
-		Config:    config,
-		StartedAt: startedAt,
-		EndAt:     endAt,
-		rootfs:    rootfsOverlay,
-		// stats:          sandboxStats,
-=======
 		uffdExit:       uffdExit,
 		files:          sandboxFiles,
 		Slot:           ips,
@@ -248,7 +231,6 @@
 		StartedAt:      startedAt,
 		EndAt:          endAt,
 		rootfs:         rootfsOverlay,
->>>>>>> 99276199
 		Logger:         logger,
 		cleanup:        cleanup,
 		healthcheckCtx: healthcheckCtx,
