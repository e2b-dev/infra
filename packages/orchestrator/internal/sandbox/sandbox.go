--- conflicted
+++ resolved
@@ -676,15 +676,8 @@
 
 	// This is required because the FC API doesn't support passing /dev/null
 	tf, err := storage.TemplateFiles{
-<<<<<<< HEAD
-		BuildID:            uuid.New().String(),
-		KernelVersion:      s.Template.Files().KernelVersion,
-		FirecrackerVersion: s.Template.Files().FirecrackerVersion,
+		BuildID: uuid.New().String(),
 	}.CacheFiles(s.config.StorageConfig)
-=======
-		BuildID: uuid.New().String(),
-	}.CacheFiles(s.config)
->>>>>>> 9c902d09
 	if err != nil {
 		return fmt.Errorf("failed to create template files: %w", err)
 	}
@@ -694,22 +687,7 @@
 	snapfile := template.NewLocalFileLink(tf.CacheSnapfilePath())
 	defer snapfile.Close()
 
-<<<<<<< HEAD
-	// The memfile is required only because the FC API doesn't support passing /dev/null
-	memfile, err := storage.AcquireTmpMemfile(ctx, s.config.StorageConfig, tf.BuildID)
-	if err != nil {
-		return fmt.Errorf("failed to acquire memfile snapshot: %w", err)
-	}
-	defer memfile.Close()
-
-	err = s.process.CreateSnapshot(
-		ctx,
-		snapfile.Path(),
-		memfile.Path(),
-	)
-=======
 	err = s.process.CreateSnapshot(ctx, snapfile.Path())
->>>>>>> 9c902d09
 	if err != nil {
 		return fmt.Errorf("error creating snapshot: %w", err)
 	}
@@ -750,11 +728,7 @@
 		}
 	}()
 
-<<<<<<< HEAD
-	snapshotTemplateFiles, err := m.Template.CacheFiles(s.config.StorageConfig)
-=======
-	snapshotTemplateFiles, err := storage.TemplateFiles{BuildID: m.Template.BuildID}.CacheFiles(s.config)
->>>>>>> 9c902d09
+	snapshotTemplateFiles, err := storage.TemplateFiles{BuildID: m.Template.BuildID}.CacheFiles(s.config.StorageConfig)
 	if err != nil {
 		return nil, fmt.Errorf("failed to get template files: %w", err)
 	}
@@ -775,23 +749,6 @@
 	// Snapfile is not closed as it's returned and cached for later use (like resume)
 	snapfile := template.NewLocalFileLink(snapshotTemplateFiles.CacheSnapfilePath())
 	cleanup.AddNoContext(ctx, snapfile.Close)
-<<<<<<< HEAD
-	// Memfile is also closed on diff creation processing
-	/* The process of snapshotting memory is as follows:
-	1. Pause FC via API
-	2. Snapshot FC via API—memory dump to “file on disk” that is actually tmpfs, because it is too slow
-	3. Create the diff - copy the diff pages from tmpfs to normal disk file
-	4. Delete tmpfs file
-	5. Unlock so another snapshot can use tmpfs space
-	*/
-	memfile, err := storage.AcquireTmpMemfile(ctx, s.config.StorageConfig, buildID.String())
-	if err != nil {
-		return nil, fmt.Errorf("failed to acquire memfile snapshot: %w", err)
-	}
-	// Close the file even if an error occurs
-	defer memfile.Close()
-=======
->>>>>>> 9c902d09
 
 	err = s.process.CreateSnapshot(ctx, snapfile.Path())
 	if err != nil {
