package sandbox

import (
	"context"
	"errors"
	"fmt"
	"net/http"
	"os"
	"time"

	"github.com/google/uuid"
	"go.opentelemetry.io/otel/attribute"
	"go.opentelemetry.io/otel/trace"
	"go.uber.org/zap"

	globalconfig "github.com/e2b-dev/infra/packages/orchestrator/internal/config"
	"github.com/e2b-dev/infra/packages/orchestrator/internal/sandbox/block"
	"github.com/e2b-dev/infra/packages/orchestrator/internal/sandbox/build"
	"github.com/e2b-dev/infra/packages/orchestrator/internal/sandbox/fc"
	"github.com/e2b-dev/infra/packages/orchestrator/internal/sandbox/nbd"
	"github.com/e2b-dev/infra/packages/orchestrator/internal/sandbox/network"
	"github.com/e2b-dev/infra/packages/orchestrator/internal/sandbox/rootfs"
	"github.com/e2b-dev/infra/packages/orchestrator/internal/sandbox/template"
	"github.com/e2b-dev/infra/packages/orchestrator/internal/sandbox/uffd"
	"github.com/e2b-dev/infra/packages/orchestrator/internal/template/metadata"
	"github.com/e2b-dev/infra/packages/shared/pkg/env"
	"github.com/e2b-dev/infra/packages/shared/pkg/grpc/orchestrator"
	sbxlogger "github.com/e2b-dev/infra/packages/shared/pkg/logger/sandbox"
	"github.com/e2b-dev/infra/packages/shared/pkg/storage"
	"github.com/e2b-dev/infra/packages/shared/pkg/storage/header"
	"github.com/e2b-dev/infra/packages/shared/pkg/telemetry"
	"github.com/e2b-dev/infra/packages/shared/pkg/utils"
)

var defaultEnvdTimeout = utils.Must(time.ParseDuration(env.GetEnv("ENVD_TIMEOUT", "10s")))

var httpClient = http.Client{
	Timeout: 10 * time.Second,
}

type Config struct {
	// TODO: Remove when the rootfs path is constant.
	// Only used for v1 rootfs paths format.
	BaseTemplateID string

	Vcpu  int64
	RamMB int64

	// TotalDiskSizeMB optional, now used only for metrics.
	TotalDiskSizeMB int64
	HugePages       bool

	AllowInternetAccess *bool

	Envd EnvdMetadata
}

type EnvdMetadata struct {
	Vars        map[string]string
	AccessToken *string
	Version     string
}

type RuntimeMetadata struct {
	TemplateID  string
	SandboxID   string
	ExecutionID string

	// TeamID optional, used only for logging
	TeamID string
}

type Resources struct {
	Slot   *network.Slot
	rootfs rootfs.Provider
	memory uffd.MemoryBackend
}

type Metadata struct {
	Config  Config
	Runtime RuntimeMetadata

	StartedAt time.Time
	EndAt     time.Time
}

type Sandbox struct {
	*Resources
	*Metadata

	files   *storage.SandboxFiles
	cleanup *Cleanup

	process *fc.Process

	Template template.Template

	Checks *Checks

	APIStoredConfig *orchestrator.SandboxConfig

	exit *utils.ErrorOnce
}

func (s *Sandbox) LoggerMetadata() sbxlogger.SandboxMetadata {
	return sbxlogger.SandboxMetadata{
		SandboxID:  s.Runtime.SandboxID,
		TemplateID: s.Runtime.TemplateID,
		TeamID:     s.Runtime.TeamID,
	}
}

type networkSlotRes struct {
	slot *network.Slot
	err  error
}

// CreateSandbox creates the sandbox.
// IMPORTANT: You must Close() the sandbox after you are done with it.
func CreateSandbox(
	ctx context.Context,
	tracer trace.Tracer,
	networkPool *network.Pool,
	devicePool *nbd.DevicePool,
	config Config,
	runtime RuntimeMetadata,
	fcVersions fc.FirecrackerVersions,
	template template.Template,
	sandboxTimeout time.Duration,
	rootfsCachePath string,
	processOptions fc.ProcessOptions,
	apiConfigToStore *orchestrator.SandboxConfig,
) (s *Sandbox, e error) {
	ctx, span := tracer.Start(ctx, "create-sandbox")
	defer span.End()

	exit := utils.NewErrorOnce()

	cleanup := NewCleanup()
	defer func() {
		if e != nil {
			cleanupErr := cleanup.Run(ctx)
			e = errors.Join(e, cleanupErr)
		}
	}()

	allowInternet := globalconfig.AllowSandboxInternet
	if config.AllowInternetAccess != nil {
		allowInternet = *config.AllowInternetAccess
	}

	ipsCh := getNetworkSlotAsync(ctx, tracer, networkPool, cleanup, allowInternet)
	defer func() {
		// Ensure the slot is received from chan so the slot is cleaned up properly in cleanup
		<-ipsCh
	}()

	sandboxFiles := template.Files().NewSandboxFiles(runtime.SandboxID)
	cleanup.Add(func(ctx context.Context) error {
		filesErr := cleanupFiles(sandboxFiles)
		if filesErr != nil {
			return fmt.Errorf("failed to cleanup files: %w", filesErr)
		}

		return nil
	})

	rootFS, err := template.Rootfs()
	if err != nil {
		return nil, fmt.Errorf("failed to get rootfs: %w", err)
	}

	var rootfsProvider rootfs.Provider
	if rootfsCachePath == "" {
		rootfsProvider, err = rootfs.NewNBDProvider(
			ctx,
			tracer,
			rootFS,
			sandboxFiles.SandboxCacheRootfsPath(),
			devicePool,
		)
	} else {
		rootfsProvider, err = rootfs.NewDirectProvider(
			tracer,
			rootFS,
			// Populate direct cache directly from the source file
			// This is needed for marking all blocks as dirty and being able to read them directly
			rootfsCachePath,
		)
	}
	if err != nil {
		return nil, fmt.Errorf("failed to create rootfs overlay: %w", err)
	}
	cleanup.Add(func(ctx context.Context) error {
		return rootfsProvider.Close(ctx)
	})
	go func() {
		runErr := rootfsProvider.Start(ctx)
		if runErr != nil {
			zap.L().Error("rootfs overlay error", zap.Error(runErr))
		}
	}()

	memfile, err := template.Memfile()
	if err != nil {
		return nil, fmt.Errorf("failed to get memfile: %w", err)
	}

	memfileSize, err := memfile.Size()
	if err != nil {
		return nil, fmt.Errorf("failed to get memfile size: %w", err)
	}

	// / ==== END of resources initialization ====
	rootfsPath, err := rootfsProvider.Path()
	if err != nil {
		return nil, fmt.Errorf("failed to get rootfs path: %w", err)
	}
	ips := <-ipsCh
	if ips.err != nil {
		return nil, fmt.Errorf("failed to get network slot: %w", err)
	}
	fcHandle, err := fc.NewProcess(
<<<<<<< HEAD
		childCtx,
=======
		ctx,
		tracer,
>>>>>>> 902d3c34
		ips.slot,
		sandboxFiles,
		fcVersions,
		rootfsPath,
		fc.ConstantRootfsPaths,
	)
	if err != nil {
		return nil, fmt.Errorf("failed to init FC: %w", err)
	}

	telemetry.ReportEvent(ctx, "created fc client")

	err = fcHandle.Create(
<<<<<<< HEAD
		childCtx,
=======
		ctx,
		tracer,
>>>>>>> 902d3c34
		sbxlogger.SandboxMetadata{
			SandboxID:  runtime.SandboxID,
			TemplateID: runtime.TemplateID,
			TeamID:     runtime.TeamID,
		},
		config.Vcpu,
		config.RamMB,
		config.HugePages,
		processOptions,
	)
	if err != nil {
		return nil, fmt.Errorf("failed to create FC: %w", err)
	}
	telemetry.ReportEvent(ctx, "created fc process")

	resources := &Resources{
		Slot:   ips.slot,
		rootfs: rootfsProvider,
		memory: uffd.NewNoopMemory(memfileSize, memfile.BlockSize()),
	}

	metadata := &Metadata{
		Config:  config,
		Runtime: runtime,

		StartedAt: time.Now(),
		EndAt:     time.Now().Add(sandboxTimeout),
	}

	sbx := &Sandbox{
		Resources: resources,
		Metadata:  metadata,

		Template: template,
		files:    sandboxFiles,
		process:  fcHandle,

		cleanup: cleanup,

		APIStoredConfig: apiConfigToStore,

		exit: exit,
	}

	checks, err := NewChecks(ctx, tracer, sbx, false)
	if err != nil {
		return nil, fmt.Errorf("failed to create health check: %w", err)
	}
	sbx.Checks = checks

	cleanup.AddPriority(func(ctx context.Context) error {
		// Stop the sandbox first if it is still running, otherwise do nothing
		return sbx.Stop(ctx, tracer)
	})

	go func() {
		// If the process exists, stop the sandbox properly
		fcErr := fcHandle.Exit.Wait()
		err := sbx.Stop(context.WithoutCancel(ctx), tracer)

		exit.SetError(errors.Join(err, fcErr))
	}()

	return sbx, nil
}

// ResumeSandbox resumes the sandbox from already saved template or snapshot.
// IMPORTANT: You must Close() the sandbox after you are done with it.
func ResumeSandbox(
	ctx context.Context,
	tracer trace.Tracer,
	networkPool *network.Pool,
	t template.Template,
	config Config,
	runtime RuntimeMetadata,
	traceID string,
	startedAt time.Time,
	endAt time.Time,
	devicePool *nbd.DevicePool,
	useClickhouseMetrics bool,
	apiConfigToStore *orchestrator.SandboxConfig,
) (s *Sandbox, e error) {
	ctx, childSpan := tracer.Start(ctx, "resume-sandbox")
	defer childSpan.End()

	exit := utils.NewErrorOnce()

	cleanup := NewCleanup()
	defer func() {
		if e != nil {
			cleanupErr := cleanup.Run(ctx)
			e = errors.Join(e, cleanupErr)
		}
	}()

	allowInternet := globalconfig.AllowSandboxInternet
	if config.AllowInternetAccess != nil {
		allowInternet = *config.AllowInternetAccess
	}

	ipsCh := getNetworkSlotAsync(ctx, tracer, networkPool, cleanup, allowInternet)
	defer func() {
		// Ensure the slot is received from chan so the slot is cleaned up properly in cleanup
		<-ipsCh
	}()

	sandboxFiles := t.Files().NewSandboxFiles(runtime.SandboxID)
	cleanup.Add(func(ctx context.Context) error {
		filesErr := cleanupFiles(sandboxFiles)
		if filesErr != nil {
			return fmt.Errorf("failed to cleanup files: %w", filesErr)
		}

		return nil
	})

	telemetry.ReportEvent(childCtx, "created sandbox files")

	readonlyRootfs, err := t.Rootfs()
	if err != nil {
		return nil, fmt.Errorf("failed to get rootfs: %w", err)
	}

	telemetry.ReportEvent(childCtx, "got template rootfs")

	rootfsOverlay, err := rootfs.NewNBDProvider(
		ctx,
		tracer,
		readonlyRootfs,
		sandboxFiles.SandboxCacheRootfsPath(),
		devicePool,
	)
	if err != nil {
		return nil, fmt.Errorf("failed to create rootfs overlay: %w", err)
	}

	cleanup.Add(func(ctx context.Context) error {
		return rootfsOverlay.Close(ctx)
	})

	telemetry.ReportEvent(childCtx, "created rootfs overlay")

	go func() {
		runErr := rootfsOverlay.Start(ctx)
		if runErr != nil {
			zap.L().Error("rootfs overlay error", zap.Error(runErr))
		}
	}()

	memfile, err := t.Memfile()
	if err != nil {
		return nil, fmt.Errorf("failed to get memfile: %w", err)
	}

	telemetry.ReportEvent(childCtx, "got template memfile")

	fcUffdPath := sandboxFiles.SandboxUffdSocketPath()

	fcUffd, err := serveMemory(
		ctx,
		tracer,
		cleanup,
		memfile,
		fcUffdPath,
		runtime.SandboxID,
	)
	if err != nil {
		return nil, fmt.Errorf("failed to serve memory: %w", err)
	}

	// ==== END of resources initialization ====
	uffdStartCtx, cancelUffdStartCtx := context.WithCancelCause(ctx)
	defer cancelUffdStartCtx(fmt.Errorf("uffd finished starting"))

	go func() {
		uffdWaitErr := fcUffd.Exit().Wait()

		cancelUffdStartCtx(fmt.Errorf("uffd process exited: %w", errors.Join(uffdWaitErr, context.Cause(uffdStartCtx))))
	}()

	rootfsPath, err := rootfsOverlay.Path()
	if err != nil {
		return nil, fmt.Errorf("failed to get rootfs path: %w", err)
	}

	telemetry.ReportEvent(childCtx, "got rootfs path")

	ips := <-ipsCh
	if ips.err != nil {
		return nil, fmt.Errorf("failed to get network slot: %w", err)
	}

	telemetry.ReportEvent(childCtx, "got network slot")

	meta, err := t.Metadata()
	if err != nil {
		return nil, fmt.Errorf("failed to get metadata: %w", err)
	}

	telemetry.ReportEvent(childCtx, "got metadata")

	fcHandle, fcErr := fc.NewProcess(
		uffdStartCtx,
		ips.slot,
		sandboxFiles,
		// The versions need to base exactly the same as the paused sandbox template because of the FC compatibility.
		fc.FirecrackerVersions{
			KernelVersion:      sandboxFiles.KernelVersion,
			FirecrackerVersion: sandboxFiles.FirecrackerVersion,
		},
		rootfsPath,
		fc.RootfsPaths{
			TemplateVersion: meta.Version,
			TemplateID:      config.BaseTemplateID,
			BuildID:         readonlyRootfs.Header().Metadata.BaseBuildId.String(),
		},
	)
	if fcErr != nil {
		return nil, fmt.Errorf("failed to create FC: %w", fcErr)
	}

	telemetry.ReportEvent(childCtx, "created FC process")

	// todo: check if kernel, firecracker, and envd versions exist
	snapfile, err := t.Snapfile()
	if err != nil {
		return nil, fmt.Errorf("failed to get snapfile: %w", err)
	}

	telemetry.ReportEvent(childCtx, "got snapfile")

	logsCollectorIP := os.Getenv("LOGS_COLLECTOR_PUBLIC_IP")

	fcStartErr := fcHandle.Resume(
		uffdStartCtx,
		&fc.MmdsMetadata{
			SandboxId:            runtime.SandboxID,
			TemplateId:           runtime.TemplateID,
			LogsCollectorAddress: fmt.Sprintf("http://%s", logsCollectorIP),
			TraceId:              traceID,
			TeamId:               runtime.TeamID,
		},
		fcUffdPath,
		snapfile,
		fcUffd.Ready(),
	)
	if fcStartErr != nil {
		return nil, fmt.Errorf("failed to start FC: %w", fcStartErr)
	}

<<<<<<< HEAD
=======
	telemetry.ReportEvent(ctx, "initialized FC")

>>>>>>> 902d3c34
	resources := &Resources{
		Slot:   ips.slot,
		rootfs: rootfsOverlay,
		memory: fcUffd,
	}

	metadata := &Metadata{
		Config:  config,
		Runtime: runtime,

		StartedAt: startedAt,
		EndAt:     endAt,
	}

	sbx := &Sandbox{
		Resources: resources,
		Metadata:  metadata,

		Template: t,
		files:    sandboxFiles,
		process:  fcHandle,

		cleanup: cleanup,

		APIStoredConfig: apiConfigToStore,

		exit: exit,
	}

	// Part of the sandbox as we need to stop Checks before pausing the sandbox
	// This is to prevent race condition of reporting unhealthy sandbox
	checks, err := NewChecks(ctx, tracer, sbx, useClickhouseMetrics)
	if err != nil {
		return nil, fmt.Errorf("failed to create health check: %w", err)
	}

	sbx.Checks = checks

	cleanup.AddPriority(func(ctx context.Context) error {
		// Stop the sandbox first if it is still running, otherwise do nothing
		return sbx.Stop(ctx, tracer)
	})

	err = sbx.WaitForEnvd(
		ctx,
		tracer,
		defaultEnvdTimeout,
	)
	if err != nil {
		return nil, fmt.Errorf("failed to wait for sandbox start: %w", err)
	}

	go sbx.Checks.Start()

	go func() {
		// Wait for either uffd or fc process to exit
		select {
		case <-fcUffd.Exit().Done():
		case <-fcHandle.Exit.Done():
		}

		err := sbx.Stop(context.WithoutCancel(ctx), tracer)

		uffdWaitErr := fcUffd.Exit().Wait()
		fcErr := fcHandle.Exit.Wait()
		exit.SetError(errors.Join(err, fcErr, uffdWaitErr))
	}()

	return sbx, nil
}

func (s *Sandbox) Wait(ctx context.Context) error {
	return s.exit.WaitWithContext(ctx)
}

func (s *Sandbox) Close(ctx context.Context) error {
	err := s.cleanup.Run(ctx)
	if err != nil {
		return fmt.Errorf("failed to cleanup sandbox: %w", err)
	}
	return nil
}

// Stop kills the sandbox.
func (s *Sandbox) Stop(ctx context.Context, tracer trace.Tracer) error {
	_, span := tracer.Start(ctx, "sandbox-close")
	defer span.End()

	var errs []error

	// Stop the health checks before stopping the sandbox
	s.Checks.Stop()

	fcStopErr := s.process.Stop()
	if fcStopErr != nil {
		errs = append(errs, fmt.Errorf("failed to stop FC: %w", fcStopErr))
	}

	// The process exited, we can continue with the rest of the cleanup.
	// We could use select with ctx.Done() to wait for cancellation, but if the process is not exited the whole cleanup will be in a bad state and will result in unexpected behavior.
	<-s.process.Exit.Done()

	uffdStopErr := s.Resources.memory.Stop()
	if uffdStopErr != nil {
		errs = append(errs, fmt.Errorf("failed to stop uffd: %w", uffdStopErr))
	}

	return errors.Join(errs...)
}

func (s *Sandbox) FirecrackerVersions() fc.FirecrackerVersions {
	return s.process.Versions
}

func (s *Sandbox) Pause(
	ctx context.Context,
	tracer trace.Tracer,
	m metadata.Template,
) (*Snapshot, error) {
	ctx, childSpan := tracer.Start(ctx, "sandbox-snapshot")
	defer childSpan.End()

	snapshotTemplateFiles, err := m.Template.CacheFiles()
	if err != nil {
		return nil, fmt.Errorf("failed to get template files: %w", err)
	}

	buildID, err := uuid.Parse(snapshotTemplateFiles.BuildID)
	if err != nil {
		return nil, fmt.Errorf("failed to parse build id: %w", err)
	}

	// Stop the health check before pausing the VM
	s.Checks.Stop()

<<<<<<< HEAD
	if err := s.process.Pause(childCtx); err != nil {
=======
	if err := s.process.Pause(ctx, tracer); err != nil {
>>>>>>> 902d3c34
		return nil, fmt.Errorf("failed to pause VM: %w", err)
	}

	if err := s.memory.Disable(); err != nil {
		return nil, fmt.Errorf("failed to disable uffd: %w", err)
	}

	// Snapfile is not closed as it's returned and cached for later use (like resume)
	snapfile := template.NewLocalFileLink(snapshotTemplateFiles.CacheSnapfilePath())
	// Memfile is also closed on diff creation processing
	/* The process of snapshotting memory is as follows:
	1. Pause FC via API
	2. Snapshot FC via API—memory dump to “file on disk” that is actually tmpfs, because it is too slow
	3. Create the diff - copy the diff pages from tmpfs to normal disk file
	4. Delete tmpfs file
	5. Unlock so another snapshot can use tmpfs space
	*/
	memfile, err := storage.AcquireTmpMemfile(ctx, buildID.String())
	if err != nil {
		return nil, fmt.Errorf("failed to acquire memfile snapshot: %w", err)
	}
	// Close the file even if an error occurs
	defer memfile.Close()

	err = s.process.CreateSnapshot(
<<<<<<< HEAD
		childCtx,
=======
		ctx,
		tracer,
>>>>>>> 902d3c34
		snapfile.Path(),
		memfile.Path(),
	)
	if err != nil {
		return nil, fmt.Errorf("error creating snapshot: %w", err)
	}

	// Gather data for postprocessing
	originalMemfile, err := s.Template.Memfile()
	if err != nil {
		return nil, fmt.Errorf("failed to get original memfile: %w", err)
	}
	originalRootfs, err := s.Template.Rootfs()
	if err != nil {
		return nil, fmt.Errorf("failed to get original rootfs: %w", err)
	}

	// Start POSTPROCESSING
	memfileDiff, memfileDiffHeader, err := pauseProcessMemory(
		ctx,
		tracer,
		buildID,
		originalMemfile.Header(),
		&MemoryDiffCreator{
			tracer:     tracer,
			memfile:    memfile,
			dirtyPages: s.memory.Dirty(),
			blockSize:  originalMemfile.BlockSize(),
			doneHook: func(ctx context.Context) error {
				return memfile.Close()
			},
		},
	)
	if err != nil {
		return nil, fmt.Errorf("error while post processing: %w", err)
	}

	rootfsDiff, rootfsDiffHeader, err := pauseProcessRootfs(
		ctx,
		tracer,
		buildID,
		originalRootfs.Header(),
		&RootfsDiffCreator{
			rootfs:    s.rootfs,
			closeHook: s.Close,
		},
	)
	if err != nil {
		return nil, fmt.Errorf("error while post processing: %w", err)
	}

	metadataFileLink := template.NewLocalFileLink(snapshotTemplateFiles.CacheMetadataPath())
	err = m.ToFile(metadataFileLink.Path())
	if err != nil {
		return nil, err
	}

	return &Snapshot{
		Snapfile:          snapfile,
		Metafile:          metadataFileLink,
		MemfileDiff:       memfileDiff,
		MemfileDiffHeader: memfileDiffHeader,
		RootfsDiff:        rootfsDiff,
		RootfsDiffHeader:  rootfsDiffHeader,
	}, nil
}

func pauseProcessMemory(
	ctx context.Context,
	tracer trace.Tracer,
	buildId uuid.UUID,
	originalHeader *header.Header,
	diffCreator DiffCreator,
) (build.Diff, *header.Header, error) {
	ctx, childSpan := tracer.Start(ctx, "process-memory")
	defer childSpan.End()

	memfileDiffFile, err := build.NewLocalDiffFile(
		build.DefaultCachePath,
		buildId.String(),
		build.Memfile,
	)
	if err != nil {
		return nil, nil, fmt.Errorf("failed to create memfile diff file: %w", err)
	}

	m, err := diffCreator.process(ctx, memfileDiffFile)
	if err != nil {
		return nil, nil, fmt.Errorf("error creating diff: %w", err)
	}
	telemetry.ReportEvent(ctx, "created diff")

	memfileMapping, err := m.CreateMapping(ctx, buildId)
	if err != nil {
		return nil, nil, fmt.Errorf("failed to create memfile mapping: %w", err)
	}

	memfileMappings := header.MergeMappings(
		originalHeader.Mapping,
		memfileMapping,
	)
	// TODO: We can run normalization only when empty mappings are not empty for this snapshot
	memfileMappings = header.NormalizeMappings(memfileMappings)
	telemetry.ReportEvent(ctx, "merged memfile mappings")

	memfileDiff, err := memfileDiffFile.CloseToDiff(int64(originalHeader.Metadata.BlockSize))
	if err != nil {
		return nil, nil, fmt.Errorf("failed to convert memfile diff file to local diff: %w", err)
	}

	telemetry.ReportEvent(ctx, "converted memfile diff file to local diff")

	memfileMetadata := originalHeader.Metadata.NextGeneration(buildId)

	telemetry.SetAttributes(ctx,
		attribute.Int64("snapshot.memfile.header.mappings.length", int64(len(memfileMappings))),
		attribute.Int64("snapshot.memfile.diff.size", int64(m.Dirty.Count()*uint(originalHeader.Metadata.BlockSize))),
		attribute.Int64("snapshot.memfile.mapped_size", int64(memfileMetadata.Size)),
		attribute.Int64("snapshot.memfile.block_size", int64(memfileMetadata.BlockSize)),
		attribute.Int64("snapshot.metadata.version", int64(memfileMetadata.Version)),
		attribute.Int64("snapshot.metadata.generation", int64(memfileMetadata.Generation)),
		attribute.String("snapshot.metadata.build_id", memfileMetadata.BuildId.String()),
		attribute.String("snapshot.metadata.base_build_id", memfileMetadata.BaseBuildId.String()),
	)

	memfileHeader, err := header.NewHeader(memfileMetadata, memfileMappings)
	if err != nil {
		return nil, nil, fmt.Errorf("failed to create memfile header: %w", err)
	}

	return memfileDiff, memfileHeader, nil
}

func pauseProcessRootfs(
	ctx context.Context,
	tracer trace.Tracer,
	buildId uuid.UUID,
	originalHeader *header.Header,
	diffCreator DiffCreator,
) (build.Diff, *header.Header, error) {
	ctx, childSpan := tracer.Start(ctx, "process-rootfs")
	defer childSpan.End()

	rootfsDiffFile, err := build.NewLocalDiffFile(build.DefaultCachePath, buildId.String(), build.Rootfs)
	if err != nil {
		return nil, nil, fmt.Errorf("failed to create rootfs diff: %w", err)
	}

	rootfsDiffMetadata, err := diffCreator.process(ctx, rootfsDiffFile)
	if err != nil {
		return nil, nil, fmt.Errorf("error creating diff: %w", err)
	}

	telemetry.ReportEvent(ctx, "exported rootfs")
	rootfsMapping, err := rootfsDiffMetadata.CreateMapping(ctx, buildId)
	if err != nil {
		return nil, nil, fmt.Errorf("failed to create rootfs diff: %w", err)
	}

	rootfsMappings := header.MergeMappings(
		originalHeader.Mapping,
		rootfsMapping,
	)
	// TODO: We can run normalization only when empty mappings are not empty for this snapshot
	rootfsMappings = header.NormalizeMappings(rootfsMappings)
	telemetry.ReportEvent(ctx, "merged rootfs mappings")

	rootfsDiff, err := rootfsDiffFile.CloseToDiff(int64(originalHeader.Metadata.BlockSize))
	if err != nil {
		return nil, nil, fmt.Errorf("failed to convert rootfs diff file to local diff: %w", err)
	}
	telemetry.ReportEvent(ctx, "converted rootfs diff file to local diff")

	rootfsMetadata := originalHeader.Metadata.NextGeneration(buildId)

	telemetry.SetAttributes(ctx,
		attribute.Int64("snapshot.rootfs.header.mappings.length", int64(len(rootfsMappings))),
		attribute.Int64("snapshot.rootfs.diff.size", int64(rootfsDiffMetadata.Dirty.Count()*uint(originalHeader.Metadata.BlockSize))),
		attribute.Int64("snapshot.rootfs.mapped_size", int64(rootfsMetadata.Size)),
		attribute.Int64("snapshot.rootfs.block_size", int64(rootfsMetadata.BlockSize)),
	)

	rootfsHeader, err := header.NewHeader(rootfsMetadata, rootfsMappings)
	if err != nil {
		return nil, nil, fmt.Errorf("failed to create rootfs header: %w", err)
	}

	return rootfsDiff, rootfsHeader, nil
}

func getNetworkSlotAsync(
	ctx context.Context,
	tracer trace.Tracer,
	networkPool *network.Pool,
	cleanup *Cleanup,
	allowInternet bool,
) chan networkSlotRes {
	ctx, span := tracer.Start(ctx, "get-network-slot")
	defer span.End()

	r := make(chan networkSlotRes, 1)

	go func() {
		defer close(r)

		ips, err := networkPool.Get(ctx, tracer, allowInternet)
		if err != nil {
			r <- networkSlotRes{nil, fmt.Errorf("failed to get network slot: %w", err)}
			return
		}

		cleanup.Add(func(ctx context.Context) error {
			_, span := tracer.Start(ctx, "network-slot-clean")
			defer span.End()

			// We can run this cleanup asynchronously, as it is not important for the sandbox lifecycle
			go func(ctx context.Context) {
				returnErr := networkPool.Return(ctx, tracer, ips)
				if returnErr != nil {
					zap.L().Error("failed to return network slot", zap.Error(returnErr))
				}
			}(context.WithoutCancel(ctx))

			return nil
		})

		r <- networkSlotRes{ips, nil}
	}()

	return r
}

func serveMemory(
	ctx context.Context,
	tracer trace.Tracer,
	cleanup *Cleanup,
	memfile block.ReadonlyDevice,
	socketPath string,
	sandboxID string,
) (uffd.MemoryBackend, error) {
	_, childSpan := tracer.Start(ctx, "serve-memory")
	defer childSpan.End()

	fcUffd, uffdErr := uffd.New(memfile, socketPath, memfile.BlockSize())
	if uffdErr != nil {
		return nil, fmt.Errorf("failed to create uffd: %w", uffdErr)
	}

	uffdStartErr := fcUffd.Start(ctx, sandboxID)
	if uffdStartErr != nil {
		return nil, fmt.Errorf("failed to start uffd: %w", uffdStartErr)
	}

	cleanup.Add(func(ctx context.Context) error {
		_, span := tracer.Start(ctx, "uffd-stop")
		defer span.End()

		stopErr := fcUffd.Stop()
		if stopErr != nil {
			return fmt.Errorf("failed to stop uffd: %w", stopErr)
		}

		return nil
	})

	return fcUffd, nil
}

func (s *Sandbox) WaitForExit(
	ctx context.Context,
	tracer trace.Tracer,
) error {
	ctx, childSpan := tracer.Start(ctx, "sandbox-wait-for-exit")
	defer childSpan.End()

	timeout := time.Until(s.EndAt)

	select {
	case <-time.After(timeout):
		return fmt.Errorf("waiting for exit took too long")
	case <-ctx.Done():
		return nil
	case <-s.exit.Done():
		err := s.exit.Error()
		if err == nil {
			return nil
		}

		return fmt.Errorf("fc process exited prematurely: %w", err)
	}
}

func (s *Sandbox) WaitForEnvd(
	ctx context.Context,
	tracer trace.Tracer,
	timeout time.Duration,
) (e error) {
	ctx, childSpan := tracer.Start(ctx, "sandbox-wait-for-start")
	defer childSpan.End()

	defer func() {
		if e != nil {
			return
		}
		// Update the sandbox as started now
		s.Metadata.StartedAt = time.Now()
	}()
	syncCtx, syncCancel := context.WithCancelCause(ctx)
	defer syncCancel(nil)

	go func() {
		select {
		// Ensure the syncing takes at most timeout seconds.
		case <-time.After(timeout):
			syncCancel(fmt.Errorf("syncing took too long"))
		case <-syncCtx.Done():
			return
		case <-s.process.Exit.Done():
			err := s.process.Exit.Error()

			syncCancel(fmt.Errorf("fc process exited prematurely: %w", err))
		}
	}()

	initErr := s.initEnvd(syncCtx, tracer, s.Config.Envd.Vars, s.Config.Envd.AccessToken)
	if initErr != nil {
		return fmt.Errorf("failed to init new envd: %w", initErr)
	} else {
		telemetry.ReportEvent(syncCtx, fmt.Sprintf("[sandbox %s]: initialized new envd", s.Metadata.Runtime.SandboxID))
	}

	return nil
}<|MERGE_RESOLUTION|>--- conflicted
+++ resolved
@@ -221,12 +221,7 @@
 		return nil, fmt.Errorf("failed to get network slot: %w", err)
 	}
 	fcHandle, err := fc.NewProcess(
-<<<<<<< HEAD
-		childCtx,
-=======
 		ctx,
-		tracer,
->>>>>>> 902d3c34
 		ips.slot,
 		sandboxFiles,
 		fcVersions,
@@ -240,12 +235,7 @@
 	telemetry.ReportEvent(ctx, "created fc client")
 
 	err = fcHandle.Create(
-<<<<<<< HEAD
-		childCtx,
-=======
 		ctx,
-		tracer,
->>>>>>> 902d3c34
 		sbxlogger.SandboxMetadata{
 			SandboxID:  runtime.SandboxID,
 			TemplateID: runtime.TemplateID,
@@ -496,11 +486,8 @@
 		return nil, fmt.Errorf("failed to start FC: %w", fcStartErr)
 	}
 
-<<<<<<< HEAD
-=======
 	telemetry.ReportEvent(ctx, "initialized FC")
 
->>>>>>> 902d3c34
 	resources := &Resources{
 		Slot:   ips.slot,
 		rootfs: rootfsOverlay,
@@ -636,11 +623,7 @@
 	// Stop the health check before pausing the VM
 	s.Checks.Stop()
 
-<<<<<<< HEAD
-	if err := s.process.Pause(childCtx); err != nil {
-=======
-	if err := s.process.Pause(ctx, tracer); err != nil {
->>>>>>> 902d3c34
+	if err := s.process.Pause(ctx); err != nil {
 		return nil, fmt.Errorf("failed to pause VM: %w", err)
 	}
 
@@ -666,12 +649,7 @@
 	defer memfile.Close()
 
 	err = s.process.CreateSnapshot(
-<<<<<<< HEAD
-		childCtx,
-=======
 		ctx,
-		tracer,
->>>>>>> 902d3c34
 		snapfile.Path(),
 		memfile.Path(),
 	)
