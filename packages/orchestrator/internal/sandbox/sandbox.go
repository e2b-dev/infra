package sandbox

import (
	"context"
	"errors"
	"fmt"
	"net/http"
	"time"

	"github.com/google/uuid"
	"go.opentelemetry.io/contrib/instrumentation/net/http/otelhttp"
	"go.opentelemetry.io/otel"
	"go.opentelemetry.io/otel/attribute"
	"go.opentelemetry.io/otel/codes"
	"go.opentelemetry.io/otel/metric"
	"go.opentelemetry.io/otel/trace"
	"go.uber.org/zap"

	"github.com/e2b-dev/infra/packages/orchestrator/internal/cfg"
	"github.com/e2b-dev/infra/packages/orchestrator/internal/sandbox/block"
	"github.com/e2b-dev/infra/packages/orchestrator/internal/sandbox/build"
	"github.com/e2b-dev/infra/packages/orchestrator/internal/sandbox/fc"
	"github.com/e2b-dev/infra/packages/orchestrator/internal/sandbox/network"
	"github.com/e2b-dev/infra/packages/orchestrator/internal/sandbox/rootfs"
	"github.com/e2b-dev/infra/packages/orchestrator/internal/sandbox/template"
	"github.com/e2b-dev/infra/packages/orchestrator/internal/sandbox/uffd"
	"github.com/e2b-dev/infra/packages/orchestrator/internal/template/metadata"
	featureflags "github.com/e2b-dev/infra/packages/shared/pkg/feature-flags"
	"github.com/e2b-dev/infra/packages/shared/pkg/grpc/orchestrator"
	"github.com/e2b-dev/infra/packages/shared/pkg/logger"
	sbxlogger "github.com/e2b-dev/infra/packages/shared/pkg/logger/sandbox"
	"github.com/e2b-dev/infra/packages/shared/pkg/storage"
	"github.com/e2b-dev/infra/packages/shared/pkg/storage/header"
	"github.com/e2b-dev/infra/packages/shared/pkg/telemetry"
	"github.com/e2b-dev/infra/packages/shared/pkg/utils"
)

var (
	meter                        = otel.GetMeterProvider().Meter("orchestrator.internal.sandbox")
	envdInitCalls                = utils.Must(telemetry.GetCounter(meter, telemetry.EnvdInitCalls))
	waitForEnvdDurationHistogram = utils.Must(telemetry.GetHistogram(meter, telemetry.WaitForEnvdDurationHistogramName))
)

var SandboxHttpTransport = otelhttp.NewTransport(
	&http.Transport{
		DisableKeepAlives: true,
		ForceAttemptHTTP2: false,
	},
)

// Http client that should be used for requests to sandboxes.
var sandboxHttpClient = http.Client{
	Timeout:   10 * time.Second,
	Transport: SandboxHttpTransport,
}

type Config struct {
	// TODO: Remove when the rootfs path is constant.
	// Only used for v1 rootfs paths format.
	BaseTemplateID string

	Vcpu  int64
	RamMB int64

	// TotalDiskSizeMB optional, now used only for metrics.
	TotalDiskSizeMB int64
	HugePages       bool

	Network *orchestrator.SandboxNetworkConfig

	Envd EnvdMetadata
}

type EnvdMetadata struct {
	Vars           map[string]string
	DefaultUser    *string
	DefaultWorkdir *string
	AccessToken    *string
	Version        string
}

type RuntimeMetadata struct {
	TemplateID  string
	SandboxID   string
	ExecutionID string

	// TeamID optional, used only for logging
	TeamID string
}

type Resources struct {
	Slot   *network.Slot
	rootfs rootfs.Provider
	memory uffd.MemoryBackend
}

type internalConfig struct {
	EnvdInitRequestTimeout time.Duration
}

type Metadata struct {
	internalConfig internalConfig
	Config         Config
	Runtime        RuntimeMetadata

	StartedAt time.Time
	EndAt     time.Time
}

type Sandbox struct {
	*Resources
	*Metadata

	config  cfg.BuilderConfig
	files   *storage.SandboxFiles
	cleanup *Cleanup

	process *fc.Process

	Template template.Template

	Checks *Checks

	// Deprecated: to be removed in the future
	// It was used to store the config to allow API restarts
	APIStoredConfig *orchestrator.SandboxConfig

	exit *utils.ErrorOnce
}

func (s *Sandbox) LoggerMetadata() sbxlogger.SandboxMetadata {
	return sbxlogger.SandboxMetadata{
		SandboxID:  s.Runtime.SandboxID,
		TemplateID: s.Runtime.TemplateID,
		TeamID:     s.Runtime.TeamID,
	}
}

type networkSlotRes struct {
	slot *network.Slot
	err  error
}

<<<<<<< HEAD
=======
type Factory struct {
	config       cfg.BuilderConfig
	networkPool  *network.Pool
	devicePool   *nbd.DevicePool
	featureFlags *featureflags.Client
}

func NewFactory(
	config cfg.BuilderConfig,
	networkPool *network.Pool,
	devicePool *nbd.DevicePool,
	featureFlags *featureflags.Client,
) *Factory {
	return &Factory{
		config:       config,
		networkPool:  networkPool,
		devicePool:   devicePool,
		featureFlags: featureFlags,
	}
}

// CreateSandbox creates the sandbox.
// IMPORTANT: You must Close() the sandbox after you are done with it.
func (f *Factory) CreateSandbox(
	ctx context.Context,
	config Config,
	runtime RuntimeMetadata,
	fcVersions fc.FirecrackerVersions,
	template template.Template,
	sandboxTimeout time.Duration,
	rootfsCachePath string,
	processOptions fc.ProcessOptions,
	apiConfigToStore *orchestrator.SandboxConfig,
) (s *Sandbox, e error) {
	ctx, span := tracer.Start(ctx, "create sandbox")
	defer span.End()
	defer handleSpanError(span, &e)

	execCtx, execSpan := startExecutionSpan(ctx)

	exit := utils.NewErrorOnce()

	cleanup := NewCleanup()
	defer func() {
		if e != nil {
			cleanupErr := cleanup.Run(ctx)
			e = errors.Join(e, cleanupErr)
			handleSpanError(execSpan, &e)
			execSpan.End()
		}
	}()

	ipsCh := getNetworkSlotAsync(ctx, f.networkPool, cleanup, config.Network)
	defer func() {
		// Ensure the slot is received from chan so the slot is cleaned up properly in cleanup
		<-ipsCh
	}()

	sandboxFiles := template.Files().NewSandboxFiles(runtime.SandboxID)
	cleanup.Add(ctx, cleanupFiles(f.config, sandboxFiles))

	rootFS, err := template.Rootfs()
	if err != nil {
		return nil, fmt.Errorf("failed to get rootfs: %w", err)
	}

	var rootfsProvider rootfs.Provider
	if rootfsCachePath == "" {
		rootfsProvider, err = rootfs.NewNBDProvider(
			rootFS,
			sandboxFiles.SandboxCacheRootfsPath(f.config),
			f.devicePool,
		)
	} else {
		rootfsProvider, err = rootfs.NewDirectProvider(
			rootFS,
			// Populate direct cache directly from the source file
			// This is needed for marking all blocks as dirty and being able to read them directly
			rootfsCachePath,
		)
	}
	if err != nil {
		return nil, fmt.Errorf("failed to create rootfs overlay: %w", err)
	}
	cleanup.Add(ctx, rootfsProvider.Close)
	go func() {
		runErr := rootfsProvider.Start(execCtx)
		if runErr != nil {
			logger.L().Error(ctx, "rootfs overlay error", zap.Error(runErr))
		}
	}()

	memfile, err := template.Memfile(ctx)
	if err != nil {
		return nil, fmt.Errorf("failed to get memfile: %w", err)
	}

	memfileSize, err := memfile.Size()
	if err != nil {
		return nil, fmt.Errorf("failed to get memfile size: %w", err)
	}

	// / ==== END of resources initialization ====
	rootfsPath, err := rootfsProvider.Path()
	if err != nil {
		return nil, fmt.Errorf("failed to get rootfs path: %w", err)
	}
	ips := <-ipsCh
	if ips.err != nil {
		return nil, fmt.Errorf("failed to get network slot: %w", ips.err)
	}
	fcHandle, err := fc.NewProcess(
		ctx,
		execCtx,
		f.config,
		ips.slot,
		sandboxFiles,
		fcVersions,
		rootfsPath,
		fc.ConstantRootfsPaths,
	)
	if err != nil {
		return nil, fmt.Errorf("failed to init FC: %w", err)
	}

	telemetry.ReportEvent(ctx, "created fc client")

	err = fcHandle.Create(
		ctx,
		sbxlogger.SandboxMetadata{
			SandboxID:  runtime.SandboxID,
			TemplateID: runtime.TemplateID,
			TeamID:     runtime.TeamID,
		},
		config.Vcpu,
		config.RamMB,
		config.HugePages,
		processOptions,
	)
	if err != nil {
		return nil, fmt.Errorf("failed to create FC: %w", err)
	}
	telemetry.ReportEvent(ctx, "created fc process")

	resources := &Resources{
		Slot:   ips.slot,
		rootfs: rootfsProvider,
		memory: uffd.NewNoopMemory(memfileSize, memfile.BlockSize()),
	}

	metadata := &Metadata{
		internalConfig: internalConfig{
			EnvdInitRequestTimeout: f.GetEnvdInitRequestTimeout(ctx),
		},

		Config:  config,
		Runtime: runtime,

		StartedAt: time.Now(),
		EndAt:     time.Now().Add(sandboxTimeout),
	}

	sbx := &Sandbox{
		Resources: resources,
		Metadata:  metadata,

		Template: template,
		config:   f.config,
		files:    sandboxFiles,
		process:  fcHandle,

		cleanup: cleanup,

		APIStoredConfig: apiConfigToStore,

		exit: exit,
	}

	sbx.Checks = NewChecks(sbx, false)

	// Stop the sandbox first if it is still running, otherwise do nothing
	cleanup.AddPriority(ctx, sbx.Stop)

	go func() {
		defer execSpan.End()

		ctx, span := tracer.Start(execCtx, "sandbox-exit-wait")
		defer span.End()

		// If the process exists, stop the sandbox properly
		fcErr := fcHandle.Exit.Wait()
		err := sbx.Stop(ctx)

		exit.SetError(errors.Join(err, fcErr))
	}()

	return sbx, nil
}

>>>>>>> 1d9abf3b
// Usage: defer handleSpanError(span, &err)
func handleSpanError(span trace.Span, err *error) {
	defer span.End()
	if err != nil && *err != nil {
		span.RecordError(*err)
		span.SetStatus(codes.Error, (*err).Error())
	}
}

<<<<<<< HEAD
=======
// ResumeSandbox resumes the sandbox from already saved template or snapshot.
// IMPORTANT: You must Close() the sandbox after you are done with it.
func (f *Factory) ResumeSandbox(
	ctx context.Context,
	t template.Template,
	config Config,
	runtime RuntimeMetadata,
	startedAt time.Time,
	endAt time.Time,
	apiConfigToStore *orchestrator.SandboxConfig,
) (s *Sandbox, e error) {
	ctx, span := tracer.Start(ctx, "resume sandbox")
	defer span.End()
	defer handleSpanError(span, &e)

	execCtx, execSpan := startExecutionSpan(ctx)

	exit := utils.NewErrorOnce()

	cleanup := NewCleanup()
	defer func() {
		if e != nil {
			cleanupErr := cleanup.Run(ctx)
			e = errors.Join(e, cleanupErr)
			handleSpanError(execSpan, &e)
			execSpan.End()
		}
	}()

	ipsCh := getNetworkSlotAsync(ctx, f.networkPool, cleanup, config.Network)
	defer func() {
		// Ensure the slot is received from chan before ResumeSandbox returns so the slot is cleaned up properly in cleanup
		<-ipsCh
	}()

	sandboxFiles := t.Files().NewSandboxFiles(runtime.SandboxID)
	cleanup.Add(ctx, cleanupFiles(f.config, sandboxFiles))

	telemetry.ReportEvent(ctx, "created sandbox files")

	readonlyRootfs, err := t.Rootfs()
	if err != nil {
		return nil, fmt.Errorf("failed to get rootfs: %w", err)
	}

	telemetry.ReportEvent(ctx, "got template rootfs")

	rootfsOverlay, err := rootfs.NewNBDProvider(
		readonlyRootfs,
		sandboxFiles.SandboxCacheRootfsPath(f.config),
		f.devicePool,
	)
	if err != nil {
		return nil, fmt.Errorf("failed to create rootfs overlay: %w", err)
	}

	cleanup.Add(ctx, rootfsOverlay.Close)

	telemetry.ReportEvent(ctx, "created rootfs overlay")

	go func() {
		runErr := rootfsOverlay.Start(execCtx)
		if runErr != nil {
			logger.L().Error(ctx, "rootfs overlay error", zap.Error(runErr))
		}
	}()

	memfile, err := t.Memfile(ctx)
	if err != nil {
		return nil, fmt.Errorf("failed to get memfile: %w", err)
	}

	telemetry.ReportEvent(ctx, "got template memfile")

	fcUffdPath := sandboxFiles.SandboxUffdSocketPath()

	fcUffd, err := serveMemory(
		execCtx,
		cleanup,
		memfile,
		fcUffdPath,
		runtime.SandboxID,
	)
	if err != nil {
		return nil, fmt.Errorf("failed to serve memory: %w", err)
	}

	telemetry.ReportEvent(ctx, "started serving memory")

	// ==== END of resources initialization ====
	uffdStartCtx, cancelUffdStartCtx := context.WithCancelCause(ctx)
	defer cancelUffdStartCtx(fmt.Errorf("uffd finished starting"))

	go func() {
		uffdWaitErr := fcUffd.Exit().Wait()

		cancelUffdStartCtx(fmt.Errorf("uffd process exited: %w", errors.Join(uffdWaitErr, context.Cause(uffdStartCtx))))
	}()

	rootfsPath, err := rootfsOverlay.Path()
	if err != nil {
		return nil, fmt.Errorf("failed to get rootfs path: %w", err)
	}

	telemetry.ReportEvent(ctx, "got rootfs path")

	ips := <-ipsCh
	if ips.err != nil {
		return nil, fmt.Errorf("failed to get network slot: %w", ips.err)
	}

	telemetry.ReportEvent(ctx, "got network slot")

	meta, err := t.Metadata()
	if err != nil {
		return nil, fmt.Errorf("failed to get metadata: %w", err)
	}

	telemetry.ReportEvent(ctx, "got metadata")

	fcHandle, fcErr := fc.NewProcess(
		ctx,
		execCtx,
		f.config,
		ips.slot,
		sandboxFiles,
		// The versions need to base exactly the same as the paused sandbox template because of the FC compatibility.
		fc.FirecrackerVersions{
			KernelVersion:      sandboxFiles.KernelVersion,
			FirecrackerVersion: sandboxFiles.FirecrackerVersion,
		},
		rootfsPath,
		fc.RootfsPaths{
			TemplateVersion: meta.Version,
			TemplateID:      config.BaseTemplateID,
			BuildID:         readonlyRootfs.Header().Metadata.BaseBuildId.String(),
		},
	)
	if fcErr != nil {
		return nil, fmt.Errorf("failed to create FC: %w", fcErr)
	}

	telemetry.ReportEvent(ctx, "created FC process")

	// todo: check if kernel, firecracker, and envd versions exist
	snapfile, err := t.Snapfile()
	if err != nil {
		return nil, fmt.Errorf("failed to get snapfile: %w", err)
	}

	telemetry.ReportEvent(ctx, "got snapfile")

	fcStartErr := fcHandle.Resume(
		uffdStartCtx,
		sbxlogger.SandboxMetadata{
			SandboxID:  runtime.SandboxID,
			TemplateID: runtime.TemplateID,
			TeamID:     runtime.TeamID,
		},
		fcUffdPath,
		snapfile,
		fcUffd.Ready(),
		ips.slot,
	)
	if fcStartErr != nil {
		return nil, fmt.Errorf("failed to start FC: %w", fcStartErr)
	}

	telemetry.ReportEvent(ctx, "initialized FC")

	resources := &Resources{
		Slot:   ips.slot,
		rootfs: rootfsOverlay,
		memory: fcUffd,
	}

	metadata := &Metadata{
		internalConfig: internalConfig{
			EnvdInitRequestTimeout: f.GetEnvdInitRequestTimeout(ctx),
		},

		Config:  config,
		Runtime: runtime,

		StartedAt: startedAt,
		EndAt:     endAt,
	}

	sbx := &Sandbox{
		Resources: resources,
		Metadata:  metadata,

		Template: t,
		config:   f.config,
		files:    sandboxFiles,
		process:  fcHandle,

		cleanup: cleanup,

		APIStoredConfig: apiConfigToStore,

		exit: exit,
	}

	useClickhouseMetrics, flagErr := f.featureFlags.BoolFlag(ctx, featureflags.MetricsWriteFlagName)
	if flagErr != nil {
		logger.L().Error(ctx, "soft failing during metrics write feature flag receive", zap.Error(flagErr))
	}

	// Part of the sandbox as we need to stop Checks before pausing the sandbox
	// This is to prevent race condition of reporting unhealthy sandbox
	sbx.Checks = NewChecks(sbx, useClickhouseMetrics)

	cleanup.AddPriority(ctx, func(ctx context.Context) error {
		// Stop the sandbox first if it is still running, otherwise do nothing
		return sbx.Stop(ctx)
	})

	telemetry.ReportEvent(execCtx, "waiting for envd")

	err = sbx.WaitForEnvd(
		ctx,
		f.config.EnvdTimeout,
	)
	if err != nil {
		return nil, fmt.Errorf("failed to wait for sandbox start: %w", err)
	}

	telemetry.ReportEvent(execCtx, "envd initialized")

	go sbx.Checks.Start(execCtx)

	go func() {
		defer execSpan.End()

		ctx, span := tracer.Start(execCtx, "sandbox-exit-wait")
		defer span.End()

		// Wait for either uffd or fc process to exit
		select {
		case <-fcUffd.Exit().Done():
		case <-fcHandle.Exit.Done():
		}

		err := sbx.Stop(ctx)

		uffdWaitErr := fcUffd.Exit().Wait()
		fcErr := fcHandle.Exit.Wait()
		exit.SetError(errors.Join(err, fcErr, uffdWaitErr))
	}()

	return sbx, nil
}

>>>>>>> 1d9abf3b
func startExecutionSpan(ctx context.Context) (context.Context, trace.Span) {
	parentSpan := trace.SpanFromContext(ctx)

	ctx = context.WithoutCancel(ctx)
	ctx, span := tracer.Start(ctx, "execute sandbox", //nolint:spancheck // this is still just a helper method
		trace.WithNewRoot(),
	)

	parentSpan.AddLink(trace.LinkFromContext(ctx))

	return ctx, span //nolint:spancheck // this is still just a helper method
}

func (s *Sandbox) Wait(ctx context.Context) error {
	return s.exit.WaitWithContext(ctx)
}

func (s *Sandbox) Close(ctx context.Context) error {
	err := s.cleanup.Run(ctx)
	if err != nil {
		return fmt.Errorf("failed to cleanup sandbox: %w", err)
	}

	return nil
}

// Stop kills the sandbox.
func (s *Sandbox) Stop(ctx context.Context) error {
	ctx, span := tracer.Start(ctx, "sandbox-close")
	defer span.End()

	var errs []error

	// Stop the health checks before stopping the sandbox
	s.Checks.Stop()

	fcStopErr := s.process.Stop(ctx)
	if fcStopErr != nil {
		errs = append(errs, fmt.Errorf("failed to stop FC: %w", fcStopErr))
	}

	// The process exited, we can continue with the rest of the cleanup.
	// We could use select with ctx.Done() to wait for cancellation, but if the process is not exited the whole cleanup will be in a bad state and will result in unexpected behavior.
	<-s.process.Exit.Done()

	uffdStopErr := s.Resources.memory.Stop()
	if uffdStopErr != nil {
		errs = append(errs, fmt.Errorf("failed to stop uffd: %w", uffdStopErr))
	}

	return errors.Join(errs...)
}

func (s *Sandbox) FirecrackerVersions() fc.FirecrackerVersions {
	return s.process.Versions
}

func (s *Sandbox) Shutdown(ctx context.Context) error {
	ctx, span := tracer.Start(ctx, "shutdown sandbox")
	defer span.End()

	// Stop the health check before pausing the VM
	s.Checks.Stop()

	if err := s.process.Pause(ctx); err != nil {
		return fmt.Errorf("failed to pause VM: %w", err)
	}

	if err := s.memory.Disable(); err != nil {
		return fmt.Errorf("failed to disable uffd: %w", err)
	}

	// This is required because the FC API doesn't support passing /dev/null
	tf, err := storage.TemplateFiles{
		BuildID:            uuid.New().String(),
		KernelVersion:      s.Template.Files().KernelVersion,
		FirecrackerVersion: s.Template.Files().FirecrackerVersion,
	}.CacheFiles(s.config)
	if err != nil {
		return fmt.Errorf("failed to create template files: %w", err)
	}
	defer tf.Close(s.config)

	// The snapfile is required only because the FC API doesn't support passing /dev/null
	snapfile := template.NewLocalFileLink(tf.CacheSnapfilePath(s.config))
	defer snapfile.Close()

	// The memfile is required only because the FC API doesn't support passing /dev/null
	memfile, err := storage.AcquireTmpMemfile(ctx, s.config, tf.BuildID)
	if err != nil {
		return fmt.Errorf("failed to acquire memfile snapshot: %w", err)
	}
	defer memfile.Close()

	err = s.process.CreateSnapshot(
		ctx,
		snapfile.Path(),
		memfile.Path(),
	)
	if err != nil {
		return fmt.Errorf("error creating snapshot: %w", err)
	}

	// This should properly flush rootfs to the underlying device.
	err = s.Close(ctx)
	if err != nil {
		return fmt.Errorf("error stopping sandbox: %w", err)
	}

	return nil
}

func (s *Sandbox) Pause(
	ctx context.Context,
	m metadata.Template,
) (*Snapshot, error) {
	ctx, span := tracer.Start(ctx, "sandbox-snapshot")
	defer span.End()

	snapshotTemplateFiles, err := m.Template.CacheFiles(s.config)
	if err != nil {
		return nil, fmt.Errorf("failed to get template files: %w", err)
	}

	buildID, err := uuid.Parse(snapshotTemplateFiles.BuildID)
	if err != nil {
		return nil, fmt.Errorf("failed to parse build id: %w", err)
	}

	// Stop the health check before pausing the VM
	s.Checks.Stop()

	if err := s.process.Pause(ctx); err != nil {
		return nil, fmt.Errorf("failed to pause VM: %w", err)
	}

	if err := s.memory.Disable(); err != nil {
		return nil, fmt.Errorf("failed to disable uffd: %w", err)
	}

	// Snapfile is not closed as it's returned and cached for later use (like resume)
	snapfile := template.NewLocalFileLink(snapshotTemplateFiles.CacheSnapfilePath(s.config))
	// Memfile is also closed on diff creation processing
	/* The process of snapshotting memory is as follows:
	1. Pause FC via API
	2. Snapshot FC via API—memory dump to “file on disk” that is actually tmpfs, because it is too slow
	3. Create the diff - copy the diff pages from tmpfs to normal disk file
	4. Delete tmpfs file
	5. Unlock so another snapshot can use tmpfs space
	*/
	memfile, err := storage.AcquireTmpMemfile(ctx, s.config, buildID.String())
	if err != nil {
		return nil, fmt.Errorf("failed to acquire memfile snapshot: %w", err)
	}
	// Close the file even if an error occurs
	defer memfile.Close()

	err = s.process.CreateSnapshot(
		ctx,
		snapfile.Path(),
		memfile.Path(),
	)
	if err != nil {
		return nil, fmt.Errorf("error creating snapshot: %w", err)
	}

	// Gather data for postprocessing
	originalMemfile, err := s.Template.Memfile(ctx)
	if err != nil {
		return nil, fmt.Errorf("failed to get original memfile: %w", err)
	}
	originalRootfs, err := s.Template.Rootfs()
	if err != nil {
		return nil, fmt.Errorf("failed to get original rootfs: %w", err)
	}

	// Start POSTPROCESSING
	memfileDiff, memfileDiffHeader, err := pauseProcessMemory(
		ctx,
		buildID,
		originalMemfile.Header(),
		&MemoryDiffCreator{
			memfile:    memfile,
			dirtyPages: s.memory.Dirty(),
			blockSize:  originalMemfile.BlockSize(),
			doneHook: func(context.Context) error {
				return memfile.Close()
			},
		},
		s.config.DefaultCacheDir,
	)
	if err != nil {
		return nil, fmt.Errorf("error while post processing: %w", err)
	}

	rootfsDiff, rootfsDiffHeader, err := pauseProcessRootfs(
		ctx,
		buildID,
		originalRootfs.Header(),
		&RootfsDiffCreator{
			rootfs:    s.rootfs,
			closeHook: s.Close,
		},
		s.config.DefaultCacheDir,
	)
	if err != nil {
		return nil, fmt.Errorf("error while post processing: %w", err)
	}

	metadataFileLink := template.NewLocalFileLink(snapshotTemplateFiles.CacheMetadataPath(s.config))
	err = m.ToFile(metadataFileLink.Path())
	if err != nil {
		return nil, err
	}

	return &Snapshot{
		Snapfile:          snapfile,
		Metafile:          metadataFileLink,
		MemfileDiff:       memfileDiff,
		MemfileDiffHeader: memfileDiffHeader,
		RootfsDiff:        rootfsDiff,
		RootfsDiffHeader:  rootfsDiffHeader,
	}, nil
}

func pauseProcessMemory(
	ctx context.Context,
	buildId uuid.UUID,
	originalHeader *header.Header,
	diffCreator DiffCreator,
	cacheDir string,
) (build.Diff, *header.Header, error) {
	ctx, span := tracer.Start(ctx, "process-memory")
	defer span.End()

	memfileDiffFile, err := build.NewLocalDiffFile(
		cacheDir,
		buildId.String(),
		build.Memfile,
	)
	if err != nil {
		return nil, nil, fmt.Errorf("failed to create memfile diff file: %w", err)
	}

	m, err := diffCreator.process(ctx, memfileDiffFile)
	if err != nil {
		return nil, nil, fmt.Errorf("error creating diff: %w", err)
	}
	telemetry.ReportEvent(ctx, "created diff")

	memfileMapping, err := m.CreateMapping(ctx, buildId)
	if err != nil {
		return nil, nil, fmt.Errorf("failed to create memfile mapping: %w", err)
	}

	memfileMappings := header.MergeMappings(
		originalHeader.Mapping,
		memfileMapping,
	)
	// TODO: We can run normalization only when empty mappings are not empty for this snapshot
	memfileMappings = header.NormalizeMappings(memfileMappings)
	telemetry.ReportEvent(ctx, "merged memfile mappings")

	memfileDiff, err := memfileDiffFile.CloseToDiff(int64(originalHeader.Metadata.BlockSize))
	if err != nil {
		return nil, nil, fmt.Errorf("failed to convert memfile diff file to local diff: %w", err)
	}

	telemetry.ReportEvent(ctx, "converted memfile diff file to local diff")

	memfileMetadata := originalHeader.Metadata.NextGeneration(buildId)

	telemetry.SetAttributes(ctx,
		attribute.Int64("snapshot.memfile.header.mappings.length", int64(len(memfileMappings))),
		attribute.Int64("snapshot.memfile.diff.size", int64(m.Dirty.Count()*uint(originalHeader.Metadata.BlockSize))),
		attribute.Int64("snapshot.memfile.mapped_size", int64(memfileMetadata.Size)),
		attribute.Int64("snapshot.memfile.block_size", int64(memfileMetadata.BlockSize)),
		attribute.Int64("snapshot.metadata.version", int64(memfileMetadata.Version)),
		attribute.Int64("snapshot.metadata.generation", int64(memfileMetadata.Generation)),
		attribute.String("snapshot.metadata.build_id", memfileMetadata.BuildId.String()),
		attribute.String("snapshot.metadata.base_build_id", memfileMetadata.BaseBuildId.String()),
	)

	memfileHeader, err := header.NewHeader(memfileMetadata, memfileMappings)
	if err != nil {
		return nil, nil, fmt.Errorf("failed to create memfile header: %w", err)
	}

	err = header.ValidateMappings(memfileHeader.Mapping, memfileHeader.Metadata.Size, memfileHeader.Metadata.BlockSize)
	if err != nil {
		if memfileHeader.IsNormalizeFixApplied() {
			return nil, nil, fmt.Errorf("invalid memfile header mappings: %w", err)
		}

		logger.L().Warn(ctx, "memfile header mappings are invalid, but normalize fix is not applied", zap.Error(err), logger.WithBuildID(memfileHeader.Metadata.BuildId.String()))
	}

	return memfileDiff, memfileHeader, nil
}

func pauseProcessRootfs(
	ctx context.Context,
	buildId uuid.UUID,
	originalHeader *header.Header,
	diffCreator DiffCreator,
	cacheDir string,
) (build.Diff, *header.Header, error) {
	ctx, span := tracer.Start(ctx, "process-rootfs")
	defer span.End()

	rootfsDiffFile, err := build.NewLocalDiffFile(cacheDir, buildId.String(), build.Rootfs)
	if err != nil {
		return nil, nil, fmt.Errorf("failed to create rootfs diff: %w", err)
	}

	rootfsDiffMetadata, err := diffCreator.process(ctx, rootfsDiffFile)
	if err != nil {
		return nil, nil, fmt.Errorf("error creating diff: %w", err)
	}

	telemetry.ReportEvent(ctx, "exported rootfs")
	rootfsMapping, err := rootfsDiffMetadata.CreateMapping(ctx, buildId)
	if err != nil {
		return nil, nil, fmt.Errorf("failed to create rootfs diff: %w", err)
	}

	rootfsMappings := header.MergeMappings(
		originalHeader.Mapping,
		rootfsMapping,
	)
	// TODO: We can run normalization only when empty mappings are not empty for this snapshot
	rootfsMappings = header.NormalizeMappings(rootfsMappings)
	telemetry.ReportEvent(ctx, "merged rootfs mappings")

	rootfsDiff, err := rootfsDiffFile.CloseToDiff(int64(originalHeader.Metadata.BlockSize))
	if err != nil {
		return nil, nil, fmt.Errorf("failed to convert rootfs diff file to local diff: %w", err)
	}
	telemetry.ReportEvent(ctx, "converted rootfs diff file to local diff")

	rootfsMetadata := originalHeader.Metadata.NextGeneration(buildId)

	telemetry.SetAttributes(ctx,
		attribute.Int64("snapshot.rootfs.header.mappings.length", int64(len(rootfsMappings))),
		attribute.Int64("snapshot.rootfs.diff.size", int64(rootfsDiffMetadata.Dirty.Count()*uint(originalHeader.Metadata.BlockSize))),
		attribute.Int64("snapshot.rootfs.mapped_size", int64(rootfsMetadata.Size)),
		attribute.Int64("snapshot.rootfs.block_size", int64(rootfsMetadata.BlockSize)),
	)

	rootfsHeader, err := header.NewHeader(rootfsMetadata, rootfsMappings)
	if err != nil {
		return nil, nil, fmt.Errorf("failed to create rootfs header: %w", err)
	}

	err = header.ValidateMappings(rootfsHeader.Mapping, rootfsHeader.Metadata.Size, rootfsHeader.Metadata.BlockSize)
	if err != nil {
		if rootfsHeader.IsNormalizeFixApplied() {
			return nil, nil, fmt.Errorf("invalid rootfs header mappings: %w", err)
		}

		logger.L().Warn(ctx, "rootfs header mappings are invalid, but normalize fix is not applied", zap.Error(err), logger.WithBuildID(rootfsHeader.Metadata.BuildId.String()))
	}

	return rootfsDiff, rootfsHeader, nil
}

func getNetworkSlotAsync(
	ctx context.Context,
	networkPool *network.Pool,
	cleanup *Cleanup,
	network *orchestrator.SandboxNetworkConfig,
) chan networkSlotRes {
	ctx, span := tracer.Start(ctx, "get-network-slot")
	defer span.End()

	r := make(chan networkSlotRes, 1)

	go func() {
		defer close(r)

		ips, err := networkPool.Get(ctx, network)
		if err != nil {
			r <- networkSlotRes{nil, fmt.Errorf("failed to get network slot: %w", err)}

			return
		}

		cleanup.Add(ctx, func(ctx context.Context) error {
			ctx, span := tracer.Start(ctx, "network-slot-clean")
			defer span.End()

			// We can run this cleanup asynchronously, as it is not important for the sandbox lifecycle
			go func(ctx context.Context) {
				returnErr := networkPool.Return(ctx, ips)
				if returnErr != nil {
					logger.L().Error(ctx, "failed to return network slot", zap.Error(returnErr))
				}
			}(context.WithoutCancel(ctx))

			return nil
		})

		r <- networkSlotRes{ips, nil}
	}()

	return r
}

func serveMemory(
	ctx context.Context,
	cleanup *Cleanup,
	memfile block.ReadonlyDevice,
	socketPath, sandboxID string,
) (uffd.MemoryBackend, error) {
	ctx, span := tracer.Start(ctx, "serve-memory")
	defer span.End()

	fcUffd, err := uffd.New(memfile, socketPath, memfile.BlockSize())
	if err != nil {
		return nil, fmt.Errorf("failed to create uffd: %w", err)
	}

	telemetry.ReportEvent(ctx, "created uffd")

	if err = fcUffd.Start(ctx, sandboxID); err != nil {
		return nil, fmt.Errorf("failed to start uffd: %w", err)
	}

	telemetry.ReportEvent(ctx, "started uffd")

	cleanup.Add(ctx, func(ctx context.Context) error {
		_, span := tracer.Start(ctx, "uffd-stop")
		defer span.End()

		if err := fcUffd.Stop(); err != nil {
			return fmt.Errorf("failed to stop uffd: %w", err)
		}

		return nil
	})

	return fcUffd, nil
}

func (s *Sandbox) WaitForExit(ctx context.Context) error {
	ctx, span := tracer.Start(ctx, "sandbox-wait-for-exit")
	defer span.End()

	timeout := time.Until(s.EndAt)

	select {
	case <-time.After(timeout):
		return fmt.Errorf("waiting for exit took too long")
	case <-ctx.Done():
		return nil
	case <-s.exit.Done():
		err := s.exit.Error()
		if err == nil {
			return nil
		}

		return fmt.Errorf("fc process exited prematurely: %w", err)
	}
}

func (s *Sandbox) WaitForEnvd(
	ctx context.Context,
	timeout time.Duration,
) (e error) {
	start := time.Now()
	ctx, span := tracer.Start(ctx, "sandbox-wait-for-start")
	defer span.End()

	defer func() {
		if e != nil {
			return
		}
		duration := time.Since(start).Milliseconds()
		waitForEnvdDurationHistogram.Record(ctx, duration, metric.WithAttributes(
			telemetry.WithEnvdVersion(s.Config.Envd.Version),
			attribute.Int64("timeout_ms", s.internalConfig.EnvdInitRequestTimeout.Milliseconds()),
		))
		// Update the sandbox as started now
		s.Metadata.StartedAt = time.Now()
	}()
	ctx, cancel := context.WithCancelCause(ctx)
	defer cancel(nil)

	go func() {
		select {
		// Ensure the syncing takes at most timeout seconds.
		case <-time.After(timeout):
			cancel(fmt.Errorf("syncing took too long"))
		case <-ctx.Done():
			return
		case <-s.process.Exit.Done():
			err := s.process.Exit.Error()

			cancel(fmt.Errorf("fc process exited prematurely: %w", err))
		}
	}()

	if err := s.initEnvd(ctx); err != nil {
		return fmt.Errorf("failed to init new envd: %w", err)
	}

	telemetry.ReportEvent(ctx, fmt.Sprintf("[sandbox %s]: initialized new envd", s.Metadata.Runtime.SandboxID))

	return nil
}

func (f *Factory) GetEnvdInitRequestTimeout(ctx context.Context) time.Duration {
	envdInitRequestTimeoutMs, err := f.featureFlags.IntFlag(ctx, featureflags.EnvdInitTimeoutSeconds)
	if err != nil {
		logger.L().Warn(ctx, "failed to get envd timeout from feature flag, using default", zap.Error(err))
	}

	return time.Duration(envdInitRequestTimeoutMs) * time.Millisecond
}<|MERGE_RESOLUTION|>--- conflicted
+++ resolved
@@ -5,6 +5,7 @@
 	"errors"
 	"fmt"
 	"net/http"
+	"sync"
 	"time"
 
 	"github.com/google/uuid"
@@ -20,6 +21,7 @@
 	"github.com/e2b-dev/infra/packages/orchestrator/internal/sandbox/block"
 	"github.com/e2b-dev/infra/packages/orchestrator/internal/sandbox/build"
 	"github.com/e2b-dev/infra/packages/orchestrator/internal/sandbox/fc"
+	"github.com/e2b-dev/infra/packages/orchestrator/internal/sandbox/nbd"
 	"github.com/e2b-dev/infra/packages/orchestrator/internal/sandbox/network"
 	"github.com/e2b-dev/infra/packages/orchestrator/internal/sandbox/rootfs"
 	"github.com/e2b-dev/infra/packages/orchestrator/internal/sandbox/template"
@@ -141,13 +143,12 @@
 	err  error
 }
 
-<<<<<<< HEAD
-=======
 type Factory struct {
 	config       cfg.BuilderConfig
 	networkPool  *network.Pool
 	devicePool   *nbd.DevicePool
 	featureFlags *featureflags.Client
+	wg           sync.WaitGroup
 }
 
 func NewFactory(
@@ -162,6 +163,11 @@
 		devicePool:   devicePool,
 		featureFlags: featureFlags,
 	}
+}
+
+// Wait for all sandboxes to exit
+func (f *Factory) Wait() {
+	f.wg.Wait()
 }
 
 // CreateSandbox creates the sandbox.
@@ -177,6 +183,13 @@
 	processOptions fc.ProcessOptions,
 	apiConfigToStore *orchestrator.SandboxConfig,
 ) (s *Sandbox, e error) {
+	f.AddSandbox()
+	defer func() {
+		if e != nil {
+			f.SubtractSandbox()
+		}
+	}()
+
 	ctx, span := tracer.Start(ctx, "create sandbox")
 	defer span.End()
 	defer handleSpanError(span, &e)
@@ -327,6 +340,7 @@
 	cleanup.AddPriority(ctx, sbx.Stop)
 
 	go func() {
+		defer f.SubtractSandbox()
 		defer execSpan.End()
 
 		ctx, span := tracer.Start(execCtx, "sandbox-exit-wait")
@@ -342,7 +356,6 @@
 	return sbx, nil
 }
 
->>>>>>> 1d9abf3b
 // Usage: defer handleSpanError(span, &err)
 func handleSpanError(span trace.Span, err *error) {
 	defer span.End()
@@ -352,8 +365,6 @@
 	}
 }
 
-<<<<<<< HEAD
-=======
 // ResumeSandbox resumes the sandbox from already saved template or snapshot.
 // IMPORTANT: You must Close() the sandbox after you are done with it.
 func (f *Factory) ResumeSandbox(
@@ -365,6 +376,13 @@
 	endAt time.Time,
 	apiConfigToStore *orchestrator.SandboxConfig,
 ) (s *Sandbox, e error) {
+	f.AddSandbox()
+	defer func() {
+		if e != nil {
+			f.SubtractSandbox()
+		}
+	}()
+
 	ctx, span := tracer.Start(ctx, "resume sandbox")
 	defer span.End()
 	defer handleSpanError(span, &e)
@@ -587,6 +605,7 @@
 	go sbx.Checks.Start(execCtx)
 
 	go func() {
+		defer f.SubtractSandbox()
 		defer execSpan.End()
 
 		ctx, span := tracer.Start(execCtx, "sandbox-exit-wait")
@@ -608,7 +627,14 @@
 	return sbx, nil
 }
 
->>>>>>> 1d9abf3b
+func (f *Factory) AddSandbox() {
+	f.wg.Add(1)
+}
+
+func (f *Factory) SubtractSandbox() {
+	f.wg.Done()
+}
+
 func startExecutionSpan(ctx context.Context) (context.Context, trace.Span) {
 	parentSpan := trace.SpanFromContext(ctx)
 
