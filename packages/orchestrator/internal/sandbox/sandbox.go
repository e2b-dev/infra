package sandbox

import (
	"context"
	"errors"
	"fmt"
	"net/http"
	"net/http/httptrace"
	"time"

	"github.com/google/uuid"
<<<<<<< HEAD
	"go.opentelemetry.io/contrib/instrumentation/net/http/httptrace/otelhttptrace"
	"go.opentelemetry.io/contrib/instrumentation/net/http/otelhttp"
	"go.opentelemetry.io/otel/attribute"
=======
	"go.opentelemetry.io/otel"
	"go.opentelemetry.io/otel/attribute"
	"go.opentelemetry.io/otel/codes"
	"go.opentelemetry.io/otel/metric"
	"go.opentelemetry.io/otel/trace"
>>>>>>> 28d5d6b5
	"go.uber.org/zap"

	"github.com/e2b-dev/infra/packages/orchestrator/internal/sandbox/block"
	"github.com/e2b-dev/infra/packages/orchestrator/internal/sandbox/build"
	"github.com/e2b-dev/infra/packages/orchestrator/internal/sandbox/fc"
	"github.com/e2b-dev/infra/packages/orchestrator/internal/sandbox/nbd"
	"github.com/e2b-dev/infra/packages/orchestrator/internal/sandbox/network"
	"github.com/e2b-dev/infra/packages/orchestrator/internal/sandbox/rootfs"
	"github.com/e2b-dev/infra/packages/orchestrator/internal/sandbox/template"
	"github.com/e2b-dev/infra/packages/orchestrator/internal/sandbox/uffd"
	"github.com/e2b-dev/infra/packages/orchestrator/internal/template/metadata"
	"github.com/e2b-dev/infra/packages/shared/pkg/env"
	featureflags "github.com/e2b-dev/infra/packages/shared/pkg/feature-flags"
	"github.com/e2b-dev/infra/packages/shared/pkg/grpc/orchestrator"
	sbxlogger "github.com/e2b-dev/infra/packages/shared/pkg/logger/sandbox"
	"github.com/e2b-dev/infra/packages/shared/pkg/storage"
	"github.com/e2b-dev/infra/packages/shared/pkg/storage/header"
	"github.com/e2b-dev/infra/packages/shared/pkg/telemetry"
	"github.com/e2b-dev/infra/packages/shared/pkg/utils"
)

var (
	defaultEnvdTimeout           = utils.Must(time.ParseDuration(env.GetEnv("ENVD_TIMEOUT", "10s")))
	meter                        = otel.GetMeterProvider().Meter("orchestrator.internal.sandbox")
	envdInitCalls                = utils.Must(telemetry.GetCounter(meter, telemetry.EnvdInitCalls))
	waitForEnvdDurationHistogram = utils.Must(telemetry.GetHistogram(meter, telemetry.WaitForEnvdDurationHistogramName))
)

var httpClient = http.Client{
	Timeout: 10 * time.Second,
	Transport: otelhttp.NewTransport(
		http.DefaultTransport,
		otelhttp.WithClientTrace(func(ctx context.Context) *httptrace.ClientTrace {
			return otelhttptrace.NewClientTrace(ctx)
		}),
	),
}

type Config struct {
	// TODO: Remove when the rootfs path is constant.
	// Only used for v1 rootfs paths format.
	BaseTemplateID string

	Vcpu  int64
	RamMB int64

	// TotalDiskSizeMB optional, now used only for metrics.
	TotalDiskSizeMB int64
	HugePages       bool

	AllowInternetAccess *bool

	Envd EnvdMetadata
}

type EnvdMetadata struct {
	Vars        map[string]string
	AccessToken *string
	Version     string
}

type RuntimeMetadata struct {
	TemplateID  string
	SandboxID   string
	ExecutionID string

	// TeamID optional, used only for logging
	TeamID string
}

type Resources struct {
	Slot   *network.Slot
	rootfs rootfs.Provider
	memory uffd.MemoryBackend
}

type internalConfig struct {
	EnvdInitRequestTimeout time.Duration
}

type Metadata struct {
	internalConfig internalConfig
	Config         Config
	Runtime        RuntimeMetadata

	StartedAt time.Time
	EndAt     time.Time
}

type Sandbox struct {
	*Resources
	*Metadata

	files   *storage.SandboxFiles
	cleanup *Cleanup

	process *fc.Process

	Template template.Template

	Checks *Checks

	// Deprecated: to be removed in the future
	// It was used to store the config to allow API restarts
	APIStoredConfig *orchestrator.SandboxConfig

	exit *utils.ErrorOnce
}

func (s *Sandbox) LoggerMetadata() sbxlogger.SandboxMetadata {
	return sbxlogger.SandboxMetadata{
		SandboxID:  s.Runtime.SandboxID,
		TemplateID: s.Runtime.TemplateID,
		TeamID:     s.Runtime.TeamID,
	}
}

type networkSlotRes struct {
	slot *network.Slot
	err  error
}

type Factory struct {
	networkPool  *network.Pool
	devicePool   *nbd.DevicePool
	featureFlags *featureflags.Client

	defaultAllowInternetAccess bool
}

func NewFactory(
	networkPool *network.Pool,
	devicePool *nbd.DevicePool,
	featureFlags *featureflags.Client,
	defaultAllowInternetAccess bool,
) *Factory {
	return &Factory{
		networkPool:                networkPool,
		devicePool:                 devicePool,
		featureFlags:               featureFlags,
		defaultAllowInternetAccess: defaultAllowInternetAccess,
	}
}

// CreateSandbox creates the sandbox.
// IMPORTANT: You must Close() the sandbox after you are done with it.
func (f *Factory) CreateSandbox(
	ctx context.Context,
	config Config,
	runtime RuntimeMetadata,
	fcVersions fc.FirecrackerVersions,
	template template.Template,
	sandboxTimeout time.Duration,
	rootfsCachePath string,
	processOptions fc.ProcessOptions,
	apiConfigToStore *orchestrator.SandboxConfig,
) (s *Sandbox, e error) {
	ctx, span := tracer.Start(ctx, "create sandbox")
	defer func() { endSpan(span, e) }()

	execCtx, execSpan := startExecutionSpan(ctx)

	exit := utils.NewErrorOnce()

	cleanup := NewCleanup()
	defer func() {
		if e != nil {
			cleanupErr := cleanup.Run(ctx)
			e = errors.Join(e, cleanupErr)
			endSpan(execSpan, e)
		}
	}()

	// TODO: Temporarily set this based on global config, should be removed later (it should be passed as a parameter in build)
	allowInternet := f.defaultAllowInternetAccess
	if config.AllowInternetAccess != nil {
		allowInternet = *config.AllowInternetAccess
	}

	ipsCh := getNetworkSlotAsync(ctx, f.networkPool, cleanup, allowInternet)
	defer func() {
		// Ensure the slot is received from chan so the slot is cleaned up properly in cleanup
		<-ipsCh
	}()

	sandboxFiles := template.Files().NewSandboxFiles(runtime.SandboxID)
	cleanup.Add(cleanupFiles(sandboxFiles))

	rootFS, err := template.Rootfs()
	if err != nil {
		return nil, fmt.Errorf("failed to get rootfs: %w", err)
	}

	var rootfsProvider rootfs.Provider
	if rootfsCachePath == "" {
		rootfsProvider, err = rootfs.NewNBDProvider(
			rootFS,
			sandboxFiles.SandboxCacheRootfsPath(),
			f.devicePool,
		)
	} else {
		rootfsProvider, err = rootfs.NewDirectProvider(
			rootFS,
			// Populate direct cache directly from the source file
			// This is needed for marking all blocks as dirty and being able to read them directly
			rootfsCachePath,
		)
	}
	if err != nil {
		return nil, fmt.Errorf("failed to create rootfs overlay: %w", err)
	}
	cleanup.Add(rootfsProvider.Close)
	go func() {
		runErr := rootfsProvider.Start(execCtx)
		if runErr != nil {
			zap.L().Error("rootfs overlay error", zap.Error(runErr))
		}
	}()

	memfile, err := template.Memfile()
	if err != nil {
		return nil, fmt.Errorf("failed to get memfile: %w", err)
	}

	memfileSize, err := memfile.Size()
	if err != nil {
		return nil, fmt.Errorf("failed to get memfile size: %w", err)
	}

	// / ==== END of resources initialization ====
	rootfsPath, err := rootfsProvider.Path()
	if err != nil {
		return nil, fmt.Errorf("failed to get rootfs path: %w", err)
	}
	ips := <-ipsCh
	if ips.err != nil {
		return nil, fmt.Errorf("failed to get network slot: %w", ips.err)
	}
	fcHandle, err := fc.NewProcess(
		ctx,
		execCtx,
		ips.slot,
		sandboxFiles,
		fcVersions,
		rootfsPath,
		fc.ConstantRootfsPaths,
	)
	if err != nil {
		return nil, fmt.Errorf("failed to init FC: %w", err)
	}

	telemetry.ReportEvent(ctx, "created fc client")

	err = fcHandle.Create(
		ctx,
		sbxlogger.SandboxMetadata{
			SandboxID:  runtime.SandboxID,
			TemplateID: runtime.TemplateID,
			TeamID:     runtime.TeamID,
		},
		config.Vcpu,
		config.RamMB,
		config.HugePages,
		processOptions,
	)
	if err != nil {
		return nil, fmt.Errorf("failed to create FC: %w", err)
	}
	telemetry.ReportEvent(ctx, "created fc process")

	resources := &Resources{
		Slot:   ips.slot,
		rootfs: rootfsProvider,
		memory: uffd.NewNoopMemory(memfileSize, memfile.BlockSize()),
	}

	metadata := &Metadata{
		internalConfig: internalConfig{
			EnvdInitRequestTimeout: f.GetEnvdInitRequestTimeout(ctx),
		},

		Config:  config,
		Runtime: runtime,

		StartedAt: time.Now(),
		EndAt:     time.Now().Add(sandboxTimeout),
	}

	sbx := &Sandbox{
		Resources: resources,
		Metadata:  metadata,

		Template: template,
		files:    sandboxFiles,
		process:  fcHandle,

		cleanup: cleanup,

		APIStoredConfig: apiConfigToStore,

		exit: exit,
	}

	sbx.Checks = NewChecks(sbx, false)

	// Stop the sandbox first if it is still running, otherwise do nothing
	cleanup.AddPriority(sbx.Stop)

	go func() {
		defer execSpan.End()

		ctx, span := tracer.Start(execCtx, "sandbox-exit-wait")
		defer span.End()

		// If the process exists, stop the sandbox properly
		fcErr := fcHandle.Exit.Wait()
		err := sbx.Stop(ctx)

		exit.SetError(errors.Join(err, fcErr))
	}()

	return sbx, nil
}

func endSpan(span trace.Span, err error) {
	if err != nil {
		span.RecordError(err)
		span.SetStatus(codes.Error, err.Error())
	}

	span.End()
}

// ResumeSandbox resumes the sandbox from already saved template or snapshot.
// IMPORTANT: You must Close() the sandbox after you are done with it.
<<<<<<< HEAD
func ResumeSandbox(
	ctx, runCtx context.Context,
	networkPool *network.Pool,
=======
func (f *Factory) ResumeSandbox(
	ctx context.Context,
>>>>>>> 28d5d6b5
	t template.Template,
	config Config,
	runtime RuntimeMetadata,
	traceID string,
	startedAt time.Time,
	endAt time.Time,
	apiConfigToStore *orchestrator.SandboxConfig,
) (s *Sandbox, e error) {
	ctx, span := tracer.Start(ctx, "resume sandbox")
	defer func() { endSpan(span, e) }()

<<<<<<< HEAD
=======
	execCtx, execSpan := startExecutionSpan(ctx)

>>>>>>> 28d5d6b5
	exit := utils.NewErrorOnce()

	cleanup := NewCleanup()
	defer func() {
		if e != nil {
			cleanupErr := cleanup.Run(ctx)
			e = errors.Join(e, cleanupErr)
			endSpan(execSpan, e)
		}
	}()

	// TODO: Temporarily set this based on global config, should be removed later
	//  (it should be passed as a non nil parameter from API)
	allowInternet := f.defaultAllowInternetAccess
	if config.AllowInternetAccess != nil {
		allowInternet = *config.AllowInternetAccess
	}

	ipsCh := getNetworkSlotAsync(ctx, f.networkPool, cleanup, allowInternet)
	defer func() {
		// Ensure the slot is received from chan before ResumeSandbox returns so the slot is cleaned up properly in cleanup
		<-ipsCh
	}()

	sandboxFiles := t.Files().NewSandboxFiles(runtime.SandboxID)
	cleanup.Add(cleanupFiles(sandboxFiles))

	telemetry.ReportEvent(ctx, "created sandbox files")

	readonlyRootfs, err := t.Rootfs()
	if err != nil {
		return nil, fmt.Errorf("failed to get rootfs: %w", err)
	}

	telemetry.ReportEvent(ctx, "got template rootfs")

	rootfsOverlay, err := rootfs.NewNBDProvider(
		readonlyRootfs,
		sandboxFiles.SandboxCacheRootfsPath(),
		f.devicePool,
	)
	if err != nil {
		return nil, fmt.Errorf("failed to create rootfs overlay: %w", err)
	}

	cleanup.Add(rootfsOverlay.Close)

	telemetry.ReportEvent(ctx, "created rootfs overlay")

	go func() {
		runErr := rootfsOverlay.Start(execCtx)
		if runErr != nil {
			zap.L().Error("rootfs overlay error", zap.Error(runErr))
		}
	}()

	memfile, err := t.Memfile()
	if err != nil {
		return nil, fmt.Errorf("failed to get memfile: %w", err)
	}

	telemetry.ReportEvent(ctx, "got template memfile")

	fcUffdPath := sandboxFiles.SandboxUffdSocketPath()

	fcUffd, err := serveMemory(
<<<<<<< HEAD
		ctx, runCtx,
=======
		execCtx,
>>>>>>> 28d5d6b5
		cleanup,
		memfile,
		fcUffdPath,
		runtime.SandboxID,
	)
	if err != nil {
		return nil, fmt.Errorf("failed to serve memory: %w", err)
	}

	// ==== END of resources initialization ====
	uffdStartCtx, cancelUffdStartCtx := context.WithCancelCause(ctx)
	defer cancelUffdStartCtx(fmt.Errorf("uffd finished starting"))

	go func() {
		uffdWaitErr := fcUffd.Exit().Wait()

		cancelUffdStartCtx(fmt.Errorf("uffd process exited: %w", errors.Join(uffdWaitErr, context.Cause(uffdStartCtx))))
	}()

	rootfsPath, err := rootfsOverlay.Path()
	if err != nil {
		return nil, fmt.Errorf("failed to get rootfs path: %w", err)
	}

	telemetry.ReportEvent(ctx, "got rootfs path")

	ips := <-ipsCh
	if ips.err != nil {
		return nil, fmt.Errorf("failed to get network slot: %w", ips.err)
	}

	telemetry.ReportEvent(ctx, "got network slot")

	meta, err := t.Metadata()
	if err != nil {
		return nil, fmt.Errorf("failed to get metadata: %w", err)
	}

	telemetry.ReportEvent(ctx, "got metadata")

	fcHandle, fcErr := fc.NewProcess(
		ctx,
		execCtx,
		ips.slot,
		sandboxFiles,
		// The versions need to base exactly the same as the paused sandbox template because of the FC compatibility.
		fc.FirecrackerVersions{
			KernelVersion:      sandboxFiles.KernelVersion,
			FirecrackerVersion: sandboxFiles.FirecrackerVersion,
		},
		rootfsPath,
		fc.RootfsPaths{
			TemplateVersion: meta.Version,
			TemplateID:      config.BaseTemplateID,
			BuildID:         readonlyRootfs.Header().Metadata.BaseBuildId.String(),
		},
	)
	if fcErr != nil {
		return nil, fmt.Errorf("failed to create FC: %w", fcErr)
	}

	telemetry.ReportEvent(ctx, "created FC process")

	// todo: check if kernel, firecracker, and envd versions exist
	snapfile, err := t.Snapfile()
	if err != nil {
		return nil, fmt.Errorf("failed to get snapfile: %w", err)
	}

	telemetry.ReportEvent(ctx, "got snapfile")

	fcStartErr := fcHandle.Resume(
		uffdStartCtx,
		&fc.MmdsMetadata{
			SandboxID:  runtime.SandboxID,
			TemplateID: runtime.TemplateID,
			TeamID:     runtime.TeamID,
			TraceID:    traceID,

			LogsCollectorAddress: fmt.Sprintf("http://%s/logs", ips.slot.HyperloopIPString()),
		},
		fcUffdPath,
		snapfile,
		fcUffd.Ready(),
	)
	if fcStartErr != nil {
		return nil, fmt.Errorf("failed to start FC: %w", fcStartErr)
	}

	telemetry.ReportEvent(ctx, "initialized FC")

	resources := &Resources{
		Slot:   ips.slot,
		rootfs: rootfsOverlay,
		memory: fcUffd,
	}

	metadata := &Metadata{
		internalConfig: internalConfig{
			EnvdInitRequestTimeout: f.GetEnvdInitRequestTimeout(ctx),
		},

		Config:  config,
		Runtime: runtime,

		StartedAt: startedAt,
		EndAt:     endAt,
	}

	sbx := &Sandbox{
		Resources: resources,
		Metadata:  metadata,

		Template: t,
		files:    sandboxFiles,
		process:  fcHandle,

		cleanup: cleanup,

		APIStoredConfig: apiConfigToStore,

		exit: exit,
	}

	useClickhouseMetrics, flagErr := f.featureFlags.BoolFlag(ctx, featureflags.MetricsWriteFlagName)
	if flagErr != nil {
		zap.L().Error("soft failing during metrics write feature flag receive", zap.Error(flagErr))
	}

	// Part of the sandbox as we need to stop Checks before pausing the sandbox
	// This is to prevent race condition of reporting unhealthy sandbox
	sbx.Checks = NewChecks(sbx, useClickhouseMetrics)

	cleanup.AddPriority(func(ctx context.Context) error {
		// Stop the sandbox first if it is still running, otherwise do nothing
		return sbx.Stop(ctx)
	})

	err = sbx.WaitForEnvd(
		ctx,
		defaultEnvdTimeout,
	)
	if err != nil {
		return nil, fmt.Errorf("failed to wait for sandbox start: %w", err)
	}

	go sbx.Checks.Start(execCtx)

	go func() {
<<<<<<< HEAD
		ctx, span := tracer.Start(runCtx, "sandbox-exit-wait")
=======
		defer execSpan.End()

		ctx, span := tracer.Start(execCtx, "sandbox-exit-wait")
>>>>>>> 28d5d6b5
		defer span.End()

		// Wait for either uffd or fc process to exit
		select {
		case <-fcUffd.Exit().Done():
		case <-fcHandle.Exit.Done():
		}

		err := sbx.Stop(ctx)

		uffdWaitErr := fcUffd.Exit().Wait()
		fcErr := fcHandle.Exit.Wait()
		exit.SetError(errors.Join(err, fcErr, uffdWaitErr))
	}()

	return sbx, nil
}

func startExecutionSpan(ctx context.Context) (context.Context, trace.Span) {
	parentSpan := trace.SpanFromContext(ctx)

	ctx = context.WithoutCancel(ctx)
	ctx, span := tracer.Start(ctx, "execute sandbox", //nolint:spancheck // this is still just a helper method
		trace.WithNewRoot(),
	)

	parentSpan.AddLink(trace.LinkFromContext(ctx))

	return ctx, span //nolint:spancheck // this is still just a helper method
}

func (s *Sandbox) Wait(ctx context.Context) error {
	return s.exit.WaitWithContext(ctx)
}

func (s *Sandbox) Close(ctx context.Context) error {
	err := s.cleanup.Run(ctx)
	if err != nil {
		return fmt.Errorf("failed to cleanup sandbox: %w", err)
	}
	return nil
}

// Stop kills the sandbox.
func (s *Sandbox) Stop(ctx context.Context) error {
	ctx, span := tracer.Start(ctx, "sandbox-close")
	defer span.End()

	var errs []error

	// Stop the health checks before stopping the sandbox
	s.Checks.Stop()

	fcStopErr := s.process.Stop(ctx)
	if fcStopErr != nil {
		errs = append(errs, fmt.Errorf("failed to stop FC: %w", fcStopErr))
	}

	// The process exited, we can continue with the rest of the cleanup.
	// We could use select with ctx.Done() to wait for cancellation, but if the process is not exited the whole cleanup will be in a bad state and will result in unexpected behavior.
	<-s.process.Exit.Done()

	uffdStopErr := s.Resources.memory.Stop()
	if uffdStopErr != nil {
		errs = append(errs, fmt.Errorf("failed to stop uffd: %w", uffdStopErr))
	}

	return errors.Join(errs...)
}

func (s *Sandbox) FirecrackerVersions() fc.FirecrackerVersions {
	return s.process.Versions
}

func (s *Sandbox) Pause(
	ctx context.Context,
	m metadata.Template,
) (*Snapshot, error) {
	ctx, span := tracer.Start(ctx, "sandbox-snapshot")
	defer span.End()

	snapshotTemplateFiles, err := m.Template.CacheFiles()
	if err != nil {
		return nil, fmt.Errorf("failed to get template files: %w", err)
	}

	buildID, err := uuid.Parse(snapshotTemplateFiles.BuildID)
	if err != nil {
		return nil, fmt.Errorf("failed to parse build id: %w", err)
	}

	// Stop the health check before pausing the VM
	s.Checks.Stop()

	if err := s.process.Pause(ctx); err != nil {
		return nil, fmt.Errorf("failed to pause VM: %w", err)
	}

	if err := s.memory.Disable(); err != nil {
		return nil, fmt.Errorf("failed to disable uffd: %w", err)
	}

	// Snapfile is not closed as it's returned and cached for later use (like resume)
	snapfile := template.NewLocalFileLink(snapshotTemplateFiles.CacheSnapfilePath())
	// Memfile is also closed on diff creation processing
	/* The process of snapshotting memory is as follows:
	1. Pause FC via API
	2. Snapshot FC via API—memory dump to “file on disk” that is actually tmpfs, because it is too slow
	3. Create the diff - copy the diff pages from tmpfs to normal disk file
	4. Delete tmpfs file
	5. Unlock so another snapshot can use tmpfs space
	*/
	memfile, err := storage.AcquireTmpMemfile(ctx, buildID.String())
	if err != nil {
		return nil, fmt.Errorf("failed to acquire memfile snapshot: %w", err)
	}
	// Close the file even if an error occurs
	defer memfile.Close()

	err = s.process.CreateSnapshot(
		ctx,
		snapfile.Path(),
		memfile.Path(),
	)
	if err != nil {
		return nil, fmt.Errorf("error creating snapshot: %w", err)
	}

	// Gather data for postprocessing
	originalMemfile, err := s.Template.Memfile()
	if err != nil {
		return nil, fmt.Errorf("failed to get original memfile: %w", err)
	}
	originalRootfs, err := s.Template.Rootfs()
	if err != nil {
		return nil, fmt.Errorf("failed to get original rootfs: %w", err)
	}

	// Start POSTPROCESSING
	memfileDiff, memfileDiffHeader, err := pauseProcessMemory(
		ctx,
		buildID,
		originalMemfile.Header(),
		&MemoryDiffCreator{
			memfile:    memfile,
			dirtyPages: s.memory.Dirty(),
			blockSize:  originalMemfile.BlockSize(),
			doneHook: func(ctx context.Context) error {
				return memfile.Close()
			},
		},
	)
	if err != nil {
		return nil, fmt.Errorf("error while post processing: %w", err)
	}

	rootfsDiff, rootfsDiffHeader, err := pauseProcessRootfs(
		ctx,
		buildID,
		originalRootfs.Header(),
		&RootfsDiffCreator{
			rootfs:    s.rootfs,
			closeHook: s.Close,
		},
	)
	if err != nil {
		return nil, fmt.Errorf("error while post processing: %w", err)
	}

	metadataFileLink := template.NewLocalFileLink(snapshotTemplateFiles.CacheMetadataPath())
	err = m.ToFile(metadataFileLink.Path())
	if err != nil {
		return nil, err
	}

	return &Snapshot{
		Snapfile:          snapfile,
		Metafile:          metadataFileLink,
		MemfileDiff:       memfileDiff,
		MemfileDiffHeader: memfileDiffHeader,
		RootfsDiff:        rootfsDiff,
		RootfsDiffHeader:  rootfsDiffHeader,
	}, nil
}

func pauseProcessMemory(
	ctx context.Context,
	buildId uuid.UUID,
	originalHeader *header.Header,
	diffCreator DiffCreator,
) (build.Diff, *header.Header, error) {
	ctx, span := tracer.Start(ctx, "process-memory")
	defer span.End()

	memfileDiffFile, err := build.NewLocalDiffFile(
		build.DefaultCachePath(),
		buildId.String(),
		build.Memfile,
	)
	if err != nil {
		return nil, nil, fmt.Errorf("failed to create memfile diff file: %w", err)
	}

	m, err := diffCreator.process(ctx, memfileDiffFile)
	if err != nil {
		return nil, nil, fmt.Errorf("error creating diff: %w", err)
	}
	telemetry.ReportEvent(ctx, "created diff")

	memfileMapping, err := m.CreateMapping(ctx, buildId)
	if err != nil {
		return nil, nil, fmt.Errorf("failed to create memfile mapping: %w", err)
	}

	memfileMappings := header.MergeMappings(
		originalHeader.Mapping,
		memfileMapping,
	)
	// TODO: We can run normalization only when empty mappings are not empty for this snapshot
	memfileMappings = header.NormalizeMappings(memfileMappings)
	telemetry.ReportEvent(ctx, "merged memfile mappings")

	memfileDiff, err := memfileDiffFile.CloseToDiff(int64(originalHeader.Metadata.BlockSize))
	if err != nil {
		return nil, nil, fmt.Errorf("failed to convert memfile diff file to local diff: %w", err)
	}

	telemetry.ReportEvent(ctx, "converted memfile diff file to local diff")

	memfileMetadata := originalHeader.Metadata.NextGeneration(buildId)

	telemetry.SetAttributes(ctx,
		attribute.Int64("snapshot.memfile.header.mappings.length", int64(len(memfileMappings))),
		attribute.Int64("snapshot.memfile.diff.size", int64(m.Dirty.Count()*uint(originalHeader.Metadata.BlockSize))),
		attribute.Int64("snapshot.memfile.mapped_size", int64(memfileMetadata.Size)),
		attribute.Int64("snapshot.memfile.block_size", int64(memfileMetadata.BlockSize)),
		attribute.Int64("snapshot.metadata.version", int64(memfileMetadata.Version)),
		attribute.Int64("snapshot.metadata.generation", int64(memfileMetadata.Generation)),
		attribute.String("snapshot.metadata.build_id", memfileMetadata.BuildId.String()),
		attribute.String("snapshot.metadata.base_build_id", memfileMetadata.BaseBuildId.String()),
	)

	memfileHeader, err := header.NewHeader(memfileMetadata, memfileMappings)
	if err != nil {
		return nil, nil, fmt.Errorf("failed to create memfile header: %w", err)
	}

	return memfileDiff, memfileHeader, nil
}

func pauseProcessRootfs(
	ctx context.Context,
	buildId uuid.UUID,
	originalHeader *header.Header,
	diffCreator DiffCreator,
) (build.Diff, *header.Header, error) {
	ctx, span := tracer.Start(ctx, "process-rootfs")
	defer span.End()

	rootfsDiffFile, err := build.NewLocalDiffFile(build.DefaultCachePath(), buildId.String(), build.Rootfs)
	if err != nil {
		return nil, nil, fmt.Errorf("failed to create rootfs diff: %w", err)
	}

	rootfsDiffMetadata, err := diffCreator.process(ctx, rootfsDiffFile)
	if err != nil {
		return nil, nil, fmt.Errorf("error creating diff: %w", err)
	}

	telemetry.ReportEvent(ctx, "exported rootfs")
	rootfsMapping, err := rootfsDiffMetadata.CreateMapping(ctx, buildId)
	if err != nil {
		return nil, nil, fmt.Errorf("failed to create rootfs diff: %w", err)
	}

	rootfsMappings := header.MergeMappings(
		originalHeader.Mapping,
		rootfsMapping,
	)
	// TODO: We can run normalization only when empty mappings are not empty for this snapshot
	rootfsMappings = header.NormalizeMappings(rootfsMappings)
	telemetry.ReportEvent(ctx, "merged rootfs mappings")

	rootfsDiff, err := rootfsDiffFile.CloseToDiff(int64(originalHeader.Metadata.BlockSize))
	if err != nil {
		return nil, nil, fmt.Errorf("failed to convert rootfs diff file to local diff: %w", err)
	}
	telemetry.ReportEvent(ctx, "converted rootfs diff file to local diff")

	rootfsMetadata := originalHeader.Metadata.NextGeneration(buildId)

	telemetry.SetAttributes(ctx,
		attribute.Int64("snapshot.rootfs.header.mappings.length", int64(len(rootfsMappings))),
		attribute.Int64("snapshot.rootfs.diff.size", int64(rootfsDiffMetadata.Dirty.Count()*uint(originalHeader.Metadata.BlockSize))),
		attribute.Int64("snapshot.rootfs.mapped_size", int64(rootfsMetadata.Size)),
		attribute.Int64("snapshot.rootfs.block_size", int64(rootfsMetadata.BlockSize)),
	)

	rootfsHeader, err := header.NewHeader(rootfsMetadata, rootfsMappings)
	if err != nil {
		return nil, nil, fmt.Errorf("failed to create rootfs header: %w", err)
	}

	return rootfsDiff, rootfsHeader, nil
}

func getNetworkSlotAsync(
	ctx context.Context,
	networkPool *network.Pool,
	cleanup *Cleanup,
	allowInternet bool,
) chan networkSlotRes {
	ctx, span := tracer.Start(ctx, "get-network-slot")
	defer span.End()

	r := make(chan networkSlotRes, 1)

	go func() {
		defer close(r)

		ips, err := networkPool.Get(ctx, allowInternet)
		if err != nil {
			r <- networkSlotRes{nil, fmt.Errorf("failed to get network slot: %w", err)}
			return
		}

		cleanup.Add(func(ctx context.Context) error {
			_, span := tracer.Start(ctx, "network-slot-clean")
			defer span.End()

			// We can run this cleanup asynchronously, as it is not important for the sandbox lifecycle
			go func(ctx context.Context) {
				returnErr := networkPool.Return(ctx, ips)
				if returnErr != nil {
					zap.L().Error("failed to return network slot", zap.Error(returnErr))
				}
			}(context.WithoutCancel(ctx))

			return nil
		})

		r <- networkSlotRes{ips, nil}
	}()

	return r
}

func serveMemory(
	ctx, runCtx context.Context,
	cleanup *Cleanup,
	memfile block.ReadonlyDevice,
	socketPath, sandboxID string,
) (uffd.MemoryBackend, error) {
<<<<<<< HEAD
	_, span := tracer.Start(ctx, "serve memory")
	defer span.End()

	fcUffd, uffdErr := uffd.New(memfile, socketPath, memfile.BlockSize())
	if uffdErr != nil {
		return nil, fmt.Errorf("failed to create uffd: %w", uffdErr)
	}

	uffdStartErr := fcUffd.Start(runCtx, sandboxID)
	if uffdStartErr != nil {
		return nil, fmt.Errorf("failed to start uffd: %w", uffdStartErr)
=======
	fcUffd, err := uffd.New(memfile, socketPath, memfile.BlockSize())
	if err != nil {
		return nil, fmt.Errorf("failed to create uffd: %w", err)
	}

	if err = fcUffd.Start(ctx, sandboxID); err != nil {
		return nil, fmt.Errorf("failed to start uffd: %w", err)
>>>>>>> 28d5d6b5
	}

	cleanup.Add(func(ctx context.Context) error {
		_, span := tracer.Start(ctx, "stop uffd")
		defer span.End()

		if err := fcUffd.Stop(); err != nil {
			return fmt.Errorf("failed to stop uffd: %w", err)
		}

		return nil
	})

	return fcUffd, nil
}

func (s *Sandbox) WaitForExit(ctx context.Context) error {
	ctx, span := tracer.Start(ctx, "sandbox-wait-for-exit")
	defer span.End()

	timeout := time.Until(s.EndAt)

	select {
	case <-time.After(timeout):
		return fmt.Errorf("waiting for exit took too long")
	case <-ctx.Done():
		return nil
	case <-s.exit.Done():
		err := s.exit.Error()
		if err == nil {
			return nil
		}

		return fmt.Errorf("fc process exited prematurely: %w", err)
	}
}

func (s *Sandbox) WaitForEnvd(
	ctx context.Context,
	timeout time.Duration,
) (e error) {
	start := time.Now()
	ctx, span := tracer.Start(ctx, "sandbox-wait-for-start")
	defer span.End()

	defer func() {
		if e != nil {
			return
		}
		duration := time.Since(start).Milliseconds()
		waitForEnvdDurationHistogram.Record(ctx, duration, metric.WithAttributes(
			telemetry.WithEnvdVersion(s.Config.Envd.Version),
			attribute.Int64("timeout_ms", s.internalConfig.EnvdInitRequestTimeout.Milliseconds()),
		))
		// Update the sandbox as started now
		s.Metadata.StartedAt = time.Now()
	}()
	ctx, cancel := context.WithCancelCause(ctx)
	defer cancel(nil)

	go func() {
		select {
		// Ensure the syncing takes at most timeout seconds.
		case <-time.After(timeout):
			cancel(fmt.Errorf("syncing took too long"))
		case <-ctx.Done():
			return
		case <-s.process.Exit.Done():
			err := s.process.Exit.Error()

			cancel(fmt.Errorf("fc process exited prematurely: %w", err))
		}
	}()

	if err := s.initEnvd(ctx); err != nil {
		return fmt.Errorf("failed to init new envd: %w", err)
	}

	telemetry.ReportEvent(ctx, fmt.Sprintf("[sandbox %s]: initialized new envd", s.Metadata.Runtime.SandboxID))

	return nil
}

func (f *Factory) GetEnvdInitRequestTimeout(ctx context.Context) time.Duration {
	envdInitRequestTimeoutMs, err := f.featureFlags.IntFlag(ctx, featureflags.EnvdInitTimeoutSeconds)
	if err != nil {
		zap.L().Warn("failed to get envd timeout from feature flag, using default", zap.Error(err))
	}
	return time.Duration(envdInitRequestTimeoutMs) * time.Millisecond
}<|MERGE_RESOLUTION|>--- conflicted
+++ resolved
@@ -9,17 +9,13 @@
 	"time"
 
 	"github.com/google/uuid"
-<<<<<<< HEAD
 	"go.opentelemetry.io/contrib/instrumentation/net/http/httptrace/otelhttptrace"
 	"go.opentelemetry.io/contrib/instrumentation/net/http/otelhttp"
-	"go.opentelemetry.io/otel/attribute"
-=======
 	"go.opentelemetry.io/otel"
 	"go.opentelemetry.io/otel/attribute"
 	"go.opentelemetry.io/otel/codes"
 	"go.opentelemetry.io/otel/metric"
 	"go.opentelemetry.io/otel/trace"
->>>>>>> 28d5d6b5
 	"go.uber.org/zap"
 
 	"github.com/e2b-dev/infra/packages/orchestrator/internal/sandbox/block"
@@ -355,14 +351,8 @@
 
 // ResumeSandbox resumes the sandbox from already saved template or snapshot.
 // IMPORTANT: You must Close() the sandbox after you are done with it.
-<<<<<<< HEAD
-func ResumeSandbox(
-	ctx, runCtx context.Context,
-	networkPool *network.Pool,
-=======
 func (f *Factory) ResumeSandbox(
 	ctx context.Context,
->>>>>>> 28d5d6b5
 	t template.Template,
 	config Config,
 	runtime RuntimeMetadata,
@@ -374,11 +364,8 @@
 	ctx, span := tracer.Start(ctx, "resume sandbox")
 	defer func() { endSpan(span, e) }()
 
-<<<<<<< HEAD
-=======
 	execCtx, execSpan := startExecutionSpan(ctx)
 
->>>>>>> 28d5d6b5
 	exit := utils.NewErrorOnce()
 
 	cleanup := NewCleanup()
@@ -445,11 +432,7 @@
 	fcUffdPath := sandboxFiles.SandboxUffdSocketPath()
 
 	fcUffd, err := serveMemory(
-<<<<<<< HEAD
-		ctx, runCtx,
-=======
 		execCtx,
->>>>>>> 28d5d6b5
 		cleanup,
 		memfile,
 		fcUffdPath,
@@ -599,13 +582,9 @@
 	go sbx.Checks.Start(execCtx)
 
 	go func() {
-<<<<<<< HEAD
-		ctx, span := tracer.Start(runCtx, "sandbox-exit-wait")
-=======
 		defer execSpan.End()
 
 		ctx, span := tracer.Start(execCtx, "sandbox-exit-wait")
->>>>>>> 28d5d6b5
 		defer span.End()
 
 		// Wait for either uffd or fc process to exit
@@ -954,24 +933,12 @@
 }
 
 func serveMemory(
-	ctx, runCtx context.Context,
+	ctx context.Context,
 	cleanup *Cleanup,
 	memfile block.ReadonlyDevice,
-	socketPath, sandboxID string,
+	socketPath,
+	sandboxID string,
 ) (uffd.MemoryBackend, error) {
-<<<<<<< HEAD
-	_, span := tracer.Start(ctx, "serve memory")
-	defer span.End()
-
-	fcUffd, uffdErr := uffd.New(memfile, socketPath, memfile.BlockSize())
-	if uffdErr != nil {
-		return nil, fmt.Errorf("failed to create uffd: %w", uffdErr)
-	}
-
-	uffdStartErr := fcUffd.Start(runCtx, sandboxID)
-	if uffdStartErr != nil {
-		return nil, fmt.Errorf("failed to start uffd: %w", uffdStartErr)
-=======
 	fcUffd, err := uffd.New(memfile, socketPath, memfile.BlockSize())
 	if err != nil {
 		return nil, fmt.Errorf("failed to create uffd: %w", err)
@@ -979,7 +946,6 @@
 
 	if err = fcUffd.Start(ctx, sandboxID); err != nil {
 		return nil, fmt.Errorf("failed to start uffd: %w", err)
->>>>>>> 28d5d6b5
 	}
 
 	cleanup.Add(func(ctx context.Context) error {
