--- conflicted
+++ resolved
@@ -157,11 +157,7 @@
 	go func() {
 		runErr := rootfsOverlay.Start(childCtx)
 		if runErr != nil {
-<<<<<<< HEAD
-			logger.Errorf("rootfs overlay error: %v\n", runErr)
-=======
 			zap.L().Error("rootfs overlay error", zap.Error(runErr))
->>>>>>> 458e3271
 		}
 	}()
 
