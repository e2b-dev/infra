package network

import (
	"context"
	"fmt"
	"net"
	"path/filepath"
	"strconv"
	"sync/atomic"

	"github.com/containernetworking/plugins/pkg/ns"
	"go.opentelemetry.io/otel"
	"go.opentelemetry.io/otel/attribute"
	"go.opentelemetry.io/otel/trace"
	netutils "k8s.io/utils/net"
)

const netNamespacesDir = "/var/run/netns"

var tracer = otel.Tracer("github.com/e2b-dev/infra/packages/orchestrator/internal/sandbox/network")

const (
	hostMask          = 32
	vrtMask           = 31                  // 2 usable ips per block (vpeer and veth)
	vrtAddressPerSlot = 1 << (32 - vrtMask) // vrt addresses per slot (vpeer and veth)

	tapMask          = 30
	tapInterfaceName = "tap0"
	tapIp            = "169.254.0.22"
	tapMAC           = "02:FC:00:00:00:05"
)

// Slot network allocation
//
// For each slot, we allocate three IP addresses:
// Host IP - used to access the sandbox from the host machine
// Vpeer and Veth IPs - used by the sandbox to communicate with the host
//
// Host default namespace creates a /16 CIDR block for the host IPs.
// Slot with Idx 1 will receive 10.11.0.1 and so on. Its allocated incrementally by slot Idx.
// Host mask is /32 because we only use one IP per slot.
//
// Vrt addresses (vpeer and veth) are allocated from a /31 CIDR block so we can use CIDR for network link routing.
// By default, they are using 10.12.0.0/16 CIDR block, that can be configured via environment variable.
// Vpeer receives the first IP in the block, and Veth receives the second IP. Block is calculated as (slot index * addresses per slot allocation).
// Vrt address per slot is always 2, so we can allocate /31 CIDR block for each slot.
type Slot struct {
	Name string
	Idx  int

	Firewall *Firewall

	// firewallCustomRules is used to track if custom firewall rules are set for the slot and need a cleanup.
	firewallCustomRules atomic.Bool

	vPeerIp net.IP
	vEthIp  net.IP
	vrtMask net.IPMask

	tapIp   net.IP
	tapMask net.IPMask

	// HostIP is IP address for the sandbox from the host machine.
	// You can use it to make requests to the sandbox.
	hostIp   net.IP
	hostNet  *net.IPNet
	hostCIDR string

	hyperloopIP, hyperloopPort string
}

func NewSlot(name string, idx int, config Config) (*Slot, error) {
	if vrtSlotsSize := config.GetVirtualSlotsSize(); idx < 1 || idx > vrtSlotsSize {
		return nil, fmt.Errorf("slot index %d is out of range [1, %d)", idx, vrtSlotsSize)
	}

	vrtNetworkCIDR := config.SandboxesVirtualNetworkCIDR

	vEthIp, err := netutils.GetIndexedIP(vrtNetworkCIDR, idx*vrtAddressPerSlot)
	if err != nil {
		return nil, fmt.Errorf("failed to get veth indexed IP: %w", err)
	}

	vPeerIp, err := netutils.GetIndexedIP(vrtNetworkCIDR, idx*vrtAddressPerSlot+1)
	if err != nil {
		return nil, fmt.Errorf("failed to get vpeer indexed IP: %w", err)
	}

	vrtCIDR := fmt.Sprintf("%s/%d", vPeerIp.String(), vrtMask)
	_, vrtNet, err := net.ParseCIDR(vrtCIDR)
	if err != nil {
		return nil, fmt.Errorf("failed to parse vrt CIDR: %w", err)
	}

	hostIp, err := netutils.GetIndexedIP(config.SandboxesHostNetworkCIDR, idx)
	if err != nil {
		return nil, fmt.Errorf("failed to get host IP: %w", err)
	}

	hostCIDR := fmt.Sprintf("%s/%d", hostIp.String(), hostMask)
	_, hostNet, err := net.ParseCIDR(hostCIDR)
	if err != nil {
		return nil, fmt.Errorf("failed to parse host CIDR: %w", err)
	}

	tapCIDR := fmt.Sprintf("%s/%d", tapIp, tapMask)
	tapIp, tapNet, err := net.ParseCIDR(tapCIDR)
	if err != nil {
		return nil, fmt.Errorf("failed to parse tap CIDR: %w", err)
	}

	slot := &Slot{
		Name: name,
		Idx:  idx,

		vPeerIp: vPeerIp,
		vEthIp:  vEthIp,
		vrtMask: vrtNet.Mask,

		tapIp:   tapIp,
		tapMask: tapNet.Mask,

		hostIp:   hostIp,
		hostNet:  hostNet,
		hostCIDR: hostCIDR,

		hyperloopIP:   config.HyperloopIPAddress,
		hyperloopPort: strconv.FormatUint(uint64(config.HyperloopProxyPort), 10),
	}

	return slot, nil
}

func (s *Slot) VpeerName() string {
	return "eth0"
}

func (s *Slot) VpeerIP() net.IP {
	return s.vPeerIp
}

func (s *Slot) VethIP() net.IP {
	return s.vEthIp
}

func (s *Slot) VethName() string {
	return fmt.Sprintf("veth-%d", s.Idx)
}

func (s *Slot) VrtMask() net.IPMask {
	return s.vrtMask
}

func (s *Slot) HostIP() net.IP {
	return s.hostIp
}

func (s *Slot) HostIPString() string {
	return s.HostIP().String()
}

func (s *Slot) HyperloopIPString() string {
	return s.hyperloopIP
}

func (s *Slot) HostMask() net.IPMask {
	return s.hostNet.Mask
}

func (s *Slot) HostNet() *net.IPNet {
	return s.hostNet
}

func (s *Slot) HostCIDR() string {
	return s.hostCIDR
}

func (s *Slot) NamespaceIP() string {
	return "169.254.0.21"
}

func (s *Slot) NamespaceID() string {
	return fmt.Sprintf("ns-%d", s.Idx)
}

func (s *Slot) TapName() string {
	return tapInterfaceName
}

func (s *Slot) TapIP() net.IP {
	return s.tapIp
}

func (s *Slot) TapIPString() string {
	return s.tapIp.String()
}

func (s *Slot) TapMask() int {
	return tapMask
}

func (s *Slot) TapMaskString() string {
	mask := net.CIDRMask(s.TapMask(), 32)

	return net.IP(mask).String()
}

func (s *Slot) TapCIDR() net.IPMask {
	return s.tapMask
}

func (s *Slot) TapMAC() string {
	return tapMAC
}

func (s *Slot) InitializeFirewall() error {
	if s.Firewall != nil {
		return fmt.Errorf("firewall is already initialized for slot %s", s.Name)
	}

	fw, err := NewFirewall(s.TapName())
	if err != nil {
		return fmt.Errorf("error initializing firewall: %w", err)
	}
	s.Firewall = fw

	return nil
}

func (s *Slot) CloseFirewall() error {
	if s.Firewall == nil {
		return nil
	}

	if err := s.Firewall.Close(); err != nil {
		return fmt.Errorf("error closing firewall: %w", err)
	}
	s.Firewall = nil

	return nil
}

func (s *Slot) ConfigureInternet(ctx context.Context, allowInternet bool) (e error) {
	_, span := tracer.Start(ctx, "slot-internet-configure", trace.WithAttributes(
		attribute.String("namespace_id", s.NamespaceID()),
		attribute.Bool("allow_internet", allowInternet),
	))
	defer span.End()

	if allowInternet {
		// Internet access is allowed by default.
		return nil
	}

	s.firewallCustomRules.Store(true)

	n, err := ns.GetNS(filepath.Join(netNamespacesDir, s.NamespaceID()))
	if err != nil {
		return fmt.Errorf("failed to get slot network namespace '%s': %w", s.NamespaceID(), err)
	}
	defer n.Close()

	err = n.Do(func(_ ns.NetNS) error {
		err = s.Firewall.AddBlockedIP("0.0.0.0/0")
		if err != nil {
			return fmt.Errorf("error setting firewall rules: %w", err)
		}

		return nil
	})
	if err != nil {
		return fmt.Errorf("failed execution in network namespace '%s': %w", s.NamespaceID(), err)
	}

	return nil
}

func (s *Slot) ResetInternet(ctx context.Context) error {
	_, span := tracer.Start(ctx, "slot-internet-reset", trace.WithAttributes(
		attribute.String("namespace_id", s.NamespaceID()),
	))
	defer span.End()

	if !s.firewallCustomRules.CompareAndSwap(true, false) {
		return nil
	}

	n, err := ns.GetNS(filepath.Join(netNamespacesDir, s.NamespaceID()))
	if err != nil {
		return fmt.Errorf("failed to get slot network namespace '%s': %w", s.NamespaceID(), err)
	}
	defer n.Close()

	err = n.Do(func(_ ns.NetNS) error {
		err := s.Firewall.ResetAllCustom()
		if err != nil {
			return fmt.Errorf("error cleaning firewall rules: %w", err)
		}

		return nil
	})
	if err != nil {
		return fmt.Errorf("failed execution in network namespace '%s': %w", s.NamespaceID(), err)
	}

	return nil
<<<<<<< HEAD
=======
}

func getHostNetworkCIDR() *net.IPNet {
	cidr := env.GetEnv("SANDBOXES_HOST_NETWORK_CIDR", defaultHostNetworkCIDR)

	_, subnet, err := net.ParseCIDR(cidr)
	if err != nil {
		log.Fatalf("Failed to parse network CIDR %s: %v", cidr, err)
	}

	log.Println("Using host network cidr", "cidr", cidr)

	return subnet
}

func getVrtNetworkCIDR() *net.IPNet {
	cidr := env.GetEnv("SANDBOXES_VRT_NETWORK_CIDR", defaultVrtNetworkCIDR)

	_, subnet, err := net.ParseCIDR(cidr)
	if err != nil {
		log.Fatalf("Failed to parse network CIDR %s: %v", cidr, err)
	}

	log.Printf("Using vrt network cidr %s", cidr)

	return subnet
}

func GetVrtSlotsSize() int {
	ones, _ := getVrtNetworkCIDR().Mask.Size()

	// total IPs in the CIDR block
	totalIPs := 1 << (32 - ones)

	// total slots that we can allocate
	// we need to divide total IPs by number of addresses per slot (vpeer and veth)
	// then we subtract the number of addresses so it will not overflow, because we are adding them incrementally by slot index
	totalSlots := (totalIPs / vrtAddressPerSlot) - vrtAddressPerSlot

	log.Printf("Using network slot size: %d", totalSlots)

	return totalSlots
>>>>>>> 7eb6a11b
}<|MERGE_RESOLUTION|>--- conflicted
+++ resolved
@@ -304,49 +304,4 @@
 	}
 
 	return nil
-<<<<<<< HEAD
-=======
-}
-
-func getHostNetworkCIDR() *net.IPNet {
-	cidr := env.GetEnv("SANDBOXES_HOST_NETWORK_CIDR", defaultHostNetworkCIDR)
-
-	_, subnet, err := net.ParseCIDR(cidr)
-	if err != nil {
-		log.Fatalf("Failed to parse network CIDR %s: %v", cidr, err)
-	}
-
-	log.Println("Using host network cidr", "cidr", cidr)
-
-	return subnet
-}
-
-func getVrtNetworkCIDR() *net.IPNet {
-	cidr := env.GetEnv("SANDBOXES_VRT_NETWORK_CIDR", defaultVrtNetworkCIDR)
-
-	_, subnet, err := net.ParseCIDR(cidr)
-	if err != nil {
-		log.Fatalf("Failed to parse network CIDR %s: %v", cidr, err)
-	}
-
-	log.Printf("Using vrt network cidr %s", cidr)
-
-	return subnet
-}
-
-func GetVrtSlotsSize() int {
-	ones, _ := getVrtNetworkCIDR().Mask.Size()
-
-	// total IPs in the CIDR block
-	totalIPs := 1 << (32 - ones)
-
-	// total slots that we can allocate
-	// we need to divide total IPs by number of addresses per slot (vpeer and veth)
-	// then we subtract the number of addresses so it will not overflow, because we are adding them incrementally by slot index
-	totalSlots := (totalIPs / vrtAddressPerSlot) - vrtAddressPerSlot
-
-	log.Printf("Using network slot size: %d", totalSlots)
-
-	return totalSlots
->>>>>>> 7eb6a11b
 }