--- conflicted
+++ resolved
@@ -222,13 +222,7 @@
 	return errors.Join(errs...)
 }
 
-<<<<<<< HEAD
-func (p *Pool) Close(_ context.Context) error {
-=======
 func (p *Pool) Close(ctx context.Context) error {
-	zap.L().Info("Closing network pool")
-
->>>>>>> cca72b1a
 	p.doneOnce.Do(func() {
 		close(p.done)
 	})
