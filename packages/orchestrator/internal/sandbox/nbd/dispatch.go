package nbd

import (
	"context"
	"encoding/binary"
	"errors"
	"fmt"
	"io"
	"sync"

	"go.uber.org/zap"

	"github.com/e2b-dev/infra/packages/shared/pkg/storage"
)

var ErrShuttingDown = errors.New("shutting down. Cannot serve any new requests")

type Provider interface {
	storage.ReaderAtCtx
	io.WriterAt
	Size() (int64, error)
}

const dispatchBufferSize = 4 * 1024 * 1024

// NBD Commands
const (
	NBDCmdRead       = 0
	NBDCmdWrite      = 1
	NBDCmdDisconnect = 2
	NBDCmdFlush      = 3
	NBDCmdTrim       = 4
)

const (
	NBDRequestMagic  = 0x25609513
	NBDResponseMagic = 0x67446698
)

// NBD Request packet
type Request struct {
	Magic  uint32
	Type   uint32
	Handle uint64
	From   uint64
	Length uint32
}

// NBD Response packet
type Response struct {
	Magic  uint32
	Error  uint32
	Handle uint64
}

type ReaderWriter interface {
	Read(p []byte) (int, error)
	Write(p []byte) (int, error)
}

type Dispatch struct {
<<<<<<< HEAD
	fp               ReaderWriter
=======
	fp               io.ReadWriter
>>>>>>> 594ad7c1
	responseHeader   []byte
	writeLock        sync.Mutex
	prov             Provider
	pendingResponses sync.WaitGroup
	shuttingDown     bool
	shuttingDownLock sync.Mutex
	fatal            chan error
}

func NewDispatch(fp io.ReadWriter, prov Provider) *Dispatch {
	d := &Dispatch{
		responseHeader: make([]byte, 16),
		fp:             fp,
		prov:           prov,
		fatal:          make(chan error, 1),
	}

	binary.BigEndian.PutUint32(d.responseHeader, NBDResponseMagic)
	return d
}

func (d *Dispatch) Drain() {
	d.shuttingDownLock.Lock()
	d.shuttingDown = true
	defer d.shuttingDownLock.Unlock()

	// Wait for any pending responses
	d.pendingResponses.Wait()
}

/**
 * Write a response...
 *
 */
func (d *Dispatch) writeResponse(respError uint32, respHandle uint64, chunk []byte) error {
	d.writeLock.Lock()
	defer d.writeLock.Unlock()

	binary.BigEndian.PutUint32(d.responseHeader[4:], respError)
	binary.BigEndian.PutUint64(d.responseHeader[8:], respHandle)

	_, err := d.fp.Write(d.responseHeader)
	if err != nil {
		return err
	}
	if len(chunk) > 0 {
		_, err = d.fp.Write(chunk)
		if err != nil {
			return err
		}
	}

	return nil
}

/**
 * This dispatches incoming NBD requests sequentially to the provider.
 *
 */
func (d *Dispatch) Handle(ctx context.Context) error {
	ctx, span := tracer.Start(ctx, "dispatch-handle")
	defer span.End()

	buffer := make([]byte, dispatchBufferSize)
	wp := 0

	request := Request{}

	for {
		n, err := d.fp.Read(buffer[wp:])
		if err != nil {
			return err
		}
		wp += n

		// Now go through processing complete packets
		rp := 0
	process:
		for {
			// Check if there is a fatal error from an async read/write to return
			select {
			case err := <-d.fatal:
				return err
			case <-ctx.Done():
				return ctx.Err()
			default:
			}

			// Make sure we have a complete header
			if wp-rp >= 28 {
				// We can read the neader...

				header := buffer[rp : rp+28]
				request.Magic = binary.BigEndian.Uint32(header)
				request.Type = binary.BigEndian.Uint32(header[4:8])
				request.Handle = binary.BigEndian.Uint64(header[8:16])
				request.From = binary.BigEndian.Uint64(header[16:24])
				request.Length = binary.BigEndian.Uint32(header[24:28])

				if request.Magic != NBDRequestMagic {
					return fmt.Errorf("received invalid MAGIC")
				}

				switch request.Type {
				case NBDCmdDisconnect:
					return nil // All done
				case NBDCmdFlush:
					return fmt.Errorf("not supported: Flush")
				case NBDCmdRead:
					rp += 28
					err := d.cmdRead(ctx, request.Handle, request.From, request.Length)
					if err != nil {
						return err
					}
				case NBDCmdWrite:
					rp += 28
					if wp-rp < int(request.Length) {
						rp -= 28
						break process // We don't have enough data yet... Wait for next read
					}
					data := make([]byte, request.Length)
					copy(data, buffer[rp:rp+int(request.Length)])
					rp += int(request.Length)
					err := d.cmdWrite(ctx, request.Handle, request.From, data)
					if err != nil {
						return err
					}
				case NBDCmdTrim:
					rp += 28
					err := d.cmdTrim(ctx, request.Handle, request.From, request.Length)
					if err != nil {
						return err
					}
				default:
					return fmt.Errorf("nbd not implemented %d", request.Type)
				}
			} else {
				break // Try again when we have more data...
			}
		}
		// Now we need to move any partial to the start
		if rp != 0 && rp != wp {
			copy(buffer, buffer[rp:wp])
		}
		wp -= rp
	}
}

func (d *Dispatch) cmdRead(ctx context.Context, cmdHandle uint64, cmdFrom uint64, cmdLength uint32) error {
	ctx, span := tracer.Start(ctx, "dispatch-cmd-read")
	defer span.End()

	d.shuttingDownLock.Lock()
	if !d.shuttingDown {
		d.pendingResponses.Add(1)
	} else {
		d.shuttingDownLock.Unlock()
		return ErrShuttingDown
	}
	d.shuttingDownLock.Unlock()

	performRead := func(ctx context.Context, handle uint64, from uint64, length uint32) error {
		// buffered to avoid goroutine leak
		errchan := make(chan error, 1)
		data := make([]byte, length)

		go func() {
			_, err := d.prov.ReadAt(ctx, data, int64(from))
			errchan <- err
		}()

		// Wait until either the ReadAt completed, or our context is cancelled...
		select {
		case <-ctx.Done():
			return d.writeResponse(1, handle, []byte{})
		case err := <-errchan:
			if err != nil {
				return d.writeResponse(1, handle, []byte{})
			}
		}

		// read was successful
		return d.writeResponse(0, handle, data)
	}

	go func() {
		ctx, span := tracer.Start(ctx, "handle-cmd-read")
		defer span.End()

		err := performRead(ctx, cmdHandle, cmdFrom, cmdLength)
		if err != nil {
			select {
			case d.fatal <- err:
			default:
				zap.L().Error("nbd error cmd read", zap.Error(err))
			}
		}
		d.pendingResponses.Done()
	}()

	return nil
}

func (d *Dispatch) cmdWrite(ctx context.Context, cmdHandle uint64, cmdFrom uint64, cmdData []byte) error {
	ctx, span := tracer.Start(ctx, "dispatch-cmd-write")
	defer span.End()

	d.shuttingDownLock.Lock()
	if !d.shuttingDown {
		d.pendingResponses.Add(1)
	} else {
		d.shuttingDownLock.Unlock()
		return ErrShuttingDown
	}
	d.shuttingDownLock.Unlock()

	performWrite := func(ctx context.Context, handle uint64, from uint64, data []byte) error {
		// buffered to avoid goroutine leak
		errchan := make(chan error, 1)
		go func() {
			_, err := d.prov.WriteAt(data, int64(from))
			errchan <- err
		}()

		// Wait until either the WriteAt completed, or our context is cancelled...
		select {
		case <-ctx.Done():
			return d.writeResponse(1, handle, []byte{})
		case err := <-errchan:
			if err != nil {
				return d.writeResponse(1, handle, []byte{})
			}
		}

		// write was successful
		return d.writeResponse(0, handle, []byte{})
	}

	go func() {
		ctx, span := tracer.Start(ctx, "handle-cmd-write")
		defer span.End()

		err := performWrite(ctx, cmdHandle, cmdFrom, cmdData)
		if err != nil {
			select {
			case d.fatal <- err:
			default:
				zap.L().Error("nbd error cmd write", zap.Error(err))
			}
		}
		d.pendingResponses.Done()
	}()
	return nil
}

/**
 * cmdTrim
 *
 */
func (d *Dispatch) cmdTrim(ctx context.Context, handle uint64, _ uint64, _ uint32) error {
	_, span := tracer.Start(ctx, "dispatch-cmd-trim")
	defer span.End()

	// TODO: Ask the provider
	/*
		e := d.prov.Trim(from, length)
		if e != storage.StorageError_SUCCESS {
			err := d.writeResponse(1, handle, []byte{})
			if err != nil {
				return err
			}
		} else {
	*/
	err := d.writeResponse(0, handle, []byte{})
	if err != nil {
		return err
	}
	//	}
	return nil
}<|MERGE_RESOLUTION|>--- conflicted
+++ resolved
@@ -53,17 +53,8 @@
 	Handle uint64
 }
 
-type ReaderWriter interface {
-	Read(p []byte) (int, error)
-	Write(p []byte) (int, error)
-}
-
 type Dispatch struct {
-<<<<<<< HEAD
-	fp               ReaderWriter
-=======
 	fp               io.ReadWriter
->>>>>>> 594ad7c1
 	responseHeader   []byte
 	writeLock        sync.Mutex
 	prov             Provider
