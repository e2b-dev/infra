package nbd

import (
	"context"
	"encoding/binary"
	"errors"
	"fmt"
	"io"
	"sync"

	"go.uber.org/zap"

	"github.com/e2b-dev/infra/packages/shared/pkg/storage"
)

var ErrShuttingDown = errors.New("shutting down. Cannot serve any new requests")

type Provider interface {
	storage.ReaderAtCtx
	io.WriterAt
	Size() (int64, error)
}

const dispatchBufferSize = 4 * 1024 * 1024

// NBD Commands
const (
	NBDCmdRead       = 0
	NBDCmdWrite      = 1
	NBDCmdDisconnect = 2
	NBDCmdFlush      = 3
	NBDCmdTrim       = 4
)

const (
	NBDRequestMagic  = 0x25609513
	NBDResponseMagic = 0x67446698
)

// NBD Request packet
type Request struct {
	Magic  uint32
	Type   uint32
	Handle uint64
	From   uint64
	Length uint32
}

// NBD Response packet
type Response struct {
	Magic  uint32
	Error  uint32
	Handle uint64
}

type ReaderWriter interface {
	Read(p []byte) (int, error)
	Write(p []byte) (int, error)
}

type Dispatch struct {
<<<<<<< HEAD
	ctx              context.Context // nolint:containedctx // todo: refactor so this can be removed
	fp               ReaderWriter
=======
	fp               io.ReadWriteCloser
>>>>>>> 30e22fb2
	responseHeader   []byte
	writeLock        sync.Mutex
	prov             Provider
	pendingResponses sync.WaitGroup
	shuttingDown     bool
	shuttingDownLock sync.Mutex
	fatal            chan error
}

<<<<<<< HEAD
func NewDispatch(ctx context.Context, fp ReaderWriter, prov Provider) *Dispatch {
=======
func NewDispatch(fp io.ReadWriteCloser, prov Provider) *Dispatch {
>>>>>>> 30e22fb2
	d := &Dispatch{
		responseHeader: make([]byte, 16),
		fp:             fp,
		prov:           prov,
		fatal:          make(chan error, 1),
	}

	binary.BigEndian.PutUint32(d.responseHeader, NBDResponseMagic)
	return d
}

func (d *Dispatch) Drain() {
	d.shuttingDownLock.Lock()
	d.shuttingDown = true
	defer d.shuttingDownLock.Unlock()

	// Wait for any pending responses
	d.pendingResponses.Wait()
}

/**
 * Write a response...
 *
 */
func (d *Dispatch) writeResponse(respError uint32, respHandle uint64, chunk []byte) error {
	d.writeLock.Lock()
	defer d.writeLock.Unlock()

	binary.BigEndian.PutUint32(d.responseHeader[4:], respError)
	binary.BigEndian.PutUint64(d.responseHeader[8:], respHandle)

	_, err := d.fp.Write(d.responseHeader)
	if err != nil {
		return err
	}
	if len(chunk) > 0 {
		_, err = d.fp.Write(chunk)
		if err != nil {
			return err
		}
	}

	return nil
}

/**
 * This dispatches incoming NBD requests sequentially to the provider.
 *
 */
func (d *Dispatch) Handle(ctx context.Context) error {
<<<<<<< HEAD
	ctx, span := tracer.Start(ctx, "dispatch-handle")
	defer span.End()

=======
>>>>>>> 30e22fb2
	buffer := make([]byte, dispatchBufferSize)
	wp := 0

	request := Request{}

	for {
		n, err := d.fp.Read(buffer[wp:])
		if err != nil {
			return err
		}
		wp += n

		// Now go through processing complete packets
		rp := 0
	process:
		for {
			// Check if there is a fatal error from an async read/write to return
			select {
			case err := <-d.fatal:
				return err
			case <-ctx.Done():
				return ctx.Err()
			default:
			}

			// Make sure we have a complete header
			if wp-rp >= 28 {
				// We can read the neader...

				header := buffer[rp : rp+28]
				request.Magic = binary.BigEndian.Uint32(header)
				request.Type = binary.BigEndian.Uint32(header[4:8])
				request.Handle = binary.BigEndian.Uint64(header[8:16])
				request.From = binary.BigEndian.Uint64(header[16:24])
				request.Length = binary.BigEndian.Uint32(header[24:28])

				if request.Magic != NBDRequestMagic {
					return fmt.Errorf("received invalid MAGIC")
				}

				switch request.Type {
				case NBDCmdDisconnect:
					return nil // All done
				case NBDCmdFlush:
					return fmt.Errorf("not supported: Flush")
				case NBDCmdRead:
					rp += 28
					err := d.cmdRead(ctx, request.Handle, request.From, request.Length)
					if err != nil {
						return err
					}
				case NBDCmdWrite:
					rp += 28
					if wp-rp < int(request.Length) {
						rp -= 28
						break process // We don't have enough data yet... Wait for next read
					}
					data := make([]byte, request.Length)
					copy(data, buffer[rp:rp+int(request.Length)])
					rp += int(request.Length)
					err := d.cmdWrite(ctx, request.Handle, request.From, data)
					if err != nil {
						return err
					}
				case NBDCmdTrim:
					rp += 28
					err := d.cmdTrim(ctx, request.Handle, request.From, request.Length)
					if err != nil {
						return err
					}
				default:
					return fmt.Errorf("nbd not implemented %d", request.Type)
				}
			} else {
				break // Try again when we have more data...
			}
		}
		// Now we need to move any partial to the start
		if rp != 0 && rp != wp {
			copy(buffer, buffer[rp:wp])
		}
		wp -= rp
	}
}

func (d *Dispatch) cmdRead(ctx context.Context, cmdHandle uint64, cmdFrom uint64, cmdLength uint32) error {
<<<<<<< HEAD
	ctx, span := tracer.Start(ctx, "dispatch-cmd-read")
	defer span.End()

=======
>>>>>>> 30e22fb2
	d.shuttingDownLock.Lock()
	if !d.shuttingDown {
		d.pendingResponses.Add(1)
	} else {
		d.shuttingDownLock.Unlock()
		return ErrShuttingDown
	}
	d.shuttingDownLock.Unlock()

	performRead := func(ctx context.Context, handle uint64, from uint64, length uint32) error {
		// buffered to avoid goroutine leak
		errchan := make(chan error, 1)
		data := make([]byte, length)

		go func() {
			_, err := d.prov.ReadAt(ctx, data, int64(from))
			errchan <- err
		}()

		// Wait until either the ReadAt completed, or our context is cancelled...
		select {
		case <-ctx.Done():
			return d.writeResponse(1, handle, []byte{})
		case err := <-errchan:
			if err != nil {
				return d.writeResponse(1, handle, []byte{})
			}
		}

		// read was successful
		return d.writeResponse(0, handle, data)
	}

	go func() {
		ctx, span := tracer.Start(ctx, "handle-cmd-read")
		defer span.End()

		err := performRead(ctx, cmdHandle, cmdFrom, cmdLength)
		if err != nil {
			select {
			case d.fatal <- err:
			default:
				zap.L().Error("nbd error cmd read", zap.Error(err))
			}
		}
		d.pendingResponses.Done()
	}()

	return nil
}

func (d *Dispatch) cmdWrite(ctx context.Context, cmdHandle uint64, cmdFrom uint64, cmdData []byte) error {
<<<<<<< HEAD
	ctx, span := tracer.Start(ctx, "dispatch-cmd-write")
	defer span.End()

=======
>>>>>>> 30e22fb2
	d.shuttingDownLock.Lock()
	if !d.shuttingDown {
		d.pendingResponses.Add(1)
	} else {
		d.shuttingDownLock.Unlock()
		return ErrShuttingDown
	}
	d.shuttingDownLock.Unlock()

	performWrite := func(ctx context.Context, handle uint64, from uint64, data []byte) error {
		// buffered to avoid goroutine leak
		errchan := make(chan error, 1)
		go func() {
			_, err := d.prov.WriteAt(data, int64(from))
			errchan <- err
		}()

		// Wait until either the WriteAt completed, or our context is cancelled...
		select {
		case <-ctx.Done():
			return d.writeResponse(1, handle, []byte{})
		case err := <-errchan:
			if err != nil {
				return d.writeResponse(1, handle, []byte{})
			}
		}

		// write was successful
		return d.writeResponse(0, handle, []byte{})
	}

	go func() {
		ctx, span := tracer.Start(ctx, "handle-cmd-write")
		defer span.End()

		err := performWrite(ctx, cmdHandle, cmdFrom, cmdData)
		if err != nil {
			select {
			case d.fatal <- err:
			default:
				zap.L().Error("nbd error cmd write", zap.Error(err))
			}
		}
		d.pendingResponses.Done()
	}()
	return nil
}

/**
 * cmdTrim
 *
 */
func (d *Dispatch) cmdTrim(ctx context.Context, handle uint64, _ uint64, _ uint32) error {
	_, span := tracer.Start(ctx, "dispatch-cmd-trim")
	defer span.End()

	// TODO: Ask the provider
	/*
		e := d.prov.Trim(from, length)
		if e != storage.StorageError_SUCCESS {
			err := d.writeResponse(1, handle, []byte{})
			if err != nil {
				return err
			}
		} else {
	*/
	err := d.writeResponse(0, handle, []byte{})
	if err != nil {
		return err
	}
	//	}
	return nil
}<|MERGE_RESOLUTION|>--- conflicted
+++ resolved
@@ -59,12 +59,7 @@
 }
 
 type Dispatch struct {
-<<<<<<< HEAD
-	ctx              context.Context // nolint:containedctx // todo: refactor so this can be removed
 	fp               ReaderWriter
-=======
-	fp               io.ReadWriteCloser
->>>>>>> 30e22fb2
 	responseHeader   []byte
 	writeLock        sync.Mutex
 	prov             Provider
@@ -74,11 +69,7 @@
 	fatal            chan error
 }
 
-<<<<<<< HEAD
-func NewDispatch(ctx context.Context, fp ReaderWriter, prov Provider) *Dispatch {
-=======
 func NewDispatch(fp io.ReadWriteCloser, prov Provider) *Dispatch {
->>>>>>> 30e22fb2
 	d := &Dispatch{
 		responseHeader: make([]byte, 16),
 		fp:             fp,
@@ -129,12 +120,9 @@
  *
  */
 func (d *Dispatch) Handle(ctx context.Context) error {
-<<<<<<< HEAD
 	ctx, span := tracer.Start(ctx, "dispatch-handle")
 	defer span.End()
 
-=======
->>>>>>> 30e22fb2
 	buffer := make([]byte, dispatchBufferSize)
 	wp := 0
 
@@ -221,12 +209,9 @@
 }
 
 func (d *Dispatch) cmdRead(ctx context.Context, cmdHandle uint64, cmdFrom uint64, cmdLength uint32) error {
-<<<<<<< HEAD
 	ctx, span := tracer.Start(ctx, "dispatch-cmd-read")
 	defer span.End()
 
-=======
->>>>>>> 30e22fb2
 	d.shuttingDownLock.Lock()
 	if !d.shuttingDown {
 		d.pendingResponses.Add(1)
@@ -279,12 +264,9 @@
 }
 
 func (d *Dispatch) cmdWrite(ctx context.Context, cmdHandle uint64, cmdFrom uint64, cmdData []byte) error {
-<<<<<<< HEAD
 	ctx, span := tracer.Start(ctx, "dispatch-cmd-write")
 	defer span.End()
 
-=======
->>>>>>> 30e22fb2
 	d.shuttingDownLock.Lock()
 	if !d.shuttingDown {
 		d.pendingResponses.Add(1)
