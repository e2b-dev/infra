package testutils

import (
	"context"
	"fmt"
	"os"
	"path/filepath"
	"time"

	"github.com/google/uuid"
	"go.opentelemetry.io/otel/metric/noop"

	"github.com/e2b-dev/infra/packages/orchestrator/internal/cfg"
	"github.com/e2b-dev/infra/packages/orchestrator/internal/sandbox/block/metrics"
	"github.com/e2b-dev/infra/packages/orchestrator/internal/sandbox/build"
	featureflags "github.com/e2b-dev/infra/packages/shared/pkg/feature-flags"
	"github.com/e2b-dev/infra/packages/shared/pkg/storage"
	"github.com/e2b-dev/infra/packages/shared/pkg/storage/header"
)

func TemplateRootfs(ctx context.Context, buildID string) (*BuildDevice, *Cleaner, error) {
	var cleaner Cleaner

	files := storage.TemplateFiles{
		BuildID: buildID,
	}

	s, err := storage.GetTemplateStorageProvider(ctx, nil)
	if err != nil {
		return nil, &cleaner, fmt.Errorf("failed to get storage provider: %w", err)
	}

	obj, err := s.OpenObject(ctx, files.StorageRootfsHeaderPath(), storage.RootFSHeaderObjectType)
	if err != nil {
		return nil, &cleaner, fmt.Errorf("failed to open object: %w", err)
	}

	h, err := header.Deserialize(ctx, obj)
	if err != nil {
		id, err := uuid.Parse(buildID)
		if err != nil {
			return nil, &cleaner, fmt.Errorf("failed to parse build id: %w", err)
		}

		r, err := s.OpenSeekableObject(ctx, files.StorageRootfsPath(), storage.RootFSObjectType)
		if err != nil {
			return nil, &cleaner, fmt.Errorf("failed to open object: %w", err)
		}

		size, err := r.Size(ctx)
		if err != nil {
			return nil, &cleaner, fmt.Errorf("failed to get object size: %w", err)
		}

		h, err = header.NewHeader(&header.Metadata{
			BuildId:     id,
			BaseBuildId: id,
			Size:        uint64(size),
			Version:     1,
			BlockSize:   header.RootfsBlockSize,
			Generation:  1,
		}, nil)
		if err != nil {
			return nil, &cleaner, fmt.Errorf("failed to create header for rootfs without header: %w", err)
		}
	}

	diffCacheDir := filepath.Join(os.TempDir(), fmt.Sprintf("%s-rootfs.diff.cache-%s", buildID, uuid.New().String()))

	err = os.MkdirAll(diffCacheDir, 0o755)
	if err != nil {
		return nil, &cleaner, fmt.Errorf("failed to create diff cache directory: %w", err)
	}

	cleaner.Add(func(context.Context) error {
		return os.RemoveAll(diffCacheDir)
	})

	flags, err := featureflags.NewClient()
	if err != nil {
		return nil, &cleaner, fmt.Errorf("failed to create feature flags client: %w", err)
	}

	store, err := build.NewDiffStore(
		cfg.Config{},
		flags,
		diffCacheDir,
		24*time.Hour,
		24*time.Hour,
	)
	if err != nil {
		return nil, &cleaner, fmt.Errorf("failed to create diff store: %w", err)
	}

	store.Start(ctx)
<<<<<<< HEAD
=======

>>>>>>> dd506a35
	cleaner.Add(func(context.Context) error {
		store.RemoveCache()
		store.Close()

		return nil
	})

	cleaner.Add(func(context.Context) error {
		store.Close()

		return nil
	})

	m, err := metrics.NewMetrics(noop.NewMeterProvider())
	if err != nil {
		return nil, &cleaner, fmt.Errorf("failed to create metrics: %w", err)
	}

	buildDevice := NewBuildDevice(
		build.NewFile(h, store, build.Rootfs, s, m),
		h,
		int64(h.Metadata.BlockSize),
	)

	return buildDevice, &cleaner, nil
}<|MERGE_RESOLUTION|>--- conflicted
+++ resolved
@@ -93,10 +93,7 @@
 	}
 
 	store.Start(ctx)
-<<<<<<< HEAD
-=======
 
->>>>>>> dd506a35
 	cleaner.Add(func(context.Context) error {
 		store.RemoveCache()
 		store.Close()
