package storage

import (
	"context"
	"fmt"

	block_storage "github.com/e2b-dev/infra/packages/block-storage/pkg"
	"github.com/e2b-dev/infra/packages/block-storage/pkg/block"
	nbd "github.com/e2b-dev/infra/packages/block-storage/pkg/nbd"
	"golang.org/x/sync/errgroup"
)

type OverlayFile struct {
	device *block_storage.BlockStorageOverlay
	server *nbd.Server
	client *nbd.Client

	ctx       context.Context
	cancelCtx context.CancelFunc
}

func NewOverlayFile(
	storage *block_storage.BlockStorage,
	cachePath string,
	pool *nbd.DevicePool,
	socketPath string,
) (*OverlayFile, error) {
	device, err := storage.NewOverlay(cachePath)
	if err != nil {
		return nil, fmt.Errorf("error creating overlay: %w", err)
	}

	server := nbd.NewServer(socketPath, func() (block.Device, error) {
		return device, nil
	})

	client, err := server.NewClient(pool)
	if err != nil {
		return nil, fmt.Errorf("error creating nbd client: %w", err)
	}

	ctx, cancelCtx := context.WithCancel(context.Background())

	return &OverlayFile{
		device:    device,
		server:    server,
		client:    client,
		ctx:       ctx,
		cancelCtx: cancelCtx,
	}, nil
}

func (o *OverlayFile) Run(sandboxID string) error {
	eg, ctx := errgroup.WithContext(o.ctx)

	eg.Go(func() error {
		defer o.cancelCtx()

		err := o.server.Run(ctx)
		if err != nil {
			return fmt.Errorf("error running nbd server: %w", err)
		}

		return nil
	})

	eg.Go(func() error {
<<<<<<< HEAD
		defer o.cancelCtx()

		err := o.client.Run(ctx)
=======
		err := o.client.Run(ctx, sandboxID)
>>>>>>> b646c935
		if err != nil {
			return fmt.Errorf("error running nbd client: %w", err)
		}

		return nil
	})

	err := eg.Wait()
	if err != nil {
		return fmt.Errorf("error waiting for nbd server and client: %w", err)
	}

	return nil
}

func (o *OverlayFile) Close() error {
	o.cancelCtx()

	// TODO: We should wait for the client and server to close before closing the device.

	err := o.device.Close()
	if err != nil {
		return fmt.Errorf("error closing overlay file: %w", err)
	}

	return nil
}

// NbdPath can only be called once.
func (o *OverlayFile) NbdPath(ctx context.Context) (string, error) {
	select {
	case err, ok := <-o.client.Ready:
		if !ok {
			return "", fmt.Errorf("nbd client closed or getting path called multiple times")
		}

		if err != nil {
			return "", fmt.Errorf("error getting nbd path: %w", err)
		}
	case <-o.ctx.Done():
		return "", o.ctx.Err()
	case <-ctx.Done():
		return "", ctx.Err()
	}

	return o.client.DevicePath, nil
}<|MERGE_RESOLUTION|>--- conflicted
+++ resolved
@@ -65,13 +65,9 @@
 	})
 
 	eg.Go(func() error {
-<<<<<<< HEAD
 		defer o.cancelCtx()
 
 		err := o.client.Run(ctx)
-=======
-		err := o.client.Run(ctx, sandboxID)
->>>>>>> b646c935
 		if err != nil {
 			return fmt.Errorf("error running nbd client: %w", err)
 		}
