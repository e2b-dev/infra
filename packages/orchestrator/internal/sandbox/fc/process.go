--- conflicted
+++ resolved
@@ -212,12 +212,7 @@
 	defer childSpan.End()
 
 	err := p.configure(
-<<<<<<< HEAD
-		childCtx,
-=======
 		ctx,
-		tracer,
->>>>>>> 902d3c34
 		loggerMetadata,
 		options.Stdout,
 		options.Stderr,
