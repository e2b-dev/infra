package sandbox

import (
	"context"
	"fmt"
	"net"
	"runtime"

	"github.com/coreos/go-iptables/iptables"
	"github.com/vishvananda/netlink"
	"github.com/vishvananda/netns"
	"go.opentelemetry.io/otel/attribute"
	"go.opentelemetry.io/otel/trace"

	"github.com/e2b-dev/infra/packages/orchestrator/internal/dns"
	"github.com/e2b-dev/infra/packages/shared/pkg/telemetry"
)

const loNS = "lo"

var hostDefaultGateway = Must(getDefaultGateway())

func Must[T any](obj T, err error) T {
	if err != nil {
		panic(err)
	}

	return obj
}

var blockedRanges = []string{
	"10.0.0.0/8",
	"127.0.0.0/8",
	"169.254.0.0/16",
	"172.16.0.0/12",
	"192.0.0.0/24",
	"192.168.0.0/16",
	"255.255.255.255/32",
	"172.17.0.1/16",
}

func getBlockingRule(ips *IPSlot, ipRange string) []string {
	return []string{"-p", "all", "-i", ips.VethName(), "-d", ipRange, "-j", "DROP"}
}

func getAllowResponseRule(ips *IPSlot) []string {
	return []string{"-p", "tcp", "-i", ips.VethName(), "-m", "conntrack", "--ctstate", "ESTABLISHED,RELATED", "-j", "ACCEPT"}
}

func (ips *IPSlot) addBlockingRules(tables *iptables.IPTables) error {
	for _, ipRange := range blockedRanges {
		rule := getBlockingRule(ips, ipRange)
		err := tables.Append("filter", "FORWARD", rule...)
		if err != nil {
			return fmt.Errorf("error adding blocking rule: %w", err)
		}
		err = tables.Append("filter", "INPUT", rule...)
		if err != nil {
			return fmt.Errorf("error adding blocking rule: %w", err)
		}
	}

	responseRule := getAllowResponseRule(ips)
	err := tables.Insert("filter", "INPUT", 1, responseRule...)
	if err != nil {
		return fmt.Errorf("error adding response rule: %w", err)
	}

	return nil
}

func (ips *IPSlot) removeBlockingRules(tables *iptables.IPTables) {
	responseRule := getAllowResponseRule(ips)
	err := tables.Delete("filter", "INPUT", responseRule...)
	if err != nil {
		fmt.Printf("error removing response rule: %w", err)
	}

	for _, ipRange := range blockedRanges {
		rule := getBlockingRule(ips, ipRange)
		err := tables.Delete("filter", "FORWARD", rule...)
		if err != nil {
			fmt.Printf("error removing blocking rule: %w", err)
		}
		err = tables.Delete("filter", "INPUT", rule...)
		if err != nil {
			fmt.Printf("error removing blocking rule: %w", err)
		}
	}
}

func getDefaultGateway() (string, error) {
	routes, err := netlink.RouteList(nil, netlink.FAMILY_ALL)
	if err != nil {
		return "", fmt.Errorf("error fetching routes: %w", err)
	}

	for _, route := range routes {
		if route.Dst == nil && route.Gw != nil {
			link, err := netlink.LinkByIndex(route.LinkIndex)
			if err != nil {
				return "", fmt.Errorf("error fetching interface for default gateway: %w", err)
			}

			return link.Attrs().Name, nil
		}
	}

	return "", fmt.Errorf("cannot find default gateway")
}

func (ips *IPSlot) CreateNetwork(
	ctx context.Context,
	tracer trace.Tracer,
<<<<<<< HEAD
	dns *dns.DNS,
=======
>>>>>>> 703da3b2
) error {
	childCtx, childSpan := tracer.Start(ctx, "create-network", trace.WithAttributes(
		attribute.Int("instance.slot.index", ips.SlotIdx),
		attribute.String("instance.slot.veth.cidr", ips.VethCIDR()),
		attribute.String("instance.slot.vpeer.cidr", ips.VpeerCIDR()),
		attribute.String("instance.slot.tap.cidr", ips.TapCIDR()),
		attribute.String("instance.slot.host_snapshot.cidr", ips.HostSnapshotCIDR()),
		attribute.String("instance.slot.namespaces_snapshot.ip", ips.NamespaceSnapshotIP()),
		attribute.String("instance.slot.tap.ip", ips.TapIP()),
		attribute.String("instance.slot.tap.name", ips.TapName()),
		attribute.String("instance.slot.veth.name", ips.VethName()),
		attribute.String("instance.slot.vpeer.name", ips.VpeerName()),
		attribute.String("instance.slot.namespace.id", ips.NamespaceID()),
	))
	defer childSpan.End()

	// Prevent thread changes so we can safely manipulate with namespaces
	telemetry.ReportEvent(childCtx, "waiting for OS thread lock")
	runtime.LockOSThread()
	defer runtime.UnlockOSThread()
	telemetry.ReportEvent(childCtx, "OS thread lock passed")

	// Save the original (host) namespace and restore it upon function exit
	hostNS, err := netns.Get()
	if err != nil {
		errMsg := fmt.Errorf("cannot get current (host) namespace: %w", err)
		telemetry.ReportCriticalError(childCtx, errMsg)

		return errMsg
	}
	telemetry.ReportEvent(childCtx, "Saved original ns")
	defer func() {
		err = netns.Set(hostNS)
		if err != nil {
			errMsg := fmt.Errorf("error resetting network namespace back to the host namespace: %w", err)
			telemetry.ReportError(childCtx, errMsg)
		}
		err = hostNS.Close()
		if err != nil {
			errMsg := fmt.Errorf("error closing host network namespace: %w", err)
			telemetry.ReportError(childCtx, errMsg)
		}
	}()

	// Create NS for the env instance
	ns, err := netns.NewNamed(ips.NamespaceID())
	if err != nil {
		errMsg := fmt.Errorf("cannot create new namespace: %w", err)
		telemetry.ReportCriticalError(childCtx, errMsg)

		return errMsg
	}
	telemetry.ReportEvent(childCtx, "Created ns")
	defer ns.Close()

	// Create the Veth and Vpeer
	vethAttrs := netlink.NewLinkAttrs()
	vethAttrs.Name = ips.VethName()
	veth := &netlink.Veth{
		LinkAttrs: vethAttrs,
		PeerName:  ips.VpeerName(),
	}
	err = netlink.LinkAdd(veth)
	if err != nil {
		errMsg := fmt.Errorf("error creating veth device: %w", err)
		telemetry.ReportCriticalError(childCtx, errMsg)

		return errMsg
	}
	telemetry.ReportEvent(childCtx, "Created veth device")

	vpeer, err := netlink.LinkByName(ips.VpeerName())
	if err != nil {
		errMsg := fmt.Errorf("error finding vpeer: %w", err)
		telemetry.ReportCriticalError(childCtx, errMsg)

		return errMsg
	}
	telemetry.ReportEvent(childCtx, "Linked veth")

	err = netlink.LinkSetUp(vpeer)
	if err != nil {
		errMsg := fmt.Errorf("error setting vpeer device up: %w", err)
		telemetry.ReportCriticalError(childCtx, errMsg)

		return errMsg
	}
	telemetry.ReportEvent(childCtx, "Set up veth")

	ip, ipNet, err := net.ParseCIDR(ips.VpeerCIDR())
	if err != nil {
		errMsg := fmt.Errorf("error parsing vpeer CIDR: %w", err)
		telemetry.ReportCriticalError(childCtx, errMsg)

		return errMsg
	}
	telemetry.ReportEvent(childCtx, "Parsed CIDR")

	err = netlink.AddrAdd(vpeer, &netlink.Addr{
		IPNet: &net.IPNet{
			IP:   ip,
			Mask: ipNet.Mask,
		},
	})
	if err != nil {
		errMsg := fmt.Errorf("error adding vpeer device address: %w", err)
		telemetry.ReportCriticalError(childCtx, errMsg)

		return errMsg
	}
	telemetry.ReportEvent(childCtx, "Added veth address")

	// Move Veth device to the host NS
	err = netlink.LinkSetNsFd(veth, int(hostNS))
	if err != nil {
		errMsg := fmt.Errorf("error moving veth device to the host namespace: %w", err)
		telemetry.ReportCriticalError(childCtx, errMsg)

		return errMsg
	}
	telemetry.ReportEvent(childCtx, "Moved veth to host")

	err = netns.Set(hostNS)
	if err != nil {
		errMsg := fmt.Errorf("error setting network namespace: %w", err)
		telemetry.ReportCriticalError(childCtx, errMsg)

		return errMsg
	}
	telemetry.ReportEvent(childCtx, "Set ns to host ns")

	vethInHost, err := netlink.LinkByName(ips.VethName())
	if err != nil {
		errMsg := fmt.Errorf("error finding veth: %w", err)
		telemetry.ReportCriticalError(childCtx, errMsg)

		return errMsg
	}
	telemetry.ReportEvent(childCtx, "Found veth")

	err = netlink.LinkSetUp(vethInHost)
	if err != nil {
		errMsg := fmt.Errorf("error setting veth device up: %w", err)
		telemetry.ReportCriticalError(childCtx, errMsg)

		return errMsg
	}
	telemetry.ReportEvent(childCtx, "Set veth device up")

	ip, ipNet, err = net.ParseCIDR(ips.VethCIDR())
	if err != nil {
		errMsg := fmt.Errorf("error parsing veth  CIDR: %w", err)
		telemetry.ReportCriticalError(childCtx, errMsg)

		return errMsg
	}
	telemetry.ReportEvent(childCtx, "Parsed CIDR")

	err = netlink.AddrAdd(vethInHost, &netlink.Addr{
		IPNet: &net.IPNet{
			IP:   ip,
			Mask: ipNet.Mask,
		},
	})
	if err != nil {
		errMsg := fmt.Errorf("error adding veth device address: %w", err)
		telemetry.ReportCriticalError(childCtx, errMsg)

		return errMsg
	}
	telemetry.ReportEvent(childCtx, "Added veth device address")

	err = netns.Set(ns)
	if err != nil {
		errMsg := fmt.Errorf("error setting network namespace to %s: %w", ns.String(), err)
		telemetry.ReportCriticalError(childCtx, errMsg)

		return errMsg
	}
	telemetry.ReportEvent(childCtx, "Set network namespace")

	// Create Tap device for FC in NS
	tapAttrs := netlink.NewLinkAttrs()
	tapAttrs.Name = ips.TapName()
	tapAttrs.Namespace = ns
	tap := &netlink.Tuntap{
		Mode:      netlink.TUNTAP_MODE_TAP,
		LinkAttrs: tapAttrs,
	}
	err = netlink.LinkAdd(tap)
	if err != nil {
		errMsg := fmt.Errorf("error creating tap device: %w", err)
		telemetry.ReportCriticalError(childCtx, errMsg)

		return errMsg
	}
	telemetry.ReportEvent(childCtx, "Created tap device")

	err = netlink.LinkSetUp(tap)
	if err != nil {
		errMsg := fmt.Errorf("error setting tap device up: %w", err)
		telemetry.ReportCriticalError(childCtx, errMsg)

		return errMsg
	}
	telemetry.ReportEvent(childCtx, "Set tap device up")

	ip, ipNet, err = net.ParseCIDR(ips.TapCIDR())
	if err != nil {
		errMsg := fmt.Errorf("error parsing tap CIDR: %w", err)
		telemetry.ReportCriticalError(childCtx, errMsg)

		return errMsg
	}
	telemetry.ReportEvent(childCtx, "Parsed CIDR")

	err = netlink.AddrAdd(tap, &netlink.Addr{
		IPNet: &net.IPNet{
			IP:   ip,
			Mask: ipNet.Mask,
		},
	})
	if err != nil {
		errMsg := fmt.Errorf("error setting address of the tap device: %w", err)
		telemetry.ReportCriticalError(childCtx, errMsg)

		return errMsg
	}
	telemetry.ReportEvent(childCtx, "Set tap device address")

	// Set NS lo device up
	lo, err := netlink.LinkByName(loNS)
	if err != nil {
		errMsg := fmt.Errorf("error finding lo: %w", err)
		telemetry.ReportCriticalError(childCtx, errMsg)

		return errMsg
	}
	telemetry.ReportEvent(childCtx, "Found lo")

	err = netlink.LinkSetUp(lo)
	if err != nil {
		errMsg := fmt.Errorf("error setting lo device up: %w", err)
		telemetry.ReportCriticalError(childCtx, errMsg)

		return errMsg
	}
	telemetry.ReportEvent(childCtx, "Set lo device up")

	// Add NS default route
	err = netlink.RouteAdd(&netlink.Route{
		Scope: netlink.SCOPE_UNIVERSE,
		Gw:    net.ParseIP(ips.VethIP()),
	})
	if err != nil {
		errMsg := fmt.Errorf("error adding default NS route: %w", err)
		telemetry.ReportCriticalError(childCtx, errMsg)

		return errMsg
	}
	telemetry.ReportEvent(childCtx, "Added default ns route")

	tables, err := iptables.New()
	if err != nil {
		errMsg := fmt.Errorf("error initializing iptables: %w", err)
		telemetry.ReportCriticalError(childCtx, errMsg)

		return errMsg
	}
	telemetry.ReportEvent(childCtx, "Initialized iptables")

	// Add NAT routing rules to NS
	err = tables.Append("nat", "POSTROUTING", "-o", ips.VpeerName(), "-s", ips.NamespaceSnapshotIP(), "-j", "SNAT", "--to", ips.HostSnapshotIP())
	if err != nil {
		errMsg := fmt.Errorf("error creating postrouting rule to vpeer: %w", err)
		telemetry.ReportCriticalError(childCtx, errMsg)

		return errMsg
	}
	telemetry.ReportEvent(childCtx, "Created postrouting rule to vpeer")

	err = tables.Append("nat", "PREROUTING", "-i", ips.VpeerName(), "-d", ips.HostSnapshotIP(), "-j", "DNAT", "--to", ips.NamespaceSnapshotIP())
	if err != nil {
		errMsg := fmt.Errorf("error creating postrouting rule from vpeer: %w", err)
		telemetry.ReportCriticalError(childCtx, errMsg)

		return errMsg
	}
	telemetry.ReportEvent(childCtx, "Created postrouting rule from vpeer")

	// Go back to original namespace
	err = netns.Set(hostNS)
	if err != nil {
		errMsg := fmt.Errorf("error setting network namespace to %s: %w", hostNS.String(), err)
		telemetry.ReportCriticalError(childCtx, errMsg)

		return errMsg
	}
	telemetry.ReportEvent(childCtx, "Set network namespace back")

	// Add routing from host to FC namespace
	_, ipNet, err = net.ParseCIDR(ips.HostSnapshotCIDR())
	if err != nil {
		errMsg := fmt.Errorf("error parsing host snapshot CIDR: %w", err)
		telemetry.ReportCriticalError(childCtx, errMsg)

		return errMsg
	}
	telemetry.ReportEvent(childCtx, "Parsed CIDR")

	err = netlink.RouteAdd(&netlink.Route{
		Gw:  net.ParseIP(ips.VpeerIP()),
		Dst: ipNet,
	})
	if err != nil {
		errMsg := fmt.Errorf("error adding route from host to FC: %w", err)
		telemetry.ReportCriticalError(childCtx, errMsg)

		return errMsg
	}
	telemetry.ReportEvent(childCtx, "Added route from host to FC")

	// Add host forwarding rules
	err = tables.Append("filter", "FORWARD", "-i", ips.VethName(), "-o", hostDefaultGateway, "-j", "ACCEPT")
	if err != nil {
		errMsg := fmt.Errorf("error creating forwarding rule to default gateway: %w", err)
		telemetry.ReportCriticalError(childCtx, errMsg)

		return errMsg
	}
	telemetry.ReportEvent(childCtx, "Created forwarding rule to default gateway")

	err = tables.Append("filter", "FORWARD", "-i", hostDefaultGateway, "-o", ips.VethName(), "-j", "ACCEPT")
	if err != nil {
		errMsg := fmt.Errorf("error creating forwarding rule from default gateway: %w", err)
		telemetry.ReportCriticalError(childCtx, errMsg)

		return errMsg
	}
	telemetry.ReportEvent(childCtx, "Created forwarding rule from default gateway")

	err = ips.addBlockingRules(tables)
	if err != nil {
		errMsg := fmt.Errorf("error adding blocking rules: %w", err)
		telemetry.ReportCriticalError(childCtx, errMsg)

		return errMsg
	}
	telemetry.ReportEvent(childCtx, "Added blocking rules")

<<<<<<< HEAD
	// Add host postrouting rules
	err = tables.Append("nat", "POSTROUTING", "-s", ips.HostSnapshotCIDR(), "-o", hostDefaultGateway, "-j", "MASQUERADE")
	if err != nil {
		errMsg := fmt.Errorf("error creating postrouting rule: %w", err)
		telemetry.ReportCriticalError(childCtx, errMsg)

		return errMsg
	}
	telemetry.ReportEvent(childCtx, "Created postrouting rule")

	dns.Add(ips)

	telemetry.ReportEvent(childCtx, "Added env instance to dns")

	return nil
}

func (ipSlot *IPSlot) RemoveNetwork(ctx context.Context, tracer trace.Tracer, dns *dns.DNS) error {
	childCtx, childSpan := tracer.Start(ctx, "remove-network")
	defer childSpan.End()

	dns.Remove(ipSlot)
	telemetry.ReportEvent(childCtx, "removed env instance from dns")

=======
	return nil
}

func (ipSlot *IPSlot) RemoveNetwork(ctx context.Context, tracer trace.Tracer) error {
	childCtx, childSpan := tracer.Start(ctx, "remove-network")
	defer childSpan.End()

>>>>>>> 703da3b2
	tables, err := iptables.New()
	if err != nil {
		errMsg := fmt.Errorf("error initializing iptables: %w", err)
		telemetry.ReportCriticalError(childCtx, errMsg)
	} else {
		telemetry.ReportEvent(childCtx, "initialized iptables")

		// Delete host forwarding rules
		err = tables.Delete("filter", "FORWARD", "-i", ipSlot.VethName(), "-o", hostDefaultGateway, "-j", "ACCEPT")
		if err != nil {
			errMsg := fmt.Errorf("error deleting host forwarding rule to default gateway: %w", err)
			telemetry.ReportCriticalError(childCtx, errMsg)
		} else {
			telemetry.ReportEvent(childCtx, "deleted host forwarding rule to default gateway")
		}

		err = tables.Delete("filter", "FORWARD", "-i", hostDefaultGateway, "-o", ipSlot.VethName(), "-j", "ACCEPT")
		if err != nil {
			errMsg := fmt.Errorf("error deleting host forwarding rule from default gateway: %w", err)
			telemetry.ReportCriticalError(childCtx, errMsg)
		} else {
			telemetry.ReportEvent(childCtx, "deleted host forwarding rule from default gateway")
		}

		ipSlot.removeBlockingRules(tables)

		// Delete host postrouting rules
		err = tables.Delete("nat", "POSTROUTING", "-s", ipSlot.HostSnapshotCIDR(), "-o", hostDefaultGateway, "-j", "MASQUERADE")
		if err != nil {
			errMsg := fmt.Errorf("error deleting host postrouting rule: %w", err)
			telemetry.ReportCriticalError(childCtx, errMsg)
		} else {
			telemetry.ReportEvent(childCtx, "deleted host postrouting rule")
		}
	}

	// Delete routing from host to FC namespace
	_, ipNet, err := net.ParseCIDR(ipSlot.HostSnapshotCIDR())
	if err != nil {
		errMsg := fmt.Errorf("error parsing host snapshot CIDR: %w", err)
		telemetry.ReportCriticalError(childCtx, errMsg)
	} else {
		telemetry.ReportEvent(childCtx, "parsed CIDR")

		err = netlink.RouteDel(&netlink.Route{
			Gw:  net.ParseIP(ipSlot.VpeerIP()),
			Dst: ipNet,
		})
		if err != nil {
			errMsg := fmt.Errorf("error deleting route from host to FC: %w", err)
			telemetry.ReportCriticalError(childCtx, errMsg)
		} else {
			telemetry.ReportEvent(childCtx, "deleted route from host to FC")
		}
	}

	// Delete veth device
	// We explicitly delete the veth device from the host namespace because even though deleting
	// is deleting the device there may be a race condition when creating a new veth device with
	// the same name immediately after deleting the namespace.
	veth, err := netlink.LinkByName(ipSlot.VethName())
	if err != nil {
		errMsg := fmt.Errorf("error finding veth: %w", err)
		telemetry.ReportCriticalError(childCtx, errMsg)
	} else {
		telemetry.ReportEvent(childCtx, "found veth")

		err = netlink.LinkDel(veth)
		if err != nil {
			errMsg := fmt.Errorf("error deleting veth device: %w", err)
			telemetry.ReportCriticalError(childCtx, errMsg)
		} else {
			telemetry.ReportEvent(childCtx, "deleted veth device")
		}
	}

	err = netns.DeleteNamed(ipSlot.NamespaceID())
	if err != nil {
		errMsg := fmt.Errorf("error deleting namespace: %w", err)
		telemetry.ReportCriticalError(childCtx, errMsg)
	} else {
		telemetry.ReportEvent(childCtx, "deleted namespace")
	}

	return nil
}<|MERGE_RESOLUTION|>--- conflicted
+++ resolved
@@ -12,7 +12,6 @@
 	"go.opentelemetry.io/otel/attribute"
 	"go.opentelemetry.io/otel/trace"
 
-	"github.com/e2b-dev/infra/packages/orchestrator/internal/dns"
 	"github.com/e2b-dev/infra/packages/shared/pkg/telemetry"
 )
 
@@ -112,10 +111,6 @@
 func (ips *IPSlot) CreateNetwork(
 	ctx context.Context,
 	tracer trace.Tracer,
-<<<<<<< HEAD
-	dns *dns.DNS,
-=======
->>>>>>> 703da3b2
 ) error {
 	childCtx, childSpan := tracer.Start(ctx, "create-network", trace.WithAttributes(
 		attribute.Int("instance.slot.index", ips.SlotIdx),
@@ -466,7 +461,6 @@
 	}
 	telemetry.ReportEvent(childCtx, "Added blocking rules")
 
-<<<<<<< HEAD
 	// Add host postrouting rules
 	err = tables.Append("nat", "POSTROUTING", "-s", ips.HostSnapshotCIDR(), "-o", hostDefaultGateway, "-j", "MASQUERADE")
 	if err != nil {
@@ -477,21 +471,6 @@
 	}
 	telemetry.ReportEvent(childCtx, "Created postrouting rule")
 
-	dns.Add(ips)
-
-	telemetry.ReportEvent(childCtx, "Added env instance to dns")
-
-	return nil
-}
-
-func (ipSlot *IPSlot) RemoveNetwork(ctx context.Context, tracer trace.Tracer, dns *dns.DNS) error {
-	childCtx, childSpan := tracer.Start(ctx, "remove-network")
-	defer childSpan.End()
-
-	dns.Remove(ipSlot)
-	telemetry.ReportEvent(childCtx, "removed env instance from dns")
-
-=======
 	return nil
 }
 
@@ -499,7 +478,6 @@
 	childCtx, childSpan := tracer.Start(ctx, "remove-network")
 	defer childSpan.End()
 
->>>>>>> 703da3b2
 	tables, err := iptables.New()
 	if err != nil {
 		errMsg := fmt.Errorf("error initializing iptables: %w", err)
