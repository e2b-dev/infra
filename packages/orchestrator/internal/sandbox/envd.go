package sandbox

import (
	"bytes"
	"context"
	"encoding/json"
	"fmt"
	"io"
	"net/http"
	"time"

	"go.opentelemetry.io/otel/attribute"
	"go.opentelemetry.io/otel/metric"
	"go.opentelemetry.io/otel/trace"
	"go.uber.org/zap"

	"github.com/e2b-dev/infra/packages/shared/pkg/consts"
	"github.com/e2b-dev/infra/packages/shared/pkg/logger"
	"github.com/e2b-dev/infra/packages/shared/pkg/telemetry"
)

const (
	loopDelay = 5 * time.Millisecond
)

// doRequestWithInfiniteRetries does a request with infinite retries until the context is done.
// The parent context should have a deadline or a timeout.
func doRequestWithInfiniteRetries(ctx context.Context, method, address string, requestBody []byte, accessToken *string, envdInitRequestTimeout time.Duration, sandboxID, envdVersion string) (*http.Response, int64, error) {
	requestCount := int64(0)
	for {
<<<<<<< HEAD
		response, err := doRequest(ctx, method, address, requestBody, accessToken)
		if response != nil {
			return response, nil
		}

		if err != nil {
			return nil, err
=======
		requestCount++
		reqCtx, cancel := context.WithTimeout(ctx, envdInitRequestTimeout)
		request, err := http.NewRequestWithContext(reqCtx, method, address, bytes.NewReader(requestBody))
		if err != nil {
			cancel()
			return nil, requestCount, err
		}

		// make sure request to already authorized envd will not fail
		// this can happen in sandbox resume and in some edge cases when previous request was success, but we continued
		if accessToken != nil {
			request.Header.Set("X-Access-Token", *accessToken)
		}

		response, err := httpClient.Do(request)
		cancel()

		if err == nil {
			return response, requestCount, nil
>>>>>>> 28d5d6b5
		}

		zap.L().Warn("failed to do request to envd, retrying", logger.WithSandboxID(sandboxID), logger.WithEnvdVersion(envdVersion), zap.Int64("timeout_ms", envdInitRequestTimeout.Milliseconds()), zap.Error(err))

		select {
		case <-ctx.Done():
			return nil, requestCount, fmt.Errorf("%w with cause: %w", ctx.Err(), context.Cause(ctx))
		case <-time.After(loopDelay):
		}
	}
}

func doRequest(ctx context.Context, method, address string, requestBody []byte, accessToken *string) (*http.Response, error) {
	ctx, span := tracer.Start(ctx, "perform envd-init")
	defer span.End()

	ctx, cancel := context.WithTimeout(ctx, requestTimeout)
	defer cancel()

	request, err := http.NewRequestWithContext(ctx, method, address, bytes.NewReader(requestBody))
	if err != nil {
		return nil, fmt.Errorf("failed to create request: %w", err)
	}

	// make sure request to already authorized envd will not fail
	// this can happen in sandbox resume and in some edge cases when previous request was success, but we continued
	if accessToken != nil {
		request.Header.Set("X-Access-Token", *accessToken)
	}

	response, err := httpClient.Do(request)
	if err != nil {
		span.AddEvent("request failed")
		return nil, nil
	}

	return response, nil
}

type PostInitJSONBody struct {
	EnvVars     *map[string]string `json:"envVars"`
	AccessToken *string            `json:"accessToken,omitempty"`
	HyperloopIP *string            `json:"hyperloopIP,omitempty"`
	Timestamp   *time.Time         `json:"timestamp,omitempty"`
}

func (s *Sandbox) initEnvd(ctx context.Context) error {
	ctx, span := tracer.Start(ctx, "envd-init", trace.WithAttributes(telemetry.WithEnvdVersion(s.Config.Envd.Version)))
	defer span.End()

	attributes := []attribute.KeyValue{telemetry.WithEnvdVersion(s.Config.Envd.Version), attribute.Int64("timeout_ms", s.internalConfig.EnvdInitRequestTimeout.Milliseconds())}
	attributesFail := append(attributes, attribute.Bool("success", false))
	attributesSuccess := append(attributes, attribute.Bool("success", true))

	hyperloopIP := s.Slot.HyperloopIPString()
	address := fmt.Sprintf("http://%s:%d/init", s.Slot.HostIPString(), consts.DefaultEnvdServerPort)
	now := time.Now()
	jsonBody := &PostInitJSONBody{
		EnvVars:     &s.Config.Envd.Vars,
		HyperloopIP: &hyperloopIP,
		AccessToken: s.Config.Envd.AccessToken,
		Timestamp:   &now,
	}

	body, err := json.Marshal(jsonBody)
	if err != nil {
		return err
	}

	response, count, err := doRequestWithInfiniteRetries(ctx, "POST", address, body, s.Config.Envd.AccessToken, s.internalConfig.EnvdInitRequestTimeout, s.Runtime.SandboxID, s.Config.Envd.Version)
	if err != nil {
		envdInitCalls.Add(ctx, count, metric.WithAttributes(attributesFail...))
		return fmt.Errorf("failed to init envd: %w", err)
	}

	if count > 1 {
		// Track failed envd init calls
		envdInitCalls.Add(ctx, count-1, metric.WithAttributes(attributesFail...))
	}

	// Track successful envd init
	envdInitCalls.Add(ctx, 1, metric.WithAttributes(attributesSuccess...))

	defer response.Body.Close()
	if response.StatusCode != http.StatusNoContent {
		return fmt.Errorf("unexpected status code: %d", response.StatusCode)
	}

	_, err = io.Copy(io.Discard, response.Body)
	if err != nil {
		return err
	}

	return nil
}<|MERGE_RESOLUTION|>--- conflicted
+++ resolved
@@ -25,41 +25,28 @@
 
 // doRequestWithInfiniteRetries does a request with infinite retries until the context is done.
 // The parent context should have a deadline or a timeout.
-func doRequestWithInfiniteRetries(ctx context.Context, method, address string, requestBody []byte, accessToken *string, envdInitRequestTimeout time.Duration, sandboxID, envdVersion string) (*http.Response, int64, error) {
+func doRequestWithInfiniteRetries(
+	ctx context.Context,
+	method, address string,
+	requestBody []byte,
+	accessToken *string,
+	envdInitRequestTimeout time.Duration,
+	sandboxID, envdVersion string,
+) (*http.Response, int64, error) {
 	requestCount := int64(0)
 	for {
-<<<<<<< HEAD
-		response, err := doRequest(ctx, method, address, requestBody, accessToken)
-		if response != nil {
-			return response, nil
+		requestCount++
+
+		response, err := doRequest(ctx, method, address, requestBody, accessToken, envdInitRequestTimeout)
+		if err == nil {
+			return response, requestCount, nil
 		}
 
-		if err != nil {
-			return nil, err
-=======
-		requestCount++
-		reqCtx, cancel := context.WithTimeout(ctx, envdInitRequestTimeout)
-		request, err := http.NewRequestWithContext(reqCtx, method, address, bytes.NewReader(requestBody))
-		if err != nil {
-			cancel()
-			return nil, requestCount, err
-		}
-
-		// make sure request to already authorized envd will not fail
-		// this can happen in sandbox resume and in some edge cases when previous request was success, but we continued
-		if accessToken != nil {
-			request.Header.Set("X-Access-Token", *accessToken)
-		}
-
-		response, err := httpClient.Do(request)
-		cancel()
-
-		if err == nil {
-			return response, requestCount, nil
->>>>>>> 28d5d6b5
-		}
-
-		zap.L().Warn("failed to do request to envd, retrying", logger.WithSandboxID(sandboxID), logger.WithEnvdVersion(envdVersion), zap.Int64("timeout_ms", envdInitRequestTimeout.Milliseconds()), zap.Error(err))
+		zap.L().Warn("failed to do request to envd, retrying",
+			logger.WithSandboxID(sandboxID),
+			logger.WithEnvdVersion(envdVersion),
+			zap.Int64("timeout_ms", envdInitRequestTimeout.Milliseconds()),
+			zap.Error(err))
 
 		select {
 		case <-ctx.Done():
@@ -69,7 +56,7 @@
 	}
 }
 
-func doRequest(ctx context.Context, method, address string, requestBody []byte, accessToken *string) (*http.Response, error) {
+func doRequest(ctx context.Context, method, address string, requestBody []byte, accessToken *string, requestTimeout time.Duration) (*http.Response, error) {
 	ctx, span := tracer.Start(ctx, "perform envd-init")
 	defer span.End()
 
