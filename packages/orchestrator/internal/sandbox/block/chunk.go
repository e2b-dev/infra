package block

import (
	"context"
	"errors"
	"fmt"
	"io"

	"go.opentelemetry.io/otel/attribute"
	"go.uber.org/zap"
	"golang.org/x/sync/errgroup"

	"github.com/e2b-dev/infra/packages/orchestrator/internal/sandbox/block/metrics"
	"github.com/e2b-dev/infra/packages/shared/pkg/storage"
	"github.com/e2b-dev/infra/packages/shared/pkg/storage/header"
	"github.com/e2b-dev/infra/packages/shared/pkg/utils"
)

type Chunker struct {
<<<<<<< HEAD
=======
	ctx context.Context // nolint:containedctx // todo: refactor so this can be removed

>>>>>>> 902d3c34
	base    storage.ReaderAtCtx
	cache   *Cache
	metrics metrics.Metrics

	size int64

	// TODO: Optimize this so we don't need to keep the fetchers in memory.
	fetchers *utils.WaitMap
}

func NewChunker(
	size,
	blockSize int64,
	base storage.ReaderAtCtx,
	cachePath string,
	metrics metrics.Metrics,
) (*Chunker, error) {
	cache, err := NewCache(size, blockSize, cachePath, false)
	if err != nil {
		return nil, fmt.Errorf("failed to create file cache: %w", err)
	}

	chunker := &Chunker{
		size:     size,
		base:     base,
		cache:    cache,
		fetchers: utils.NewWaitMap(),
		metrics:  metrics,
	}

	return chunker, nil
}

func (c *Chunker) ReadAt(ctx context.Context, b []byte, off int64) (int, error) {
	slice, err := c.Slice(ctx, off, int64(len(b)))
	if err != nil {
		return 0, fmt.Errorf("failed to slice cache at %d-%d: %w", off, off+int64(len(b)), err)
	}

	return copy(b, slice), nil
}

func (c *Chunker) WriteTo(ctx context.Context, w io.Writer) (int64, error) {
	for i := int64(0); i < c.size; i += storage.MemoryChunkSize {
		chunk := make([]byte, storage.MemoryChunkSize)

		n, err := c.ReadAt(ctx, chunk, i)
		if err != nil {
			return 0, fmt.Errorf("failed to slice cache at %d-%d: %w", i, i+storage.MemoryChunkSize, err)
		}

		_, err = w.Write(chunk[:n])
		if err != nil {
			return 0, fmt.Errorf("failed to write chunk %d to writer: %w", i, err)
		}
	}

	return c.size, nil
}

func (c *Chunker) Slice(ctx context.Context, off, length int64) ([]byte, error) {
	timer := c.metrics.SlicesTimerFactory.Begin()

	b, err := c.cache.Slice(off, length)
	if err == nil {
		timer.End(ctx, length,
			attribute.String(result, resultTypeSuccess),
			attribute.String(pullType, pullTypeLocal))
		return b, nil
	}

	if !errors.As(err, &BytesNotAvailableError{}) {
		timer.End(ctx, length,
			attribute.String(result, "failure"),
			attribute.String(pullType, pullTypeLocal),
			attribute.String(failureReason, failureTypeLocalRead))
		return nil, fmt.Errorf("failed read from cache at offset %d: %w", off, err)
	}

	chunkErr := c.fetchToCache(ctx, off, length)
	if chunkErr != nil {
		timer.End(ctx, length,
			attribute.String(result, resultTypeFailure),
			attribute.String(pullType, pullTypeRemote),
			attribute.String(failureReason, failureTypeCacheFetch))
		return nil, fmt.Errorf("failed to ensure data at %d-%d: %w", off, off+length, chunkErr)
	}

	b, cacheErr := c.cache.Slice(off, length)
	if cacheErr != nil {
		timer.End(ctx, length,
			attribute.String(result, resultTypeFailure),
			attribute.String(pullType, pullTypeLocal),
			attribute.String(failureReason, failureTypeLocalReadAgain))
		return nil, fmt.Errorf("failed to read from cache after ensuring data at %d-%d: %w", off, off+length, cacheErr)
	}

	timer.End(ctx, length,
		attribute.String(result, resultTypeSuccess),
		attribute.String(pullType, pullTypeRemote))
	return b, nil
}

// fetchToCache ensures that the data at the given offset and length is available in the cache.
func (c *Chunker) fetchToCache(ctx context.Context, off, length int64) error {
	var eg errgroup.Group

	chunks := header.BlocksOffsets(length, storage.MemoryChunkSize)

	startingChunk := header.BlockIdx(off, storage.MemoryChunkSize)
	startingChunkOffset := header.BlockOffset(startingChunk, storage.MemoryChunkSize)

	for _, chunkOff := range chunks {
		// Ensure the closure captures the correct block offset.
		fetchOff := startingChunkOffset + chunkOff

		eg.Go(func() (err error) {
			defer func() {
				if r := recover(); r != nil {
					zap.L().Error("recovered from panic in the fetch handler", zap.Any("error", r))
					err = fmt.Errorf("recovered from panic in the fetch handler: %v", r)
				}
			}()

			err = c.fetchers.Wait(fetchOff, func() error {
				select {
				case <-ctx.Done():
					return fmt.Errorf("error fetching range %d-%d: %w", fetchOff, fetchOff+storage.MemoryChunkSize, ctx.Err())
				default:
				}

				b := make([]byte, storage.MemoryChunkSize)

				fetchSW := c.metrics.RemoteReadsTimerFactory.Begin()
<<<<<<< HEAD
				readBytes, err := c.base.ReadAt(ctx, b, fetchOff)
=======
				readBytes, err := c.base.ReadAt(c.ctx, b, fetchOff)
>>>>>>> 902d3c34
				if err != nil && !errors.Is(err, io.EOF) {
					fetchSW.End(ctx, int64(readBytes),
						attribute.String(result, resultTypeFailure),
						attribute.String(failureReason, failureTypeRemoteRead),
					)
					return fmt.Errorf("failed to read chunk from base %d: %w", fetchOff, err)
				}
				fetchSW.End(ctx, int64(readBytes), attribute.String("result", resultTypeSuccess))

				writeSW := c.metrics.WriteChunksTimerFactory.Begin()
				_, cacheErr := c.cache.WriteAtWithoutLock(b, fetchOff)
				if cacheErr != nil {
					writeSW.End(ctx,
						int64(readBytes),
						attribute.String(result, resultTypeFailure),
						attribute.String(failureReason, failureTypeLocalWrite),
					)
					return fmt.Errorf("failed to write chunk %d to cache: %w", fetchOff, cacheErr)
				}

				writeSW.End(ctx, int64(readBytes), attribute.String("result", resultTypeSuccess))

				return nil
			})

			return err
		})
	}

	err := eg.Wait()
	if err != nil {
		return fmt.Errorf("failed to ensure data at %d-%d: %w", off, off+length, err)
	}

	return nil
}

func (c *Chunker) Close() error {
	return c.cache.Close()
}

func (c *Chunker) FileSize() (int64, error) {
	return c.cache.FileSize()
}

const (
	result            = "result"
	resultTypeSuccess = "success"
	resultTypeFailure = "failure"

	pullType       = "pull-type"
	pullTypeLocal  = "local"
	pullTypeRemote = "remote"

	failureReason = "failure-reason"

	failureTypeLocalRead      = "local-read"
	failureTypeLocalReadAgain = "local-read-again"
	failureTypeLocalWrite     = "local-write"
	failureTypeRemoteRead     = "remote-read"
	failureTypeCacheFetch     = "cache-fetch"
)<|MERGE_RESOLUTION|>--- conflicted
+++ resolved
@@ -17,11 +17,6 @@
 )
 
 type Chunker struct {
-<<<<<<< HEAD
-=======
-	ctx context.Context // nolint:containedctx // todo: refactor so this can be removed
-
->>>>>>> 902d3c34
 	base    storage.ReaderAtCtx
 	cache   *Cache
 	metrics metrics.Metrics
@@ -156,11 +151,8 @@
 				b := make([]byte, storage.MemoryChunkSize)
 
 				fetchSW := c.metrics.RemoteReadsTimerFactory.Begin()
-<<<<<<< HEAD
+
 				readBytes, err := c.base.ReadAt(ctx, b, fetchOff)
-=======
-				readBytes, err := c.base.ReadAt(c.ctx, b, fetchOff)
->>>>>>> 902d3c34
 				if err != nil && !errors.Is(err, io.EOF) {
 					fetchSW.End(ctx, int64(readBytes),
 						attribute.String(result, resultTypeFailure),
