package block

import (
	"context"
	"errors"
	"fmt"
	"io"

	"go.opentelemetry.io/otel/attribute"
	"go.uber.org/zap"
	"golang.org/x/sync/errgroup"

	"github.com/e2b-dev/infra/packages/orchestrator/internal/sandbox/block/metrics"
	"github.com/e2b-dev/infra/packages/shared/pkg/storage"
	"github.com/e2b-dev/infra/packages/shared/pkg/storage/header"
	"github.com/e2b-dev/infra/packages/shared/pkg/utils"
)

type Chunker struct {
	ctx context.Context // nolint:containedctx // todo: refactor so this can be removed

	base    storage.ReaderAtCtx
	cache   *Cache
	metrics metrics.Metrics

	size int64

	// TODO: Optimize this so we don't need to keep the fetchers in memory.
	fetchers *utils.WaitMap
}

func NewChunker(
	ctx context.Context,
	size,
	blockSize int64,
	base storage.ReaderAtCtx,
	cachePath string,
	metrics metrics.Metrics,
) (*Chunker, error) {
	cache, err := NewCache(size, blockSize, cachePath, false)
	if err != nil {
		return nil, fmt.Errorf("failed to create file cache: %w", err)
	}

	chunker := &Chunker{
		ctx:      ctx,
		size:     size,
		base:     base,
		cache:    cache,
		fetchers: utils.NewWaitMap(),
		metrics:  metrics,
	}

	return chunker, nil
}

func (c *Chunker) ReadAt(b []byte, off int64) (int, error) {
	slice, err := c.Slice(off, int64(len(b)))
	if err != nil {
		return 0, fmt.Errorf("failed to slice cache at %d-%d: %w", off, off+int64(len(b)), err)
	}

	return copy(b, slice), nil
}

func (c *Chunker) WriteTo(w io.Writer) (int64, error) {
	for i := int64(0); i < c.size; i += storage.MemoryChunkSize {
		chunk := make([]byte, storage.MemoryChunkSize)

		n, err := c.ReadAt(chunk, i)
		if err != nil {
			return 0, fmt.Errorf("failed to slice cache at %d-%d: %w", i, i+storage.MemoryChunkSize, err)
		}

		_, err = w.Write(chunk[:n])
		if err != nil {
			return 0, fmt.Errorf("failed to write chunk %d to writer: %w", i, err)
		}
	}

	return c.size, nil
}

func (c *Chunker) Slice(off, length int64) ([]byte, error) {
	timer := c.metrics.SlicesTimerFactory.Begin()

	b, err := c.cache.Slice(off, length)
	if err == nil {
		timer.End(c.ctx, length,
			attribute.String(result, resultTypeSuccess),
			attribute.String(pullType, pullTypeLocal))
		return b, nil
	}

	if !errors.As(err, &ErrBytesNotAvailable{}) {
		timer.End(c.ctx, length,
			attribute.String(result, "failure"),
			attribute.String(pullType, pullTypeLocal),
			attribute.String(failureReason, failureTypeLocalRead))
		return nil, fmt.Errorf("failed read from cache at offset %d: %w", off, err)
	}

	chunkErr := c.fetchToCache(off, length)
	if chunkErr != nil {
		timer.End(c.ctx, length,
			attribute.String(result, resultTypeFailure),
			attribute.String(pullType, pullTypeRemote),
			attribute.String(failureReason, failureTypeCacheFetch))
		return nil, fmt.Errorf("failed to ensure data at %d-%d: %w", off, off+length, chunkErr)
	}

	b, cacheErr := c.cache.Slice(off, length)
	if cacheErr != nil {
		timer.End(c.ctx, length,
			attribute.String(result, resultTypeFailure),
			attribute.String(pullType, pullTypeLocal),
			attribute.String(failureReason, failureTypeLocalReadAgain))
		return nil, fmt.Errorf("failed to read from cache after ensuring data at %d-%d: %w", off, off+length, cacheErr)
	}

	timer.End(c.ctx, length,
		attribute.String(result, resultTypeSuccess),
		attribute.String(pullType, pullTypeRemote))
	return b, nil
}

// fetchToCache ensures that the data at the given offset and length is available in the cache.
func (c *Chunker) fetchToCache(off, length int64) error {
	var eg errgroup.Group

	chunks := header.BlocksOffsets(length, storage.MemoryChunkSize)

	startingChunk := header.BlockIdx(off, storage.MemoryChunkSize)
	startingChunkOffset := header.BlockOffset(startingChunk, storage.MemoryChunkSize)

	for _, chunkOff := range chunks {
		// Ensure the closure captures the correct block offset.
		fetchOff := startingChunkOffset + chunkOff

		eg.Go(func() (err error) {
			defer func() {
				if r := recover(); r != nil {
					zap.L().Error("recovered from panic in the fetch handler", zap.Any("error", r))
					err = fmt.Errorf("recovered from panic in the fetch handler: %v", r)
				}
			}()

			err = c.fetchers.Wait(fetchOff, func() error {
				select {
				case <-c.ctx.Done():
					return fmt.Errorf("error fetching range %d-%d: %w", fetchOff, fetchOff+storage.MemoryChunkSize, c.ctx.Err())
				default:
				}

				b := make([]byte, storage.MemoryChunkSize)

<<<<<<< HEAD
				fetchSW := c.metrics.BeginWithTotal(
					c.metrics.ChunkRemoteReadMetric,
					c.metrics.TotalBytesRetrievedMetric,
					c.metrics.TotalRemoteReadsMetric,
				)
				readBytes, err := c.base.ReadAt(c.ctx, b, fetchOff)
=======
				fetchSW := c.metrics.RemoteReadsTimerFactory.Begin()
				readBytes, err := c.base.ReadAt(b, fetchOff)
>>>>>>> 18786e9f
				if err != nil && !errors.Is(err, io.EOF) {
					fetchSW.End(c.ctx, int64(readBytes),
						attribute.String(result, resultTypeFailure),
						attribute.String(failureReason, failureTypeRemoteRead),
					)
					return fmt.Errorf("failed to read chunk from base %d: %w", fetchOff, err)
				}
				fetchSW.End(c.ctx, int64(readBytes), attribute.String("result", resultTypeSuccess))

				writeSW := c.metrics.WriteChunksTimerFactory.Begin()
				_, cacheErr := c.cache.WriteAtWithoutLock(b, fetchOff)
				if cacheErr != nil {
					writeSW.End(c.ctx,
						int64(readBytes),
						attribute.String(result, resultTypeFailure),
						attribute.String(failureReason, failureTypeLocalWrite),
					)
					return fmt.Errorf("failed to write chunk %d to cache: %w", fetchOff, cacheErr)
				}

				writeSW.End(c.ctx, int64(readBytes), attribute.String("result", resultTypeSuccess))

				return nil
			})

			return err
		})
	}

	err := eg.Wait()
	if err != nil {
		return fmt.Errorf("failed to ensure data at %d-%d: %w", off, off+length, err)
	}

	return nil
}

func (c *Chunker) Close() error {
	return c.cache.Close()
}

func (c *Chunker) FileSize() (int64, error) {
	return c.cache.FileSize()
}

const (
	result            = "result"
	resultTypeSuccess = "success"
	resultTypeFailure = "failure"

	pullType       = "pull-type"
	pullTypeLocal  = "local"
	pullTypeRemote = "remote"

	failureReason = "failure-reason"

	failureTypeLocalRead      = "local-read"
	failureTypeLocalReadAgain = "local-read-again"
	failureTypeLocalWrite     = "local-write"
	failureTypeRemoteRead     = "remote-read"
	failureTypeCacheFetch     = "cache-fetch"
)<|MERGE_RESOLUTION|>--- conflicted
+++ resolved
@@ -154,17 +154,8 @@
 
 				b := make([]byte, storage.MemoryChunkSize)
 
-<<<<<<< HEAD
-				fetchSW := c.metrics.BeginWithTotal(
-					c.metrics.ChunkRemoteReadMetric,
-					c.metrics.TotalBytesRetrievedMetric,
-					c.metrics.TotalRemoteReadsMetric,
-				)
+				fetchSW := c.metrics.RemoteReadsTimerFactory.Begin()
 				readBytes, err := c.base.ReadAt(c.ctx, b, fetchOff)
-=======
-				fetchSW := c.metrics.RemoteReadsTimerFactory.Begin()
-				readBytes, err := c.base.ReadAt(b, fetchOff)
->>>>>>> 18786e9f
 				if err != nil && !errors.Is(err, io.EOF) {
 					fetchSW.End(c.ctx, int64(readBytes),
 						attribute.String(result, resultTypeFailure),
