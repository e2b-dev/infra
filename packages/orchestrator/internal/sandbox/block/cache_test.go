--- conflicted
+++ resolved
@@ -2,11 +2,7 @@
 
 import (
 	"crypto/rand"
-<<<<<<< HEAD
-=======
-	"fmt"
 	"math"
->>>>>>> 15ae00a3
 	"os"
 	"syscall"
 	"testing"
@@ -218,19 +214,6 @@
 	t.Cleanup(func() {
 		c.Close()
 	})
-<<<<<<< HEAD
-=======
-}
-
-func compareData(readBytes []byte, expectedBytes []byte) error {
-	// The bytes.Equal is the first place in this flow that actually touches the uffd managed memory and triggers the pagefault, so any deadlocks will manifest here.
-	if !bytes.Equal(readBytes, expectedBytes) {
-		idx, want, got := testutils.FirstDifferentByte(readBytes, expectedBytes)
-
-		return fmt.Errorf("content mismatch: want '%x, got %x at index %d", want, got, idx)
-	}
-
-	return nil
 }
 
 func BenchmarkCopyFromHugepagesFile(b *testing.B) {
@@ -308,5 +291,4 @@
 
 		b.SetBytes(GetSize(ranges))
 	}
->>>>>>> 15ae00a3
 }