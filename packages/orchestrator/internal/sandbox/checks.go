package sandbox

import (
	"context"
	"errors"
	"sync/atomic"
	"time"

	"go.opentelemetry.io/otel"
	"go.uber.org/zap"

	sbxlogger "github.com/e2b-dev/infra/packages/shared/pkg/logger/sandbox"
)

var tracer = otel.Tracer("github.com/e2b-dev/infra/packages/orchestrator/internal/sandbox")

const (
	healthCheckInterval = 20 * time.Second
	healthCheckTimeout  = 100 * time.Millisecond
)

type Checks struct {
	sandbox *Sandbox

	cancelCtx context.CancelCauseFunc

	healthy atomic.Bool

	UseClickhouseMetrics bool
}

var ErrChecksStopped = errors.New("checks stopped")

func NewChecks(sandbox *Sandbox, useClickhouseMetrics bool) *Checks {
	// Create background context, passed ctx is from create/resume request and will be canceled after the request is processed.
	h := &Checks{
		sandbox:              sandbox,
		healthy:              atomic.Bool{}, // defaults to `false`
		UseClickhouseMetrics: useClickhouseMetrics,
	}

	// By default, the sandbox should be healthy, if the status change we report it.
	h.healthy.Store(true)

	return h
}

func (c *Checks) Start(ctx context.Context) {
<<<<<<< HEAD
=======
	ctx, c.cancelCtx = context.WithCancelCause(ctx)

>>>>>>> 30e22fb2
	c.logHealth(ctx)
}

func (c *Checks) Stop() {
	if c.cancelCtx != nil {
		c.cancelCtx(ErrChecksStopped)
	}
}

func (c *Checks) logHealth(ctx context.Context) {
	healthTicker := time.NewTicker(healthCheckInterval)
	defer func() {
		healthTicker.Stop()
	}()

	// Get metrics and health status on sandbox startup
	go c.Healthcheck(ctx, false)

	for {
		select {
		case <-healthTicker.C:
			c.Healthcheck(ctx, false)
<<<<<<< HEAD
		case <-c.ctx.Done():
=======
		case <-ctx.Done():
>>>>>>> 30e22fb2
			return
		}
	}
}

func (c *Checks) Healthcheck(ctx context.Context, alwaysReport bool) {
	ok, err := c.GetHealth(ctx, healthCheckTimeout)
	// Sandbox stopped
	if errors.Is(err, ErrChecksStopped) {
		return
	}

	if !ok && c.healthy.CompareAndSwap(true, false) {
		sbxlogger.E(c.sandbox).Healthcheck(sbxlogger.Fail)
		sbxlogger.I(c.sandbox).Error("healthcheck failed", zap.Error(err))
		return
	}

	if ok && c.healthy.CompareAndSwap(false, true) {
		sbxlogger.E(c.sandbox).Healthcheck(sbxlogger.Success)
		return
	}

	if alwaysReport {
		if ok {
			sbxlogger.E(c.sandbox).Healthcheck(sbxlogger.ReportSuccess)
		} else {
			sbxlogger.E(c.sandbox).Healthcheck(sbxlogger.ReportFail)
			sbxlogger.I(c.sandbox).Error("control healthcheck failed", zap.Error(err))
		}
	}
}<|MERGE_RESOLUTION|>--- conflicted
+++ resolved
@@ -46,11 +46,8 @@
 }
 
 func (c *Checks) Start(ctx context.Context) {
-<<<<<<< HEAD
-=======
 	ctx, c.cancelCtx = context.WithCancelCause(ctx)
 
->>>>>>> 30e22fb2
 	c.logHealth(ctx)
 }
 
@@ -73,11 +70,7 @@
 		select {
 		case <-healthTicker.C:
 			c.Healthcheck(ctx, false)
-<<<<<<< HEAD
-		case <-c.ctx.Done():
-=======
 		case <-ctx.Done():
->>>>>>> 30e22fb2
 			return
 		}
 	}
