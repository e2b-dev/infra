--- conflicted
+++ resolved
@@ -120,18 +120,13 @@
 			t.files.StorageMetadataPath(),
 			t.files.CacheMetadataPath(),
 		)
-<<<<<<< HEAD
 		if err != nil && !errors.Is(err, storage.ErrObjectNotExist) {
-			return t.metafile.SetError(fmt.Errorf("failed to fetch metafile: %w", err))
-=======
-		if err != nil && !errors.Is(err, storage.ErrorObjectNotExist) {
 			sourceErr := fmt.Errorf("failed to fetch metafile: %w", err)
 			if err := t.metafile.SetError(sourceErr); err != nil {
 				return fmt.Errorf("failed to set metafile error: %w", errors.Join(sourceErr, err))
 			}
 
 			return nil
->>>>>>> 8116846e
 		}
 
 		if err != nil {
