--- conflicted
+++ resolved
@@ -90,12 +90,8 @@
 			ctx,
 			t.persistence,
 			t.files.StorageSnapfilePath(),
-<<<<<<< HEAD
 			t.files.CacheSnapfilePath(t.config),
-=======
-			t.files.CacheSnapfilePath(),
 			storage.SnapfileObjectType,
->>>>>>> 6e5cad07
 		)
 		if snapfileErr != nil {
 			errMsg := fmt.Errorf("failed to fetch snapfile: %w", snapfileErr)
@@ -127,12 +123,8 @@
 			ctx,
 			t.persistence,
 			t.files.StorageMetadataPath(),
-<<<<<<< HEAD
 			t.files.CacheMetadataPath(t.config),
-=======
-			t.files.CacheMetadataPath(),
 			storage.MetadataObjectType,
->>>>>>> 6e5cad07
 		)
 		if err != nil && !errors.Is(err, storage.ErrObjectNotExist) {
 			sourceErr := fmt.Errorf("failed to fetch metafile: %w", err)
