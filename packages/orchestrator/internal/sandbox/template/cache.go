package template

import (
	"context"
	"errors"
	"fmt"
	"os"
	"path/filepath"
	"syscall"
	"time"

	"github.com/jellydator/ttlcache/v3"
	"go.opentelemetry.io/otel"
	"go.opentelemetry.io/otel/metric"
	"go.uber.org/zap"

	"github.com/e2b-dev/infra/packages/orchestrator/internal/cfg"
	blockmetrics "github.com/e2b-dev/infra/packages/orchestrator/internal/sandbox/block/metrics"
	"github.com/e2b-dev/infra/packages/orchestrator/internal/sandbox/build"
	featureflags "github.com/e2b-dev/infra/packages/shared/pkg/feature-flags"
	"github.com/e2b-dev/infra/packages/shared/pkg/storage"
	"github.com/e2b-dev/infra/packages/shared/pkg/storage/header"
	"github.com/e2b-dev/infra/packages/shared/pkg/utils"
)

// How long to keep the template in the cache since the last access.
// Should be longer than the maximum possible sandbox lifetime.
const (
	templateExpiration = time.Hour * 25

	buildCacheTTL           = time.Hour * 25
	buildCacheDelayEviction = time.Second * 60
)

var (
	tracer     = otel.Tracer("github.com/e2b-dev/infra/packages/orchestrator/internal/sandbox/template")
	meter      = otel.GetMeterProvider().Meter("orchestrator.internal.sandbox.template")
	hitsMetric = utils.Must(meter.Int64Counter("orchestrator.templates.cache.hits",
		metric.WithDescription("Requests for templates that were already cached")))
	missesMetric = utils.Must(meter.Int64Counter("orchestrator.templates.cache.misses",
		metric.WithDescription("Requests for templates that were not cached")))
)

type Cache struct {
	config        cfg.BuilderConfig
	flags         *featureflags.Client
	cache         *ttlcache.Cache[string, Template]
	persistence   storage.StorageProvider
	buildStore    *build.DiffStore
	blockMetrics  blockmetrics.Metrics
	rootCachePath string
}

// NewCache initializes a template new cache.
// It also deletes the old build cache directory content
// as it may contain stale data that are not managed by anyone.
func NewCache(
	config cfg.Config,
	flags *featureflags.Client,
	persistence storage.StorageProvider,
	metrics blockmetrics.Metrics,
) (*Cache, error) {
	cache := ttlcache.New(
		ttlcache.WithTTL[string, Template](templateExpiration),
	)

	cache.OnEviction(func(ctx context.Context, _ ttlcache.EvictionReason, item *ttlcache.Item[string, Template]) {
		template := item.Value()

		err := template.Close(ctx)
		if err != nil {
			zap.L().Warn("failed to cleanup template data", zap.String("item_key", item.Key()), zap.Error(err))
		}
	})

	// Delete the old build cache directory content.
	err := cleanDir(config.DefaultCacheDir)
	if err != nil && !os.IsNotExist(err) && !errors.Is(err, syscall.ENOENT) {
		return nil, fmt.Errorf("failed to remove old build cache directory: %w", err)
	}

	buildStore, err := build.NewDiffStore(
		config,
		flags,
		config.DefaultCacheDir,
		buildCacheTTL,
		buildCacheDelayEviction,
	)
	if err != nil {
		return nil, fmt.Errorf("failed to create build store: %w", err)
	}

	return &Cache{
		blockMetrics:  metrics,
		config:        config.BuilderConfig,
		persistence:   persistence,
		buildStore:    buildStore,
		cache:         cache,
		flags:         flags,
		rootCachePath: config.BuilderConfig.SharedChunkCacheDir,
	}, nil
}

func (c *Cache) Start(ctx context.Context) {
	c.buildStore.Start(ctx)

	go c.cache.Start()
}

<<<<<<< HEAD
func (c *Cache) Shutdown() {
=======
func (c *Cache) Stop() {
>>>>>>> dd506a35
	c.buildStore.Close()
	c.cache.Stop()
}

func (c *Cache) Items() map[string]*ttlcache.Item[string, Template] {
	return c.cache.Items()
}

func (c *Cache) GetTemplate(
	ctx context.Context,
	buildID,
	kernelVersion,
	firecrackerVersion string,
	isSnapshot bool,
	isBuilding bool,
) (Template, error) {
	ctx, span := tracer.Start(ctx, "get template")
	defer span.End()

	persistence := c.persistence
	// Because of the template caching, if we enable the shared cache feature flag,
	// it will start working only for new orchestrators or new builds.
	if c.useNFSCache(ctx, isBuilding, isSnapshot) {
		zap.L().Info("using local template cache", zap.String("path", c.rootCachePath))
		persistence = storage.NewCachedProvider(c.rootCachePath, persistence)
	}

	storageTemplate, err := newTemplateFromStorage(
		c.config,
		buildID,
		kernelVersion,
		firecrackerVersion,
		nil,
		nil,
		persistence,
		c.blockMetrics,
		nil,
		nil,
	)
	if err != nil {
		return nil, fmt.Errorf("failed to create template cache from storage: %w", err)
	}

	return c.getTemplateWithFetch(ctx, storageTemplate), nil
}

func (c *Cache) AddSnapshot(
	ctx context.Context,
	buildId,
	kernelVersion,
	firecrackerVersion string,
	memfileHeader *header.Header,
	rootfsHeader *header.Header,
	localSnapfile File,
	localMetafile File,
	memfileDiff build.Diff,
	rootfsDiff build.Diff,
) error {
	switch memfileDiff.(type) {
	case *build.NoDiff:
	default:
		c.buildStore.Add(memfileDiff)
	}

	switch rootfsDiff.(type) {
	case *build.NoDiff:
	default:
		c.buildStore.Add(rootfsDiff)
	}

	storageTemplate, err := newTemplateFromStorage(
		c.config,
		buildId,
		kernelVersion,
		firecrackerVersion,
		memfileHeader,
		rootfsHeader,
		c.persistence,
		c.blockMetrics,
		localSnapfile,
		localMetafile,
	)
	if err != nil {
		return fmt.Errorf("failed to create template cache from storage: %w", err)
	}

	c.getTemplateWithFetch(ctx, storageTemplate)

	return nil
}

func (c *Cache) useNFSCache(ctx context.Context, isBuilding bool, isSnapshot bool) bool {
	if isBuilding {
		// caching this layer doesn't speed up the next sandbox launch,
		// as the previous template isn't used to load the one that's being built.
		return false
	}

	if c.rootCachePath == "" {
		// can't enable cache if we don't have a cache path
		return false
	}

	var flagName featureflags.BoolFlag
	if isSnapshot {
		flagName = featureflags.SnapshotFeatureFlagName
	} else {
		flagName = featureflags.TemplateFeatureFlagName
	}

	flag, err := c.flags.BoolFlag(ctx, flagName)
	if err != nil {
		zap.L().Error("failed to get nfs cache feature flag", zap.Error(err))
	}

	return flag
}

func cleanDir(path string) error {
	entries, err := os.ReadDir(path)
	if err != nil {
		return fmt.Errorf("reading directory contents: %w", err)
	}

	for _, entry := range entries {
		entryPath := filepath.Join(path, entry.Name())
		if err := os.RemoveAll(entryPath); err != nil {
			return fmt.Errorf("removing %q: %w", entryPath, err)
		}
	}

	return nil
}

func (c *Cache) getTemplateWithFetch(ctx context.Context, storageTemplate *storageTemplate) Template {
	t, found := c.cache.GetOrSet(
		storageTemplate.Files().CacheKey(),
		storageTemplate,
		ttlcache.WithTTL[string, Template](templateExpiration),
	)

	if !found {
		missesMetric.Add(ctx, 1)
		// We don't want to cancel the request if the request was canceled, because it can be used by other templates
		// It's a little bit problematic, because shutdown won't cancel the fetch
		go storageTemplate.Fetch(context.WithoutCancel(ctx), c.buildStore)
	} else {
		hitsMetric.Add(ctx, 1)
	}

	return t.Value()
}<|MERGE_RESOLUTION|>--- conflicted
+++ resolved
@@ -107,11 +107,7 @@
 	go c.cache.Start()
 }
 
-<<<<<<< HEAD
-func (c *Cache) Shutdown() {
-=======
 func (c *Cache) Stop() {
->>>>>>> dd506a35
 	c.buildStore.Close()
 	c.cache.Stop()
 }
