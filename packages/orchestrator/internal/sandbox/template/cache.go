package template

import (
	"context"
	"fmt"
	"os"
	"path/filepath"
	"time"

	"github.com/jellydator/ttlcache/v3"
	"go.uber.org/zap"

	blockmetrics "github.com/e2b-dev/infra/packages/orchestrator/internal/sandbox/block/metrics"
	"github.com/e2b-dev/infra/packages/orchestrator/internal/sandbox/build"
	"github.com/e2b-dev/infra/packages/shared/pkg/env"
	featureflags "github.com/e2b-dev/infra/packages/shared/pkg/feature-flags"
	"github.com/e2b-dev/infra/packages/shared/pkg/storage"
	"github.com/e2b-dev/infra/packages/shared/pkg/storage/header"
)

// How long to keep the template in the cache since the last access.
// Should be longer than the maximum possible sandbox lifetime.
const (
	templateExpiration = time.Hour * 25

	buildCacheTTL           = time.Hour * 25
	buildCacheDelayEviction = time.Second * 60

	// buildCacheMaxUsedPercentage the maximum percentage of the cache disk storage
	// that can be used before the cache starts evicting items.
	buildCacheMaxUsedPercentage = 75.0
)

type Cache struct {
<<<<<<< HEAD
	flags         *featureflags.Client
	cache         *ttlcache.Cache[string, Template]
	persistence   storage.StorageProvider
	ctx           context.Context
	buildStore    *build.DiffStore
	blockMetrics  blockmetrics.Metrics
	rootCachePath string
=======
	cache        *ttlcache.Cache[string, Template]
	persistence  storage.StorageProvider
	buildStore   *build.DiffStore
	blockMetrics blockmetrics.Metrics
>>>>>>> 19778a71
}

// NewCache initializes a template new cache.
// It also deletes the old build cache directory content
// as it may contain stale data that are not managed by anyone.
func NewCache(
	ctx context.Context,
	flags *featureflags.Client,
	persistence storage.StorageProvider,
	metrics blockmetrics.Metrics,
) (*Cache, error) {
	cache := ttlcache.New(
		ttlcache.WithTTL[string, Template](templateExpiration),
	)

	cache.OnEviction(func(ctx context.Context, reason ttlcache.EvictionReason, item *ttlcache.Item[string, Template]) {
		template := item.Value()

		err := template.Close()
		if err != nil {
			zap.L().Warn("failed to cleanup template data", zap.String("item_key", item.Key()), zap.Error(err))
		}
	})

	// Delete the old build cache directory content.
	err := cleanDir(build.DefaultCachePath)
	if err != nil && !os.IsNotExist(err) {
		return nil, fmt.Errorf("failed to remove old build cache directory: %w", err)
	}

	buildStore, err := build.NewDiffStore(
		ctx,
		build.DefaultCachePath,
		buildCacheTTL,
		buildCacheDelayEviction,
		buildCacheMaxUsedPercentage,
	)
	if err != nil {
		return nil, fmt.Errorf("failed to create build store: %w", err)
	}

	go cache.Start()

	return &Cache{
<<<<<<< HEAD
		blockMetrics:  metrics,
		persistence:   persistence,
		buildStore:    buildStore,
		cache:         cache,
		ctx:           ctx,
		flags:         flags,
		rootCachePath: env.GetEnv("LOCAL_TEMPLATE_CACHE_PATH", ""),
=======
		blockMetrics: metrics,
		persistence:  persistence,
		buildStore:   buildStore,
		cache:        cache,
>>>>>>> 19778a71
	}, nil
}

func (c *Cache) Items() map[string]*ttlcache.Item[string, Template] {
	return c.cache.Items()
}

func (c *Cache) GetTemplate(
	ctx context.Context,
	buildID,
	kernelVersion,
	firecrackerVersion string,
	isSnapshot bool,
) (Template, error) {
	persistence := c.persistence
	if c.useNFSCache(isSnapshot) {
		zap.L().Info("using local template cache", zap.String("path", c.rootCachePath))
		persistence = storage.NewCachedProvider(ctx, c.rootCachePath, persistence)
	}

	storageTemplate, err := newTemplateFromStorage(
		buildID,
		kernelVersion,
		firecrackerVersion,
		nil,
		nil,
		persistence,
		c.blockMetrics,
		nil,
		nil,
	)
	if err != nil {
		return nil, fmt.Errorf("failed to create template cache from storage: %w", err)
	}

	t, found := c.cache.GetOrSet(
		storageTemplate.Files().CacheKey(),
		storageTemplate,
		ttlcache.WithTTL[string, Template](templateExpiration),
	)

	if !found {
		go storageTemplate.Fetch(ctx, c.buildStore)
	}

	return t.Value(), nil
}

func (c *Cache) AddSnapshot(
	ctx context.Context,
	buildId,
	kernelVersion,
	firecrackerVersion string,
	memfileHeader *header.Header,
	rootfsHeader *header.Header,
	localSnapfile File,
	localMetafile File,
	memfileDiff build.Diff,
	rootfsDiff build.Diff,
) error {
	switch memfileDiff.(type) {
	case *build.NoDiff:
		break
	default:
		c.buildStore.Add(memfileDiff)
	}

	switch rootfsDiff.(type) {
	case *build.NoDiff:
		break
	default:
		c.buildStore.Add(rootfsDiff)
	}

	storageTemplate, err := newTemplateFromStorage(
		buildId,
		kernelVersion,
		firecrackerVersion,
		memfileHeader,
		rootfsHeader,
		c.persistence,
		c.blockMetrics,
		localSnapfile,
		localMetafile,
	)
	if err != nil {
		return fmt.Errorf("failed to create template cache from storage: %w", err)
	}

	_, found := c.cache.GetOrSet(
		storageTemplate.Files().CacheKey(),
		storageTemplate,
		ttlcache.WithTTL[string, Template](templateExpiration),
	)

	if !found {
		go storageTemplate.Fetch(ctx, c.buildStore)
	}

	return nil
}

func (c *Cache) useNFSCache(isSnapshot bool) bool {
	if c.rootCachePath == "" {
		// can't enable cache if we don't have a cache path
		return false
	}

	var flagName featureflags.BoolFlag
	if isSnapshot {
		flagName = featureflags.SnapshotFeatureFlagName
	} else {
		flagName = featureflags.TemplateFeatureFlagName
	}

	flag, err := c.flags.BoolFlag(flagName, "")
	if err != nil {
		zap.L().Error("failed to get nfs cache feature flag", zap.Error(err))
	}

	return flag
}

func cleanDir(path string) error {
	entries, err := os.ReadDir(path)
	if err != nil {
		return fmt.Errorf("reading directory contents: %w", err)
	}

	for _, entry := range entries {
		entryPath := filepath.Join(path, entry.Name())
		if err := os.RemoveAll(entryPath); err != nil {
			return fmt.Errorf("removing %q: %w", entryPath, err)
		}
	}

	return nil
}<|MERGE_RESOLUTION|>--- conflicted
+++ resolved
@@ -32,7 +32,6 @@
 )
 
 type Cache struct {
-<<<<<<< HEAD
 	flags         *featureflags.Client
 	cache         *ttlcache.Cache[string, Template]
 	persistence   storage.StorageProvider
@@ -40,12 +39,6 @@
 	buildStore    *build.DiffStore
 	blockMetrics  blockmetrics.Metrics
 	rootCachePath string
-=======
-	cache        *ttlcache.Cache[string, Template]
-	persistence  storage.StorageProvider
-	buildStore   *build.DiffStore
-	blockMetrics blockmetrics.Metrics
->>>>>>> 19778a71
 }
 
 // NewCache initializes a template new cache.
@@ -90,7 +83,6 @@
 	go cache.Start()
 
 	return &Cache{
-<<<<<<< HEAD
 		blockMetrics:  metrics,
 		persistence:   persistence,
 		buildStore:    buildStore,
@@ -98,12 +90,6 @@
 		ctx:           ctx,
 		flags:         flags,
 		rootCachePath: env.GetEnv("LOCAL_TEMPLATE_CACHE_PATH", ""),
-=======
-		blockMetrics: metrics,
-		persistence:  persistence,
-		buildStore:   buildStore,
-		cache:        cache,
->>>>>>> 19778a71
 	}, nil
 }
 
