package template

import (
	"context"
	"fmt"
	"os"
	"path/filepath"
	"time"

	"github.com/jellydator/ttlcache/v3"
	"go.opentelemetry.io/otel"
	"go.opentelemetry.io/otel/metric"
	"go.uber.org/zap"

	blockmetrics "github.com/e2b-dev/infra/packages/orchestrator/internal/sandbox/block/metrics"
	"github.com/e2b-dev/infra/packages/orchestrator/internal/sandbox/build"
	"github.com/e2b-dev/infra/packages/shared/pkg/env"
	featureflags "github.com/e2b-dev/infra/packages/shared/pkg/feature-flags"
	"github.com/e2b-dev/infra/packages/shared/pkg/storage"
	"github.com/e2b-dev/infra/packages/shared/pkg/storage/header"
	"github.com/e2b-dev/infra/packages/shared/pkg/utils"
)

// How long to keep the template in the cache since the last access.
// Should be longer than the maximum possible sandbox lifetime.
const (
	templateExpiration = time.Hour * 25

	buildCacheTTL           = time.Hour * 25
	buildCacheDelayEviction = time.Second * 60

	// buildCacheMaxUsedPercentage the maximum percentage of the cache disk storage
	// that can be used before the cache starts evicting items.
	buildCacheMaxUsedPercentage = 85.0
)

var (
	tracer     = otel.Tracer("github.com/e2b-dev/infra/packages/orchestrator/internal/sandbox/template")
	meter      = otel.GetMeterProvider().Meter("orchestrator.internal.sandbox.template")
	hitsMetric = utils.Must(meter.Int64Counter("orchestrator.templates.cache.hits",
		metric.WithDescription("Requests for templates that were already cached")))
	missesMetric = utils.Must(meter.Int64Counter("orchestrator.templates.cache.misses",
		metric.WithDescription("Requests for templates that were not cached")))
)

type Cache struct {
	flags         *featureflags.Client
	cache         *ttlcache.Cache[string, *storageTemplate]
	persistence   storage.StorageProvider
	buildStore    *build.DiffStore
	blockMetrics  blockmetrics.Metrics
	rootCachePath string
}

// NewCache initializes a template new cache.
// It also deletes the old build cache directory content
// as it may contain stale data that are not managed by anyone.
func NewCache(
	ctx context.Context,
	flags *featureflags.Client,
	persistence storage.StorageProvider,
	metrics blockmetrics.Metrics,
) (*Cache, error) {
	cache := ttlcache.New(
		ttlcache.WithTTL[string, *storageTemplate](templateExpiration),
	)

	cache.OnEviction(func(ctx context.Context, reason ttlcache.EvictionReason, item *ttlcache.Item[string, *storageTemplate]) {
		template := item.Value()

		err := template.Close()
		if err != nil {
			zap.L().Warn("failed to cleanup template data", zap.String("item_key", item.Key()), zap.Error(err))
		}
	})

	// Delete the old build cache directory content.
	err := cleanDir(build.DefaultCachePath())
	if err != nil && !os.IsNotExist(err) {
		return nil, fmt.Errorf("failed to remove old build cache directory: %w", err)
	}

<<<<<<< HEAD
	buildStore, err := build.NewDiffStore(ctx, build.DefaultCachePath, buildCacheTTL, buildCacheDelayEviction, buildCacheMaxUsedPercentage)
=======
	buildStore, err := build.NewDiffStore(
		ctx,
		build.DefaultCachePath(),
		buildCacheTTL,
		buildCacheDelayEviction,
		buildCacheMaxUsedPercentage,
	)
>>>>>>> 28d5d6b5
	if err != nil {
		return nil, fmt.Errorf("failed to create build store: %w", err)
	}

	go cache.Start()

	return &Cache{
		blockMetrics:  metrics,
		persistence:   persistence,
		buildStore:    buildStore,
		cache:         cache,
		flags:         flags,
		rootCachePath: env.GetEnv("SHARED_CHUNK_CACHE_PATH", ""),
	}, nil
}

func (c *Cache) Items() map[string]*ttlcache.Item[string, *storageTemplate] {
	return c.cache.Items()
}

func (c *Cache) GetTemplate(
	ctx context.Context,
	buildID,
	kernelVersion,
	firecrackerVersion string,
	isSnapshot bool,
	isBuilding bool,
) (Template, error) {
	persistence := c.persistence
	// Because of the template caching, if we enable the shared cache feature flag,
	// it will start working only for new orchestrators or new builds.
	if c.useNFSCache(ctx, isBuilding, isSnapshot) {
		zap.L().Info("using local template cache", zap.String("path", c.rootCachePath))
		persistence = storage.NewCachedProvider(c.rootCachePath, persistence)
	}

	template, err := newTemplateFromStorage(
		buildID,
		kernelVersion,
		firecrackerVersion,
		nil,
		nil,
		persistence,
		c.blockMetrics,
		nil,
		nil,
	)
	if err != nil {
		return nil, fmt.Errorf("failed to create template cache from storage: %w", err)
	}

<<<<<<< HEAD
	t, found := c.cache.GetOrSet(
		template.Files().CacheKey(),
		template,
		ttlcache.WithTTL[string, *storageTemplate](templateExpiration),
	)

	if !found {
		// We don't want to cancel the request if the request was canceled, because it can be used by other templates
		// It's a little bit problematic, because shutdown won't cancel the fetch
		go template.Fetch(context.WithoutCancel(ctx), c.buildStore)
	} else {
		template.AddFetchSpanLink(ctx)
	}

	return t.Value(), nil
=======
	return c.getTemplateWithFetch(ctx, storageTemplate), nil
>>>>>>> 28d5d6b5
}

func (c *Cache) AddSnapshot(
	ctx context.Context,
	buildId,
	kernelVersion,
	firecrackerVersion string,
	memfileHeader *header.Header,
	rootfsHeader *header.Header,
	localSnapfile File,
	localMetafile File,
	memfileDiff build.Diff,
	rootfsDiff build.Diff,
) error {
	switch memfileDiff.(type) {
	case *build.NoDiff:
		break
	default:
		c.buildStore.Add(memfileDiff)
	}

	switch rootfsDiff.(type) {
	case *build.NoDiff:
		break
	default:
		c.buildStore.Add(rootfsDiff)
	}

	template, err := newTemplateFromStorage(
		buildId,
		kernelVersion,
		firecrackerVersion,
		memfileHeader,
		rootfsHeader,
		c.persistence,
		c.blockMetrics,
		localSnapfile,
		localMetafile,
	)
	if err != nil {
		return fmt.Errorf("failed to create template cache from storage: %w", err)
	}

<<<<<<< HEAD
	_, found := c.cache.GetOrSet(
		template.Files().CacheKey(),
		template,
		ttlcache.WithTTL[string, *storageTemplate](templateExpiration),
	)

	if !found {
		// We don't want to cancel the request if the request was canceled/finished
		// It's a little bit problematic, because shutdown won't cancel the fetch
		go template.Fetch(context.WithoutCancel(ctx), c.buildStore)
	}
=======
	c.getTemplateWithFetch(ctx, storageTemplate)
>>>>>>> 28d5d6b5

	return nil
}

func (c *Cache) useNFSCache(ctx context.Context, isBuilding bool, isSnapshot bool) bool {
	if isBuilding {
		// caching this layer doesn't speed up the next sandbox launch,
		// as the previous template isn't used to load the one that's being built.
		return false
	}

	if c.rootCachePath == "" {
		// can't enable cache if we don't have a cache path
		return false
	}

	var flagName featureflags.BoolFlag
	if isSnapshot {
		flagName = featureflags.SnapshotFeatureFlagName
	} else {
		flagName = featureflags.TemplateFeatureFlagName
	}

	flag, err := c.flags.BoolFlag(ctx, flagName)
	if err != nil {
		zap.L().Error("failed to get nfs cache feature flag", zap.Error(err))
	}

	return flag
}

func cleanDir(path string) error {
	entries, err := os.ReadDir(path)
	if err != nil {
		return fmt.Errorf("reading directory contents: %w", err)
	}

	for _, entry := range entries {
		entryPath := filepath.Join(path, entry.Name())
		if err := os.RemoveAll(entryPath); err != nil {
			return fmt.Errorf("removing %q: %w", entryPath, err)
		}
	}

	return nil
}

func (c *Cache) getTemplateWithFetch(ctx context.Context, storageTemplate *storageTemplate) Template {
	t, found := c.cache.GetOrSet(
		storageTemplate.Files().CacheKey(),
		storageTemplate,
		ttlcache.WithTTL[string, Template](templateExpiration),
	)

	if !found {
		missesMetric.Add(ctx, 1)
		// We don't want to cancel the request if the request was canceled, because it can be used by other templates
		// It's a little bit problematic, because shutdown won't cancel the fetch
		go storageTemplate.Fetch(context.WithoutCancel(ctx), c.buildStore)
	} else {
		hitsMetric.Add(ctx, 1)
	}

	return t.Value()
}<|MERGE_RESOLUTION|>--- conflicted
+++ resolved
@@ -80,9 +80,6 @@
 		return nil, fmt.Errorf("failed to remove old build cache directory: %w", err)
 	}
 
-<<<<<<< HEAD
-	buildStore, err := build.NewDiffStore(ctx, build.DefaultCachePath, buildCacheTTL, buildCacheDelayEviction, buildCacheMaxUsedPercentage)
-=======
 	buildStore, err := build.NewDiffStore(
 		ctx,
 		build.DefaultCachePath(),
@@ -90,7 +87,6 @@
 		buildCacheDelayEviction,
 		buildCacheMaxUsedPercentage,
 	)
->>>>>>> 28d5d6b5
 	if err != nil {
 		return nil, fmt.Errorf("failed to create build store: %w", err)
 	}
@@ -142,25 +138,7 @@
 		return nil, fmt.Errorf("failed to create template cache from storage: %w", err)
 	}
 
-<<<<<<< HEAD
-	t, found := c.cache.GetOrSet(
-		template.Files().CacheKey(),
-		template,
-		ttlcache.WithTTL[string, *storageTemplate](templateExpiration),
-	)
-
-	if !found {
-		// We don't want to cancel the request if the request was canceled, because it can be used by other templates
-		// It's a little bit problematic, because shutdown won't cancel the fetch
-		go template.Fetch(context.WithoutCancel(ctx), c.buildStore)
-	} else {
-		template.AddFetchSpanLink(ctx)
-	}
-
-	return t.Value(), nil
-=======
-	return c.getTemplateWithFetch(ctx, storageTemplate), nil
->>>>>>> 28d5d6b5
+	return c.getTemplateWithFetch(ctx, template), nil
 }
 
 func (c *Cache) AddSnapshot(
@@ -204,21 +182,7 @@
 		return fmt.Errorf("failed to create template cache from storage: %w", err)
 	}
 
-<<<<<<< HEAD
-	_, found := c.cache.GetOrSet(
-		template.Files().CacheKey(),
-		template,
-		ttlcache.WithTTL[string, *storageTemplate](templateExpiration),
-	)
-
-	if !found {
-		// We don't want to cancel the request if the request was canceled/finished
-		// It's a little bit problematic, because shutdown won't cancel the fetch
-		go template.Fetch(context.WithoutCancel(ctx), c.buildStore)
-	}
-=======
-	c.getTemplateWithFetch(ctx, storageTemplate)
->>>>>>> 28d5d6b5
+	c.getTemplateWithFetch(ctx, template)
 
 	return nil
 }
@@ -266,18 +230,18 @@
 	return nil
 }
 
-func (c *Cache) getTemplateWithFetch(ctx context.Context, storageTemplate *storageTemplate) Template {
+func (c *Cache) getTemplateWithFetch(ctx context.Context, template *storageTemplate) Template {
 	t, found := c.cache.GetOrSet(
-		storageTemplate.Files().CacheKey(),
-		storageTemplate,
-		ttlcache.WithTTL[string, Template](templateExpiration),
+		template.Files().CacheKey(),
+		template,
+		ttlcache.WithTTL[string, *storageTemplate](templateExpiration),
 	)
 
 	if !found {
 		missesMetric.Add(ctx, 1)
 		// We don't want to cancel the request if the request was canceled, because it can be used by other templates
 		// It's a little bit problematic, because shutdown won't cancel the fetch
-		go storageTemplate.Fetch(context.WithoutCancel(ctx), c.buildStore)
+		go template.Fetch(context.WithoutCancel(ctx), c.buildStore)
 	} else {
 		hitsMetric.Add(ctx, 1)
 	}
