--- conflicted
+++ resolved
@@ -30,13 +30,9 @@
 	devicePool         *nbd.DevicePool
 }
 
-<<<<<<< HEAD
 var _ Provider = &NBDProvider{}
 
-func NewNBDProvider(ctx context.Context, rootfs block.ReadonlyDevice, cachePath string, devicePool *nbd.DevicePool) (*NBDProvider, error) {
-=======
-func NewNBDProvider(rootfs block.ReadonlyDevice, cachePath string, devicePool *nbd.DevicePool) (Provider, error) {
->>>>>>> 30e22fb2
+func NewNBDProvider(rootfs block.ReadonlyDevice, cachePath string, devicePool *nbd.DevicePool) (*NBDProvider, error) {
 	size, err := rootfs.Size()
 	if err != nil {
 		return nil, fmt.Errorf("error getting device size: %w", err)
