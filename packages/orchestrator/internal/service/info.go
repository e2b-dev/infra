--- conflicted
+++ resolved
@@ -50,11 +50,7 @@
 	}
 }
 
-<<<<<<< HEAD
-func NewInfoContainer(clientId string, version string, commit string, instanceID string, config cfg.Config) *ServiceInfo {
-=======
-func NewInfoContainer(ctx context.Context, clientId string, version string, commit string, instanceID string, machineInfo machineinfo.MachineInfo, config cfg.Config) *ServiceInfo {
->>>>>>> 45393ef5
+func NewInfoContainer(clientId string, version string, commit string, instanceID string, machineInfo machineinfo.MachineInfo, config cfg.Config) *ServiceInfo {
 	services := cfg.GetServices(config)
 	serviceRoles := make([]orchestratorinfo.ServiceInfoRole, 0)
 
