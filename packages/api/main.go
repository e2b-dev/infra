package main

import (
	"context"
	"errors"
	"flag"
	"fmt"
	"net"
	"net/http"
	"os"
	"os/signal"
	"sync"
	"sync/atomic"
	"syscall"
	"time"

	"github.com/getkin/kin-openapi/openapi3"
	"github.com/getkin/kin-openapi/openapi3filter"
	"github.com/gin-contrib/cors"
	limits "github.com/gin-contrib/size"
	"github.com/gin-gonic/gin"
	middleware "github.com/oapi-codegen/gin-middleware"
	"go.uber.org/zap"

	"github.com/e2b-dev/infra/packages/api/internal/api"
	"github.com/e2b-dev/infra/packages/api/internal/auth"
	"github.com/e2b-dev/infra/packages/api/internal/handlers"
	"github.com/e2b-dev/infra/packages/api/internal/utils"
	"github.com/e2b-dev/infra/packages/shared/pkg/env"
	"github.com/e2b-dev/infra/packages/shared/pkg/logger"
	"github.com/e2b-dev/infra/packages/shared/pkg/telemetry"

	customMiddleware "github.com/e2b-dev/infra/packages/shared/pkg/gin_utils/middleware"
	metricsMiddleware "github.com/e2b-dev/infra/packages/shared/pkg/gin_utils/middleware/otel/metrics"
	tracingMiddleware "github.com/e2b-dev/infra/packages/shared/pkg/gin_utils/middleware/otel/tracing"
)

const (
	serviceName        = "orchestration-api"
	maxMultipartMemory = 1 << 27 // 128 MiB
	maxUploadLimit     = 1 << 28 // 256 MiB

	maxReadHeaderTimeout = 60 * time.Second
	maxReadTimeout       = 75 * time.Second
	maxWriteTimeout      = 75 * time.Second

	defaultPort = 80
)

<<<<<<< HEAD
var logsCollectorAddress = env.GetEnv("LOGS_COLLECTOR_ADDRESS", "")
=======
var commitSHA string
>>>>>>> f84909f0

func NewGinServer(ctx context.Context, apiStore *handlers.APIStore, swagger *openapi3.T, port int) *http.Server {
	// Clear out the servers array in the swagger spec, that skips validating
	// that server names match. We don't know how this thing will be run.
	swagger.Servers = nil

	r := gin.New()

	r.Use(
		// We use custom otel gin middleware because we want to log 4xx errors in the otel
		customMiddleware.ExcludeRoutes(tracingMiddleware.Middleware(serviceName),
			"/health",
			"/sandboxes/:sandboxID/refreshes",
			"/templates/:templateID/builds/:buildID/logs",
			"/templates/:templateID/builds/:buildID/status",
		),
		customMiddleware.IncludeRoutes(metricsMiddleware.Middleware(serviceName), "/sandboxes"),
		customMiddleware.ExcludeRoutes(gin.LoggerWithWriter(gin.DefaultWriter),
			"/health",
			"/sandboxes/:sandboxID/refreshes",
			"/templates/:templateID/builds/:buildID/logs",
			"/templates/:templateID/builds/:buildID/status",
		),
		gin.Recovery(),
	)

	config := cors.DefaultConfig()
	// Allow all origins
	config.AllowAllOrigins = true
	config.AllowHeaders = []string{
		// Default headers
		"Origin",
		"Content-Length",
		"Content-Type",
		// API Key header
		"Authorization",
		"X-API-Key",
		// Custom headers sent from SDK
		"browser",
		"lang",
		"lang_version",
		"machine",
		"os",
		"package_version",
		"processor",
		"publisher",
		"release",
		"sdk_runtime",
		"system",
	}
	r.Use(cors.New(config))

	// Create a team API Key auth validator
	AuthenticationFunc := auth.CreateAuthenticationFunc(
		apiStore.Tracer,
		apiStore.GetTeamFromAPIKey,
		apiStore.GetUserFromAccessToken,
	)

	// Use our validation middleware to check all requests against the
	// OpenAPI schema.
	r.Use(
		limits.RequestSizeLimiter(maxUploadLimit),
		middleware.OapiRequestValidatorWithOptions(swagger,
			&middleware.Options{
				ErrorHandler: utils.ErrorHandler,
				Options: openapi3filter.Options{
					AuthenticationFunc: AuthenticationFunc,
				},
			}),
	)

	// We now register our store above as the handler for the interface
	api.RegisterHandlers(r, apiStore)

	r.MaxMultipartMemory = maxMultipartMemory

	s := &http.Server{
		Handler:           r,
		Addr:              fmt.Sprintf("0.0.0.0:%d", port),
		ReadHeaderTimeout: maxReadHeaderTimeout,
		ReadTimeout:       maxReadTimeout,
		WriteTimeout:      maxWriteTimeout,
		BaseContext:       func(net.Listener) context.Context { return ctx },
	}

	return s
}

func main() {
	ctx, cancel := context.WithCancel(context.Background()) // root context
	defer cancel()

	// TODO: additional improvements to signal handling/shutdown:
	//   - provide access to root context in the signal handling
	//     context so request scoped work can start background tasks
	//     without needing to make an unattached context.
	//   - provide mechanism to inform shutdown that background
	//     work has completed (waitgroup, counter, etc.) to avoid
	//     exiting early.

	var (
		port  int
		debug string
	)
	flag.IntVar(&port, "port", defaultPort, "Port for test HTTP server")
	flag.StringVar(&debug, "true", "false", "is debug")
	flag.Parse()

<<<<<<< HEAD
	logger := zap.Must(logger.NewLogger(ctx, logger.LoggerConfig{
		ServiceName:      serviceName,
		IsInternal:       true,
		IsDevelopment:    env.IsLocal(),
		IsDebug:          env.IsDebug(),
		CollectorAddress: logsCollectorAddress,
	}))
	defer logger.Sync()
	zap.ReplaceGlobals(logger)

	logger.Info("Starting API service...")
=======
	log.Println("Starting API service...", "commit_sha", commitSHA)
>>>>>>> f84909f0
	if debug != "true" {
		gin.SetMode(gin.ReleaseMode)
	}

	swagger, err := api.GetSwagger()
	if err != nil {
		// this will call os.Exit: defers won't run, but none
		// need to yet. Change this if this is called later.
		logger.Fatal("Error loading swagger spec", zap.Error(err))
	}

	var cleanupFns []func(context.Context) error
	exitCode := &atomic.Int32{}
	cleanupOp := func() {
		// some cleanup functions do work that requires a context. passing shutdown a
		// specific context here so that all timeout configuration is in one place.
		ctx, cancel := context.WithTimeout(context.Background(), 30*time.Second)
		defer cancel()

		start := time.Now()
		// doing shutdown in parallel to avoid
		// unintentionally: creating shutdown ordering
		// effects.
		cwg := &sync.WaitGroup{}
		count := 0
		for idx := range cleanupFns {
			if cleanup := cleanupFns[idx]; cleanup != nil {
				cwg.Add(1)
				count++
				go func(
					op func(context.Context) error,
					idx int,
				) {
					defer cwg.Done()
					if err := op(ctx); err != nil {
						exitCode.Add(1)
						logger.Error("cleanup operation error", zap.Int("index", idx), zap.Error(err))
					}
				}(cleanup, idx)

				cleanupFns[idx] = nil
			}
		}
		if count == 0 {
			logger.Info("no cleanup operations")
			return
		}
		logger.Info("running cleanup operations", zap.Int("count", count))
		cwg.Wait() // this doesn't have a timeout
		logger.Info("cleanup operations completed", zap.Int("count", count), zap.Duration("duration", time.Since(start)))
	}
	cleanupOnce := &sync.Once{}
	cleanup := func() { cleanupOnce.Do(cleanupOp) }
	defer cleanup()

	if !env.IsLocal() {
		cleanupFns = append(cleanupFns, telemetry.InitOTLPExporter(ctx, serviceName, swagger.Info.Version))
	}

	// Create an instance of our handler which satisfies the generated interface
	//  (use the outer context rather than the signal handling
	//   context so it doesn't exit first.)
	apiStore := handlers.NewAPIStore(ctx)
	cleanupFns = append(cleanupFns, apiStore.Close)

	// pass the signal context so that handlers know when shutdown is happening.
	s := NewGinServer(ctx, apiStore, swagger, port)

	// ////////////////////////
	//
	// Start the HTTP service

	// set up the signal handlers so that we can trigger a
	// shutdown of the HTTP service when the process catches the
	// specified signal. The parent context isn't canceled until
	// after the HTTP service returns, to avoid terminating
	// connections to databases and other upstream services before
	// the HTTP server has shut down.
	signalCtx, sigCancel := signal.NotifyContext(ctx, syscall.SIGTERM, syscall.SIGINT)
	defer sigCancel()

	wg := &sync.WaitGroup{}

	// in the event of an unhandled panic *still* wait for the
	// HTTP service to terminate:
	defer wg.Wait()

	wg.Add(1)
	go func() {
		defer wg.Done()

		// make sure to cancel the parent context before this
		// goroutine returns, so that in the case of a panic
		// or error here, the other thread won't block until
		// signaled.
		defer cancel()

		logger.Info("http service starting", zap.Int("port", port))

		// Serve HTTP until shutdown.
		err := s.ListenAndServe()

		switch {
		case errors.Is(err, http.ErrServerClosed):
			logger.Info("http service shutdown successfully", zap.Int("port", port))
		case err != nil:
			exitCode.Add(1)
			logger.Error("http service encountered error", zap.Int("port", port), zap.Error(err))
		default:
			// this probably shouldn't happen...
			logger.Info("http service exited without error", zap.Int("port", port))
		}

	}()

	wg.Add(1)
	go func() {
		defer wg.Done()
		<-signalCtx.Done()

		// Start returning 503s for health checks
		// to signal that the service is shutting down.
		// This is a bit of a hack, but this way we can properly propagate
		// the health status to the load balancer.
		apiStore.Healthy = false
		time.Sleep(15 * time.Second)

		// if the parent context `ctx` is canceled the
		// shutdown will return early. This should only happen
		// if there's an error in starting the http service
		// (and would be a noop), or if there's an unhandled
		// panic and defers start running, _probably_ won't
		// even have a chance to return before the program
		// returns.

		if err := s.Shutdown(ctx); err != nil {
			exitCode.Add(1)
			logger.Error("http service shutdown error", zap.Int("port", port), zap.Error(err))
		}

	}()

	// wait for the HTTP service to complete shutting down first
	// before doing other cleanup, we're listening for the signal
	// termination in one of these background threads.
	wg.Wait()

	// call cleanup explicitly because defers (from above) do not
	// run on os.Exit.
	cleanup()

	// TODO: wait for additional work to coalesce
	//
	// currently we only wait for the HTTP handlers to return, and
	// then cancel the remaining context and run all of the
	// cleanup functions. Background go routines at this point
	// terminate. Would need to have a goroutine pool or worker
	// coordinator running to manage and track that work.

	// Exit, with appropriate code.
	os.Exit(int(exitCode.Load()))
}<|MERGE_RESOLUTION|>--- conflicted
+++ resolved
@@ -47,11 +47,10 @@
 	defaultPort = 80
 )
 
-<<<<<<< HEAD
-var logsCollectorAddress = env.GetEnv("LOGS_COLLECTOR_ADDRESS", "")
-=======
-var commitSHA string
->>>>>>> f84909f0
+var (
+	logsCollectorAddress = env.GetEnv("LOGS_COLLECTOR_ADDRESS", "")
+	commitSHA            string
+)
 
 func NewGinServer(ctx context.Context, apiStore *handlers.APIStore, swagger *openapi3.T, port int) *http.Server {
 	// Clear out the servers array in the swagger spec, that skips validating
@@ -158,10 +157,9 @@
 		debug string
 	)
 	flag.IntVar(&port, "port", defaultPort, "Port for test HTTP server")
-	flag.StringVar(&debug, "true", "false", "is debug")
+	flag.StringVar(&debug, "debug", "false", "is debug")
 	flag.Parse()
 
-<<<<<<< HEAD
 	logger := zap.Must(logger.NewLogger(ctx, logger.LoggerConfig{
 		ServiceName:      serviceName,
 		IsInternal:       true,
@@ -172,10 +170,7 @@
 	defer logger.Sync()
 	zap.ReplaceGlobals(logger)
 
-	logger.Info("Starting API service...")
-=======
-	log.Println("Starting API service...", "commit_sha", commitSHA)
->>>>>>> f84909f0
+	logger.Info("Starting API service...", zap.String("commit_sha", commitSHA))
 	if debug != "true" {
 		gin.SetMode(gin.ReleaseMode)
 	}
