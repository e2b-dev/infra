module github.com/e2b-dev/infra/packages/api

go 1.25.4

// Internal packages
replace (
	github.com/e2b-dev/infra/packages/clickhouse v0.0.0 => ../clickhouse
	github.com/e2b-dev/infra/packages/db v0.0.0 => ../db
	github.com/e2b-dev/infra/packages/shared v0.0.0 => ../shared
)

// https://github.com/grafana/loki/issues/2826
replace github.com/hashicorp/consul => github.com/hashicorp/consul v1.14.5

// https://github.com/grafana/loki/issues/2826
replace k8s.io/client-go => k8s.io/client-go v0.28.1

// https://github.com/grafana/loki/issues/2826
replace k8s.io/api => k8s.io/api v0.28.1

// https://github.com/grafana/loki/issues/2826
exclude k8s.io/client-go v8.0.0+incompatible

// https://github.com/grafana/loki/issues/2826
replace github.com/prometheus/prometheus => github.com/prometheus/prometheus v0.47.2-0.20231010075449-4b9c19fe5510

tool (
	github.com/air-verse/air
	github.com/oapi-codegen/oapi-codegen/v2/cmd/oapi-codegen
)

require (
	github.com/Masterminds/semver/v3 v3.2.1
	github.com/bsm/redislock v0.9.4
	github.com/caarlos0/env/v11 v11.3.1
	github.com/e2b-dev/infra/packages/clickhouse v0.0.0
	github.com/e2b-dev/infra/packages/db v0.0.0
	github.com/e2b-dev/infra/packages/shared v0.0.0
	github.com/flowchartsman/retry v1.2.0
	github.com/getkin/kin-openapi v0.132.0
	github.com/gin-contrib/cors v1.7.5
	github.com/gin-contrib/size v1.0.2
	github.com/gin-gonic/gin v1.10.1
	github.com/gogo/status v1.1.1
	github.com/golang-jwt/jwt/v5 v5.2.2
	github.com/golang/protobuf v1.5.4
	github.com/google/uuid v1.6.0
	github.com/grafana/loki v0.0.0-20250609195516-7b805ba7c843
	github.com/hashicorp/nomad/api v0.0.0-20231208134655-099ee06a607c
	github.com/jackc/pgx/v5 v5.7.4
	github.com/jellydator/ttlcache/v3 v3.4.0
	github.com/launchdarkly/go-sdk-common/v3 v3.3.0
	github.com/oapi-codegen/gin-middleware v1.0.2
	github.com/oapi-codegen/runtime v1.1.1
	github.com/orcaman/concurrent-map/v2 v2.0.1
	github.com/pkg/errors v0.9.1
	github.com/posthog/posthog-go v0.0.0-20230801140217-d607812dee69
	github.com/pressly/goose/v3 v3.24.2
	github.com/redis/go-redis/v9 v9.12.1
	github.com/stretchr/testify v1.11.1
	go.opentelemetry.io/contrib/instrumentation/github.com/gin-gonic/gin/otelgin v0.57.0
	go.opentelemetry.io/contrib/instrumentation/google.golang.org/grpc/otelgrpc v0.63.0
	go.opentelemetry.io/otel v1.38.0
	go.opentelemetry.io/otel/exporters/otlp/otlpmetric/otlpmetricgrpc v1.38.0
	go.opentelemetry.io/otel/metric v1.38.0
	go.opentelemetry.io/otel/sdk/metric v1.38.0
	go.opentelemetry.io/otel/trace v1.38.0
	go.uber.org/zap v1.27.0
<<<<<<< HEAD
	golang.org/x/net v0.45.0
	golang.org/x/sync v0.17.0
=======
	golang.org/x/net v0.47.0
	golang.org/x/sync v0.18.0
>>>>>>> dd506a35
	google.golang.org/grpc v1.75.1
	google.golang.org/protobuf v1.36.9
)

require (
	ariga.io/atlas v0.15.0 // indirect
	dario.cat/mergo v1.0.2 // indirect
	entgo.io/ent v0.12.5 // indirect
	github.com/Azure/azure-sdk-for-go/sdk/azcore v1.14.0 // indirect
	github.com/Azure/azure-sdk-for-go/sdk/azidentity v1.7.0 // indirect
	github.com/Azure/azure-sdk-for-go/sdk/internal v1.10.0 // indirect
	github.com/AzureAD/microsoft-authentication-library-for-go v1.2.2 // indirect
	github.com/ClickHouse/ch-go v0.66.1 // indirect
	github.com/ClickHouse/clickhouse-go/v2 v2.37.2 // indirect
	github.com/DataDog/datadog-go/v5 v5.2.0 // indirect
	github.com/Masterminds/goutils v1.1.1 // indirect
	github.com/Masterminds/sprig/v3 v3.2.3 // indirect
	github.com/Microsoft/go-winio v0.6.2 // indirect
	github.com/Workiva/go-datastructures v1.1.0 // indirect
	github.com/XSAM/otelsql v0.40.0 // indirect
	github.com/agext/levenshtein v1.2.3 // indirect
	github.com/air-verse/air v1.61.7 // indirect
	github.com/alecthomas/units v0.0.0-20211218093645-b94a6e3cc137 // indirect
	github.com/andybalholm/brotli v1.1.1 // indirect
	github.com/apapsch/go-jsonmerge/v2 v2.0.0 // indirect
	github.com/apparentlymart/go-textseg/v15 v15.0.0 // indirect
	github.com/armon/go-metrics v0.4.1 // indirect
	github.com/asaskevich/govalidator v0.0.0-20230301143203-a9d515a09cc2 // indirect
	github.com/aws/aws-sdk-go v1.55.7 // indirect
	github.com/beorn7/perks v1.0.1 // indirect
	github.com/bep/godartsass/v2 v2.3.2 // indirect
	github.com/bep/golibsass v1.2.0 // indirect
	github.com/buger/jsonparser v1.1.1 // indirect
	github.com/bytedance/sonic v1.13.2 // indirect
	github.com/bytedance/sonic/loader v0.2.4 // indirect
	github.com/c2h5oh/datasize v0.0.0-20220606134207-859f65c6625b // indirect
	github.com/cenkalti/backoff/v5 v5.0.3 // indirect
	github.com/cespare/xxhash v1.1.0 // indirect
	github.com/cespare/xxhash/v2 v2.3.0 // indirect
	github.com/cli/safeexec v1.0.1 // indirect
	github.com/cloudwego/base64x v0.1.5 // indirect
	github.com/coreos/go-semver v0.3.0 // indirect
	github.com/coreos/go-systemd/v22 v22.5.0 // indirect
	github.com/creack/pty v1.1.23 // indirect
	github.com/davecgh/go-spew v1.1.2-0.20180830191138-d8f796af33cc // indirect
	github.com/dchest/uniuri v1.2.0 // indirect
	github.com/dennwc/varint v1.0.0 // indirect
	github.com/dgryski/go-rendezvous v0.0.0-20200823014737-9f7001d12a5f // indirect
	github.com/dprotaso/go-yit v0.0.0-20220510233725-9ba8df137936 // indirect
	github.com/dustin/go-humanize v1.0.1 // indirect
	github.com/edsrzf/mmap-go v1.2.0 // indirect
	github.com/exaring/otelpgx v0.9.3 // indirect
	github.com/facette/natsort v0.0.0-20181210072756-2cd4dd1e2dcb // indirect
	github.com/fatih/color v1.18.0 // indirect
	github.com/felixge/httpsnoop v1.0.4 // indirect
	github.com/fsnotify/fsnotify v1.9.0 // indirect
	github.com/gabriel-vasile/mimetype v1.4.8 // indirect
	github.com/gaissmai/extnetip v0.3.3 // indirect
	github.com/gin-contrib/sse v1.0.0 // indirect
	github.com/go-faster/city v1.0.1 // indirect
	github.com/go-faster/errors v0.7.1 // indirect
	github.com/go-kit/log v0.2.1 // indirect
	github.com/go-logfmt/logfmt v0.6.0 // indirect
	github.com/go-logr/logr v1.4.3 // indirect
	github.com/go-logr/stdr v1.2.2 // indirect
	github.com/go-openapi/analysis v0.23.0 // indirect
	github.com/go-openapi/errors v0.22.0 // indirect
	github.com/go-openapi/inflect v0.21.0 // indirect
	github.com/go-openapi/jsonpointer v0.21.0 // indirect
	github.com/go-openapi/jsonreference v0.21.0 // indirect
	github.com/go-openapi/loads v0.22.0 // indirect
	github.com/go-openapi/spec v0.21.0 // indirect
	github.com/go-openapi/strfmt v0.23.0 // indirect
	github.com/go-openapi/swag v0.23.0 // indirect
	github.com/go-openapi/validate v0.24.0 // indirect
	github.com/go-playground/locales v0.14.1 // indirect
	github.com/go-playground/universal-translator v0.18.1 // indirect
	github.com/go-playground/validator/v10 v10.26.0 // indirect
	github.com/go-redis/redis/v8 v8.11.5 // indirect
	github.com/gobwas/glob v0.2.3 // indirect
	github.com/goccy/go-json v0.10.5 // indirect
	github.com/gogo/googleapis v1.4.0 // indirect
	github.com/gogo/protobuf v1.3.2 // indirect
	github.com/gohugoio/hugo v0.139.4 // indirect
	github.com/golang/snappy v0.0.4 // indirect
	github.com/google/btree v1.1.3 // indirect
	github.com/google/go-cmp v0.7.0 // indirect
	github.com/google/nftables v0.3.0 // indirect
	github.com/gorilla/mux v1.8.1 // indirect
	github.com/gorilla/websocket v1.5.3 // indirect
	github.com/grafana/dskit v0.0.0-20231120170505-765e343eda4f // indirect
	github.com/grafana/gomemcache v0.0.0-20231023152154-6947259a0586 // indirect
	github.com/grafana/loki/pkg/push v0.0.0-20231124142027-e52380921608 // indirect
	github.com/grafana/regexp v0.0.0-20221122212121-6b5c0a4cb7fd // indirect
	github.com/gregjones/httpcache v0.0.0-20180305231024-9cad4c3443a7 // indirect
	github.com/grpc-ecosystem/go-grpc-middleware/v2 v2.3.0 // indirect
	github.com/grpc-ecosystem/grpc-gateway/v2 v2.27.2 // indirect
	github.com/hashicorp/consul/api v1.30.0 // indirect
	github.com/hashicorp/cronexpr v1.1.2 // indirect
	github.com/hashicorp/errwrap v1.1.0 // indirect
	github.com/hashicorp/go-cleanhttp v0.5.2 // indirect
	github.com/hashicorp/go-hclog v1.6.3 // indirect
	github.com/hashicorp/go-immutable-radix v1.3.1 // indirect
	github.com/hashicorp/go-msgpack v1.1.5 // indirect
	github.com/hashicorp/go-multierror v1.1.1 // indirect
	github.com/hashicorp/go-rootcerts v1.0.2 // indirect
	github.com/hashicorp/go-sockaddr v1.0.2 // indirect
	github.com/hashicorp/golang-lru v1.0.2 // indirect
	github.com/hashicorp/hcl/v2 v2.19.1 // indirect
	github.com/hashicorp/memberlist v0.5.0 // indirect
	github.com/hashicorp/serf v0.10.1 // indirect
	github.com/huandu/xstrings v1.4.0 // indirect
	github.com/imdario/mergo v0.3.16 // indirect
	github.com/jackc/pgpassfile v1.0.0 // indirect
	github.com/jackc/pgservicefile v0.0.0-20240606120523-5a60cdf6a761 // indirect
	github.com/jackc/puddle/v2 v2.2.2 // indirect
	github.com/jmespath/go-jmespath v0.4.0 // indirect
	github.com/josharian/intern v1.0.0 // indirect
	github.com/jpillora/backoff v1.0.0 // indirect
	github.com/json-iterator/go v1.1.12 // indirect
	github.com/julienschmidt/httprouter v1.3.0 // indirect
	github.com/klauspost/compress v1.18.0 // indirect
	github.com/klauspost/cpuid/v2 v2.2.10 // indirect
	github.com/kylelemons/godebug v1.1.0 // indirect
	github.com/launchdarkly/ccache v1.1.0 // indirect
	github.com/launchdarkly/eventsource v1.10.0 // indirect
	github.com/launchdarkly/go-jsonstream/v3 v3.1.0 // indirect
	github.com/launchdarkly/go-sdk-events/v3 v3.5.0 // indirect
	github.com/launchdarkly/go-semver v1.0.3 // indirect
	github.com/launchdarkly/go-server-sdk-evaluation/v3 v3.0.1 // indirect
	github.com/launchdarkly/go-server-sdk/v7 v7.13.0 // indirect
	github.com/leodido/go-urn v1.4.0 // indirect
	github.com/lib/pq v1.10.9 // indirect
	github.com/mailru/easyjson v0.7.7 // indirect
	github.com/mattn/go-colorable v0.1.14 // indirect
	github.com/mattn/go-isatty v0.0.20 // indirect
	github.com/mdlayher/netlink v1.7.3-0.20250113171957-fbb4dce95f42 // indirect
	github.com/mdlayher/socket v0.5.1 // indirect
	github.com/mfridman/interpolate v0.0.2 // indirect
	github.com/miekg/dns v1.1.63 // indirect
	github.com/mitchellh/copystructure v1.2.0 // indirect
	github.com/mitchellh/go-homedir v1.1.0 // indirect
	github.com/mitchellh/go-wordwrap v1.0.1 // indirect
	github.com/mitchellh/mapstructure v1.5.1-0.20231216201459-8508981c8b6c // indirect
	github.com/mitchellh/reflectwalk v1.0.2 // indirect
	github.com/modern-go/concurrent v0.0.0-20180306012644-bacd9c7ef1dd // indirect
	github.com/modern-go/reflect2 v1.0.2 // indirect
	github.com/mohae/deepcopy v0.0.0-20170929034955-c48cc78d4826 // indirect
	github.com/munnerz/goautoneg v0.0.0-20191010083416-a7dc8b61c822 // indirect
	github.com/mwitkow/go-conntrack v0.0.0-20190716064945-2f068394615f // indirect
	github.com/ngrok/firewall_toolkit v0.0.18 // indirect
	github.com/oapi-codegen/oapi-codegen/v2 v2.4.1 // indirect
	github.com/oasdiff/yaml v0.0.0-20250309154309-f31be36b4037 // indirect
	github.com/oasdiff/yaml3 v0.0.0-20250309153720-d2182401db90 // indirect
	github.com/oklog/ulid v1.3.1 // indirect
	github.com/opentracing-contrib/go-grpc v0.0.0-20210225150812-73cb765af46e // indirect
	github.com/opentracing-contrib/go-stdlib v1.0.0 // indirect
	github.com/opentracing/opentracing-go v1.2.0 // indirect
	github.com/patrickmn/go-cache v2.1.0+incompatible // indirect
	github.com/paulmach/orb v0.11.1 // indirect
	github.com/pelletier/go-toml v1.9.5 // indirect
	github.com/pelletier/go-toml/v2 v2.2.4 // indirect
	github.com/perimeterx/marshmallow v1.1.5 // indirect
	github.com/pierrec/lz4/v4 v4.1.22 // indirect
	github.com/pkg/browser v0.0.0-20240102092130-5ac0b6a4141c // indirect
	github.com/pmezard/go-difflib v1.0.1-0.20181226105442-5d4384ee4fb2 // indirect
	github.com/prometheus/alertmanager v0.26.0 // indirect
	github.com/prometheus/client_golang v1.20.2 // indirect
	github.com/prometheus/client_model v0.6.1 // indirect
	github.com/prometheus/common v0.55.0 // indirect
	github.com/prometheus/common/sigv4 v0.1.0 // indirect
	github.com/prometheus/exporter-toolkit v0.10.1-0.20230714054209-2f4150c63f97 // indirect
	github.com/prometheus/procfs v0.16.0 // indirect
	github.com/prometheus/prometheus v1.8.2-0.20200727090838-6f296594a852 // indirect
	github.com/rs/zerolog v1.34.0 // indirect
	github.com/sean-/seed v0.0.0-20170313163322-e2103e2c3529 // indirect
	github.com/segmentio/asm v1.2.0 // indirect
	github.com/sercand/kuberesolver/v5 v5.1.1 // indirect
	github.com/sethvargo/go-retry v0.3.0 // indirect
	github.com/shopspring/decimal v1.4.0 // indirect
	github.com/soheilhy/cmux v0.1.5 // indirect
	github.com/sony/gobreaker v0.5.0 // indirect
	github.com/spaolacci/murmur3 v1.1.0 // indirect
	github.com/speakeasy-api/openapi-overlay v0.9.0 // indirect
	github.com/spf13/afero v1.11.0 // indirect
	github.com/spf13/cast v1.8.0 // indirect
	github.com/stretchr/objx v0.5.2 // indirect
	github.com/tdewolff/parse/v2 v2.7.15 // indirect
	github.com/twitchyliquid64/golang-asm v0.15.1 // indirect
	github.com/uber/jaeger-client-go v2.30.0+incompatible // indirect
	github.com/uber/jaeger-lib v2.4.1+incompatible // indirect
	github.com/ugorji/go/codec v1.2.12 // indirect
	github.com/vmware-labs/yaml-jsonpath v0.3.2 // indirect
	github.com/willf/bitset v1.1.11 // indirect
	github.com/willf/bloom v2.0.3+incompatible // indirect
	github.com/zclconf/go-cty v1.14.1 // indirect
	go.etcd.io/etcd/api/v3 v3.5.10 // indirect
	go.etcd.io/etcd/client/pkg/v3 v3.5.10 // indirect
	go.etcd.io/etcd/client/v3 v3.5.10 // indirect
	go.mongodb.org/mongo-driver v1.17.1 // indirect
	go.opentelemetry.io/auto/sdk v1.2.0 // indirect
	go.opentelemetry.io/collector/pdata v1.0.0-rcv0015 // indirect
	go.opentelemetry.io/collector/semconv v0.81.0 // indirect
	go.opentelemetry.io/contrib/bridges/otelzap v0.13.0 // indirect
	go.opentelemetry.io/contrib/instrumentation/net/http/otelhttp v0.63.0 // indirect
	go.opentelemetry.io/otel/exporters/otlp/otlplog/otlploggrpc v0.14.0 // indirect
	go.opentelemetry.io/otel/exporters/otlp/otlptrace v1.38.0 // indirect
	go.opentelemetry.io/otel/exporters/otlp/otlptrace/otlptracegrpc v1.38.0 // indirect
	go.opentelemetry.io/otel/log v0.14.0 // indirect
	go.opentelemetry.io/otel/sdk v1.38.0 // indirect
	go.opentelemetry.io/otel/sdk/log v0.14.0 // indirect
	go.opentelemetry.io/proto/otlp v1.8.0 // indirect
	go.uber.org/atomic v1.11.0 // indirect
	go.uber.org/goleak v1.3.0 // indirect
	go.uber.org/multierr v1.11.0 // indirect
	go4.org/netipx v0.0.0-20230125063823-8449b0a6169f // indirect
	golang.org/x/arch v0.16.0 // indirect
<<<<<<< HEAD
	golang.org/x/crypto v0.43.0 // indirect
	golang.org/x/exp v0.0.0-20250531010427-b6e5de432a8b // indirect
	golang.org/x/image v0.25.0 // indirect
	golang.org/x/mod v0.28.0 // indirect
	golang.org/x/oauth2 v0.30.0 // indirect
	golang.org/x/sys v0.37.0 // indirect
	golang.org/x/text v0.30.0 // indirect
	golang.org/x/time v0.11.0 // indirect
	golang.org/x/tools v0.37.0 // indirect
=======
	golang.org/x/crypto v0.45.0 // indirect
	golang.org/x/exp v0.0.0-20250531010427-b6e5de432a8b // indirect
	golang.org/x/image v0.25.0 // indirect
	golang.org/x/mod v0.29.0 // indirect
	golang.org/x/oauth2 v0.30.0 // indirect
	golang.org/x/sys v0.38.0 // indirect
	golang.org/x/text v0.31.0 // indirect
	golang.org/x/time v0.11.0 // indirect
	golang.org/x/tools v0.38.0 // indirect
>>>>>>> dd506a35
	google.golang.org/genproto/googleapis/api v0.0.0-20250908214217-97024824d090 // indirect
	google.golang.org/genproto/googleapis/rpc v0.0.0-20250908214217-97024824d090 // indirect
	gopkg.in/yaml.v2 v2.4.0 // indirect
	gopkg.in/yaml.v3 v3.0.1 // indirect
)<|MERGE_RESOLUTION|>--- conflicted
+++ resolved
@@ -1,6 +1,6 @@
 module github.com/e2b-dev/infra/packages/api
 
-go 1.25.4
+go 1.24.7
 
 // Internal packages
 replace (
@@ -66,13 +66,8 @@
 	go.opentelemetry.io/otel/sdk/metric v1.38.0
 	go.opentelemetry.io/otel/trace v1.38.0
 	go.uber.org/zap v1.27.0
-<<<<<<< HEAD
 	golang.org/x/net v0.45.0
 	golang.org/x/sync v0.17.0
-=======
-	golang.org/x/net v0.47.0
-	golang.org/x/sync v0.18.0
->>>>>>> dd506a35
 	google.golang.org/grpc v1.75.1
 	google.golang.org/protobuf v1.36.9
 )
@@ -290,7 +285,6 @@
 	go.uber.org/multierr v1.11.0 // indirect
 	go4.org/netipx v0.0.0-20230125063823-8449b0a6169f // indirect
 	golang.org/x/arch v0.16.0 // indirect
-<<<<<<< HEAD
 	golang.org/x/crypto v0.43.0 // indirect
 	golang.org/x/exp v0.0.0-20250531010427-b6e5de432a8b // indirect
 	golang.org/x/image v0.25.0 // indirect
@@ -300,17 +294,6 @@
 	golang.org/x/text v0.30.0 // indirect
 	golang.org/x/time v0.11.0 // indirect
 	golang.org/x/tools v0.37.0 // indirect
-=======
-	golang.org/x/crypto v0.45.0 // indirect
-	golang.org/x/exp v0.0.0-20250531010427-b6e5de432a8b // indirect
-	golang.org/x/image v0.25.0 // indirect
-	golang.org/x/mod v0.29.0 // indirect
-	golang.org/x/oauth2 v0.30.0 // indirect
-	golang.org/x/sys v0.38.0 // indirect
-	golang.org/x/text v0.31.0 // indirect
-	golang.org/x/time v0.11.0 // indirect
-	golang.org/x/tools v0.38.0 // indirect
->>>>>>> dd506a35
 	google.golang.org/genproto/googleapis/api v0.0.0-20250908214217-97024824d090 // indirect
 	google.golang.org/genproto/googleapis/rpc v0.0.0-20250908214217-97024824d090 // indirect
 	gopkg.in/yaml.v2 v2.4.0 // indirect
