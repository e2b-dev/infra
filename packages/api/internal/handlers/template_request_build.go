--- conflicted
+++ resolved
@@ -135,44 +135,6 @@
 	})
 }
 
-<<<<<<< HEAD
-func (a *APIStore) TemplateRequestBuild(c *gin.Context, templateID api.TemplateID, isNew bool) *api.Template {
-	ctx := c.Request.Context()
-
-	body, err := utils.ParseBody[api.TemplateBuildRequest](ctx, c)
-	if err != nil {
-		a.sendAPIStoreError(c, http.StatusBadRequest, fmt.Sprintf("Invalid request body: %s", err))
-		telemetry.ReportCriticalError(ctx, "invalid request body", err)
-
-		return nil
-	}
-
-	// Prepare info for rebuilding env
-	userID, teams, err := a.GetUserAndTeams(c)
-	if err != nil {
-		a.sendAPIStoreError(c, http.StatusInternalServerError, fmt.Sprintf("Error when getting user: %s", err))
-
-		telemetry.ReportCriticalError(ctx, "error when getting user", err)
-
-		return nil
-	}
-
-	// Find the team and tier
-	team, tier, err := findTeamAndTier(teams, body.TeamID)
-	if err != nil {
-		var statusCode int
-		if body.TeamID != nil {
-			statusCode = http.StatusNotFound
-		} else {
-			statusCode = http.StatusInternalServerError
-		}
-
-		a.sendAPIStoreError(c, statusCode, err.Error())
-		telemetry.ReportCriticalError(ctx, "error finding team and tier", err)
-		return nil
-	}
-
-=======
 func (a *APIStore) buildTemplate(
 	ctx context.Context,
 	userID uuid.UUID,
@@ -181,7 +143,6 @@
 	templateID api.TemplateID,
 	body api.TemplateBuildRequest,
 ) (*template.RegisterBuildResponse, *api.APIError) {
->>>>>>> 82708f39
 	builderNodeID, err := a.templateManager.GetAvailableBuildClient(ctx, utils.WithClusterFallback(team.ClusterID))
 	if err != nil {
 		return nil, &api.APIError{
@@ -196,12 +157,7 @@
 		ClusterID:     utils.WithClusterFallback(team.ClusterID),
 		BuilderNodeID: builderNodeID,
 		TemplateID:    templateID,
-<<<<<<< HEAD
-		IsNew:         isNew,
-		UserID:        userID,
-=======
 		UserID:        &userID,
->>>>>>> 82708f39
 		Team:          team,
 		Tier:          tier,
 		Dockerfile:    body.Dockerfile,
