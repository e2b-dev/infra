--- conflicted
+++ resolved
@@ -61,18 +61,11 @@
 		for _, entry := range stream.Entries {
 
 			var metric struct {
-<<<<<<< HEAD
 				Timestamp   time.Time `json:"timestamp"`
-				CPUUsedPct  float32   `json:"cpuUsedPct"`
-				CPUCount    int32     `json:"cpuCount"`
-				MemTotalMiB int64     `json:"memTotalMiB"`
-				MemUsedMiB  int64     `json:"memUsedMiB"`
-=======
 				CPUUsedPct  float32 `json:"cpuUsedPct"`
 				CPUCount    int32   `json:"cpuCount"`
 				MemTotalMiB int64   `json:"memTotalMiB"`
 				MemUsedMiB  int64   `json:"memUsedMiB"`
->>>>>>> 6fe34854
 			}
 
 			err := json.Unmarshal([]byte(entry.Line), &metric)
