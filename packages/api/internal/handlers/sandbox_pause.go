--- conflicted
+++ resolved
@@ -59,48 +59,9 @@
 		return
 	}
 
-<<<<<<< HEAD
-	snapshotConfig := &db.SnapshotInfo{
-		BaseTemplateID:     sbx.Instance.TemplateID,
-		SandboxID:          sandboxID,
-		SandboxStartedAt:   sbx.StartTime,
-		VCPU:               sbx.VCpu,
-		RAMMB:              sbx.RamMB,
-		TotalDiskSizeMB:    sbx.TotalDiskSizeMB,
-		Metadata:           sbx.Metadata,
-		KernelVersion:      sbx.KernelVersion,
-		FirecrackerVersion: sbx.FirecrackerVersion,
-		EnvdVersion:        sbx.Instance.EnvdVersion,
-	}
-
-	envBuild, err := a.db.NewSnapshotBuild(
-		ctx,
-		snapshotConfig,
-		teamID,
-	)
-	if err != nil {
-		a.sendAPIStoreError(c, http.StatusInternalServerError, fmt.Sprintf("Error pausing sandbox: %s", err))
-
-		return
-	}
-
-	err = a.orchestrator.PauseInstance(ctx, sbx, *envBuild.EnvID, envBuild.ID.String())
-	if errors.Is(err, orchestrator.ErrPauseQueueExhausted{}) {
-		a.sendAPIStoreError(c, http.StatusTooManyRequests, "Too many pause requests in progress, please retry later.")
-
-		return
-	}
-
-	defer a.orchestrator.DeleteInstance(ctx, sbx.Instance.SandboxID)
-
-	if err != nil && !errors.Is(err, orchestrator.ErrPauseQueueExhausted{}) {
-		a.sendAPIStoreError(c, http.StatusInternalServerError, fmt.Sprintf("Error pausing sandbox: %s", err))
-
-=======
 	found := a.orchestrator.DeleteInstance(ctx, sandboxID, true)
 	if !found {
 		a.sendAPIStoreError(c, http.StatusNotFound, fmt.Sprintf("Error pausing sandbox - sandbox '%s' was not found", sandboxID))
->>>>>>> 6fe34854
 		return
 	}
 
