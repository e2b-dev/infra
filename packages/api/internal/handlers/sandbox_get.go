--- conflicted
+++ resolved
@@ -93,12 +93,8 @@
 		StartedAt:  snapshot.SandboxStartedAt,
 		CpuCount:   cpuCount,
 		MemoryMB:   memoryMB,
-<<<<<<< HEAD
-		EndAt:      snapshot.CreatedAt,
+		EndAt:      info.GetEndTime(),
 		State:      api.Paused,
-=======
-		EndAt:      info.GetEndTime(),
->>>>>>> 6fe34854
 	}
 
 	if snapshot.Metadata != nil {
