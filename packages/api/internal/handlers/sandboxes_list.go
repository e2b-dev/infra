package handlers

import (
	"context"
	"fmt"
	"net/http"
	"net/url"
	"slices"
	"strings"

	"github.com/gin-gonic/gin"
	"github.com/google/uuid"
	"go.uber.org/zap"

	"github.com/e2b-dev/infra/packages/api/internal/api"
	"github.com/e2b-dev/infra/packages/api/internal/auth"
	authcache "github.com/e2b-dev/infra/packages/api/internal/cache/auth"
	"github.com/e2b-dev/infra/packages/api/internal/utils"
	"github.com/e2b-dev/infra/packages/shared/pkg/models"
	"github.com/e2b-dev/infra/packages/shared/pkg/models/envbuild"
	"github.com/e2b-dev/infra/packages/shared/pkg/telemetry"
)

type SandboxesListParams struct {
	State *[]api.SandboxState
}

type SandboxesListFilter struct {
	Query *string
}

func (a *APIStore) getSandboxes(ctx context.Context, teamID uuid.UUID, params SandboxesListParams) ([]api.ListedSandbox, error) {
	// Initialize empty slice for results
	sandboxes := make([]api.ListedSandbox, 0)

	// Get all sandbox instances
	runningSandboxes := a.orchestrator.GetSandboxes(ctx, &teamID)

	// Running Sandbox IDs
	runningSandboxesIDs := make([]string, 0)
	for _, info := range runningSandboxes {
		runningSandboxesIDs = append(runningSandboxesIDs, utils.ShortID(info.Instance.SandboxID))
	}

	// Only fetch running sandboxes if we need them (state is nil or "running")
	if params.State == nil || slices.Contains(*params.State, api.Running) {
		// Get build IDs for running sandboxes
		buildIDs := make([]uuid.UUID, 0)
		for _, info := range runningSandboxes {
			if info.BuildID != nil {
				buildIDs = append(buildIDs, *info.BuildID)
			}
		}

		// Fetch builds for running sandboxes
		builds, err := a.db.Client.EnvBuild.Query().Where(envbuild.IDIn(buildIDs...)).All(ctx)
		if err != nil {
			return nil, fmt.Errorf("error getting builds for running sandboxes: %s", err)
		}

		buildsMap := make(map[uuid.UUID]*models.EnvBuild, len(builds))
		for _, build := range builds {
			buildsMap[build.ID] = build
		}

		// Add running sandboxes to results
		for _, info := range runningSandboxes {
			if info.BuildID == nil {
				continue
			}

			memoryMB := int32(-1)
			cpuCount := int32(-1)

			if buildsMap[*info.BuildID] != nil {
				memoryMB = int32(buildsMap[*info.BuildID].RAMMB)
				cpuCount = int32(buildsMap[*info.BuildID].Vcpu)
			}

			sandbox := api.ListedSandbox{
				ClientID:   info.Instance.ClientID,
				TemplateID: info.Instance.TemplateID,
				Alias:      info.Instance.Alias,
				SandboxID:  info.Instance.SandboxID,
				StartedAt:  info.StartTime,
				CpuCount:   cpuCount,
				MemoryMB:   memoryMB,
				EndAt:      info.EndTime,
				State:      api.Running,
			}

			if info.Metadata != nil {
				meta := api.SandboxMetadata(info.Metadata)
				sandbox.Metadata = &meta
			}

			sandboxes = append(sandboxes, sandbox)
		}
	}

	// Only fetch snapshots if we need them (state is nil or "paused")
	if params.State == nil || slices.Contains(*params.State, api.Paused) {
		snapshotEnvs, err := a.db.GetTeamSnapshots(ctx, teamID, runningSandboxesIDs)
		if err != nil {
			return nil, fmt.Errorf("error getting team snapshots: %s", err)
		}

		// Add snapshots to results
		for _, e := range snapshotEnvs {
			snapshotBuilds := e.Edges.Builds
			snapshot := e.Edges.Snapshots[0]

			memoryMB := int32(-1)
			cpuCount := int32(-1)

			if len(snapshotBuilds) > 0 {
				memoryMB = int32(snapshotBuilds[0].RAMMB)
				cpuCount = int32(snapshotBuilds[0].Vcpu)
			}

			sandbox := api.ListedSandbox{
				ClientID:   "00000000", // for backwards compatibility we need to return a client id
				TemplateID: e.ID,
				SandboxID:  snapshot.SandboxID,
				StartedAt:  snapshot.SandboxStartedAt,
				CpuCount:   cpuCount,
				MemoryMB:   memoryMB,
				EndAt:      snapshot.CreatedAt,
				State:      api.Paused,
			}

			if snapshot.Metadata != nil {
				meta := api.SandboxMetadata(snapshot.Metadata)
				sandbox.Metadata = &meta
			}

			sandboxes = append(sandboxes, sandbox)
		}
	}

	return sandboxes, nil
}

func filterSandboxes(sandboxes []api.ListedSandbox, filter SandboxesListFilter) ([]api.ListedSandbox, error) {
	// filter sandboxes by metadata
	if filter.Query != nil {
		// Unescape query
		query, err := url.QueryUnescape(*filter.Query)
		if err != nil {
			return nil, fmt.Errorf("error when unescaping query: %w", err)
		}

		// Parse filters, both key and value are also unescaped
		filters := make(map[string]string)

		for _, filter := range strings.Split(query, "&") {
			parts := strings.Split(filter, "=")
			if len(parts) != 2 {
				return nil, fmt.Errorf("invalid key value pair in query")
			}

			key, err := url.QueryUnescape(parts[0])
			if err != nil {
				return nil, fmt.Errorf("error when unescaping key: %w", err)
			}

			value, err := url.QueryUnescape(parts[1])
			if err != nil {
				return nil, fmt.Errorf("error when unescaping value: %w", err)
			}

			filters[key] = value
		}

		// Filter instances to match all filters
		n := 0
		for _, instance := range sandboxes {
			if instance.Metadata == nil {
				continue
			}

			matchesAll := true
			for key, value := range filters {
				if metadataValue, ok := (*instance.Metadata)[key]; !ok || metadataValue != value {
					matchesAll = false
					break
				}
			}

			if matchesAll {
				sandboxes[n] = instance
				n++
			}
		}

		// Trim slice
<<<<<<< HEAD
		sandboxes = sandboxes[:n]
=======
		instanceInfo = instanceInfo[:n]
	}

	buildIDs := make([]uuid.UUID, 0)
	for _, info := range instanceInfo {
		if info.TeamID == nil {
			continue
		}

		if *info.TeamID != teamID {
			continue
		}

		buildIDs = append(buildIDs, *info.BuildID)
	}

	builds, err := a.db.Client.EnvBuild.Query().Where(envbuild.IDIn(buildIDs...)).All(ctx)
	if err != nil {
		telemetry.ReportCriticalError(ctx, err)

		return nil, fmt.Errorf("error when getting builds: %w", err)
	}

	buildsMap := make(map[uuid.UUID]*models.EnvBuild, len(builds))
	for _, build := range builds {
		buildsMap[build.ID] = build
	}

	sandboxes := make([]api.RunningSandbox, 0)

	for _, info := range instanceInfo {
		if info.TeamID == nil {
			continue
		}

		if *info.TeamID != teamID {
			continue
		}

		if info.BuildID == nil {
			continue
		}

		instance := api.RunningSandbox{
			ClientID:   info.Instance.ClientID,
			TemplateID: info.Instance.TemplateID,
			Alias:      info.Instance.Alias,
			SandboxID:  info.Instance.SandboxID,
			StartedAt:  info.StartTime,
			CpuCount:   int32(buildsMap[*info.BuildID].Vcpu),
			MemoryMB:   int32(buildsMap[*info.BuildID].RAMMB),
			EndAt:      info.GetEndTime(),
		}

		if info.Metadata != nil {
			meta := api.SandboxMetadata(info.Metadata)
			instance.Metadata = &meta
		}

		sandboxes = append(sandboxes, instance)
>>>>>>> 6fe34854
	}

	return sandboxes, nil
}

func (a *APIStore) GetSandboxes(c *gin.Context, params api.GetSandboxesParams) {
	ctx := c.Request.Context()
	telemetry.ReportEvent(ctx, "list running instances")

	teamInfo := c.Value(auth.TeamContextKey).(authcache.AuthTeamInfo)
	team := teamInfo.Team

	a.posthog.IdentifyAnalyticsTeam(team.ID.String(), team.Name)
	properties := a.posthog.GetPackageToPosthogProperties(&c.Request.Header)
	a.posthog.CreateAnalyticsTeamEvent(team.ID.String(), "listed running instances", properties)

	sandboxes, err := a.getSandboxes(ctx, team.ID, SandboxesListParams{
		State: params.State,
	})
	if err != nil {
<<<<<<< HEAD
		a.logger.Error("Error fetching sandboxes", zap.Error(err))
		a.sendAPIStoreError(c, http.StatusInternalServerError, fmt.Sprintf("Error returning sandboxes for team '%s': %s", team.ID, err))

		return
	}

	sandboxes, err = filterSandboxes(sandboxes, SandboxesListFilter{
		Query: params.Query,
	})
	if err != nil {
		a.logger.Error("Error filtering sandboxes", zap.Error(err))
		a.sendAPIStoreError(c, http.StatusBadRequest, fmt.Sprintf("Error filtering sandboxes for team '%s': %s", team.ID, err))
=======
		zap.L().Error("Error fetching sandboxes", zap.Error(err))
		a.sendAPIStoreError(c, http.StatusBadRequest, fmt.Sprintf("Error returning sandboxes for team '%s'", team.ID))
>>>>>>> 6fe34854

		return
	}

	// Sort by startedAt descending
	slices.SortFunc(sandboxes, func(a, b api.ListedSandbox) int {
		return b.StartedAt.Compare(a.StartedAt)
	})

	c.JSON(http.StatusOK, sandboxes)
}<|MERGE_RESOLUTION|>--- conflicted
+++ resolved
@@ -194,70 +194,7 @@
 		}
 
 		// Trim slice
-<<<<<<< HEAD
-		sandboxes = sandboxes[:n]
-=======
-		instanceInfo = instanceInfo[:n]
-	}
-
-	buildIDs := make([]uuid.UUID, 0)
-	for _, info := range instanceInfo {
-		if info.TeamID == nil {
-			continue
-		}
-
-		if *info.TeamID != teamID {
-			continue
-		}
-
-		buildIDs = append(buildIDs, *info.BuildID)
-	}
-
-	builds, err := a.db.Client.EnvBuild.Query().Where(envbuild.IDIn(buildIDs...)).All(ctx)
-	if err != nil {
-		telemetry.ReportCriticalError(ctx, err)
-
-		return nil, fmt.Errorf("error when getting builds: %w", err)
-	}
-
-	buildsMap := make(map[uuid.UUID]*models.EnvBuild, len(builds))
-	for _, build := range builds {
-		buildsMap[build.ID] = build
-	}
-
-	sandboxes := make([]api.RunningSandbox, 0)
-
-	for _, info := range instanceInfo {
-		if info.TeamID == nil {
-			continue
-		}
-
-		if *info.TeamID != teamID {
-			continue
-		}
-
-		if info.BuildID == nil {
-			continue
-		}
-
-		instance := api.RunningSandbox{
-			ClientID:   info.Instance.ClientID,
-			TemplateID: info.Instance.TemplateID,
-			Alias:      info.Instance.Alias,
-			SandboxID:  info.Instance.SandboxID,
-			StartedAt:  info.StartTime,
-			CpuCount:   int32(buildsMap[*info.BuildID].Vcpu),
-			MemoryMB:   int32(buildsMap[*info.BuildID].RAMMB),
-			EndAt:      info.GetEndTime(),
-		}
-
-		if info.Metadata != nil {
-			meta := api.SandboxMetadata(info.Metadata)
-			instance.Metadata = &meta
-		}
-
-		sandboxes = append(sandboxes, instance)
->>>>>>> 6fe34854
+		sandboxes = sandboxes[:n]		
 	}
 
 	return sandboxes, nil
@@ -278,7 +215,6 @@
 		State: params.State,
 	})
 	if err != nil {
-<<<<<<< HEAD
 		a.logger.Error("Error fetching sandboxes", zap.Error(err))
 		a.sendAPIStoreError(c, http.StatusInternalServerError, fmt.Sprintf("Error returning sandboxes for team '%s': %s", team.ID, err))
 
@@ -289,12 +225,8 @@
 		Query: params.Query,
 	})
 	if err != nil {
-		a.logger.Error("Error filtering sandboxes", zap.Error(err))
-		a.sendAPIStoreError(c, http.StatusBadRequest, fmt.Sprintf("Error filtering sandboxes for team '%s': %s", team.ID, err))
-=======
 		zap.L().Error("Error fetching sandboxes", zap.Error(err))
 		a.sendAPIStoreError(c, http.StatusBadRequest, fmt.Sprintf("Error returning sandboxes for team '%s'", team.ID))
->>>>>>> 6fe34854
 
 		return
 	}
