--- conflicted
+++ resolved
@@ -333,7 +333,6 @@
 	properties := a.posthog.GetPackageToPosthogProperties(&c.Request.Header)
 	a.posthog.CreateAnalyticsTeamEvent(team.ID.String(), "listed running instances", properties)
 
-<<<<<<< HEAD
 	// Get sandboxes with pagination
 	sandboxes, nextToken, err := a.getSandboxes(ctx, team.ID, SandboxesListParams{
 		State: params.State,
@@ -342,10 +341,8 @@
 		Limit:     params.Limit,
 		NextToken: params.NextToken,
 	})
-=======
-	sandboxes, err := a.getSandboxes(ctx, team.ID, params.Metadata)
->>>>>>> 8090e32b
-	if err != nil {
+
+  if err != nil {
 		zap.L().Error("Error fetching sandboxes", zap.Error(err))
 		a.sendAPIStoreError(c, http.StatusInternalServerError, fmt.Sprintf("Error returning sandboxes for team '%s': %s", team.ID, err))
 		return
