package handlers

import (
	"context"
	"fmt"
	"golang.org/x/sync/semaphore"
	"net/http"
	"time"

	"github.com/gin-gonic/gin"
	"go.opentelemetry.io/otel/attribute"
	"go.opentelemetry.io/otel/trace"

	"github.com/e2b-dev/infra/packages/api/internal/api"
	"github.com/e2b-dev/infra/packages/api/internal/auth"
	authcache "github.com/e2b-dev/infra/packages/api/internal/cache/auth"
	"github.com/e2b-dev/infra/packages/api/internal/cache/instance"
	"github.com/e2b-dev/infra/packages/api/internal/utils"
	"github.com/e2b-dev/infra/packages/shared/pkg/telemetry"
)

const (
	defaultRequestLimit = 16
	InstanceIDPrefix    = "i"
)

var postSandboxParallelLimit = semaphore.NewWeighted(defaultRequestLimit)

func (a *APIStore) PostSandboxes(c *gin.Context) {
	ctx := c.Request.Context()
	sandboxID := InstanceIDPrefix + utils.GenerateID()

	// Get team from context, use TeamContextKey
	teamInfo := c.Value(auth.TeamContextKey).(authcache.AuthTeamInfo)
	team := teamInfo.Team

	span := trace.SpanFromContext(ctx)
	traceID := span.SpanContext().TraceID().String()
	c.Set("traceID", traceID)

	sandboxLogger := a.sandboxLogger.With("instanceID", sandboxID, "teamID", team.ID.String(), "traceID", traceID)
	sandboxLogger.Info("Started creating sandbox")

	telemetry.ReportEvent(ctx, "Parsed body")

	body, err := utils.ParseBody[api.PostSandboxesJSONRequestBody](ctx, c)
	if err != nil {
		a.sendAPIStoreError(c, http.StatusBadRequest, fmt.Sprintf("Error when parsing request: %s", err))

		errMsg := fmt.Errorf("error when parsing request: %w", err)
		telemetry.ReportCriticalError(ctx, errMsg)

		return
	}

	cleanedAliasOrEnvID, err := utils.CleanEnvID(body.TemplateID)
	if err != nil {
		a.sendAPIStoreError(c, http.StatusBadRequest, fmt.Sprintf("Invalid environment ID: %s", err))

		errMsg := fmt.Errorf("error when cleaning env ID: %w", err)
		telemetry.ReportCriticalError(ctx, errMsg)

		return
	}

	telemetry.ReportEvent(ctx, "Cleaned sandbox ID")

	_, templateSpan := a.Tracer.Start(ctx, "get-template")
	// Check if team has access to the environment
	env, build, checkErr := a.templateCache.Get(ctx, cleanedAliasOrEnvID, team.ID, true)
	if checkErr != nil {
		errMsg := fmt.Errorf("error when checking team access: %s", checkErr.Err)
		telemetry.ReportCriticalError(ctx, errMsg)

		a.sendAPIStoreError(c, checkErr.Code, fmt.Sprintf("Error when checking team access: %s", checkErr.ClientMsg))

		return
	}
	templateSpan.End()

	telemetry.ReportEvent(ctx, "Checked team access")

	var alias string
	if env.Aliases != nil && len(*env.Aliases) > 0 {
		alias = (*env.Aliases)[0]
	}

	c.Set("envID", env.TemplateID)
	c.Set("teamID", team.ID.String())

	telemetry.SetAttributes(ctx,
		attribute.String("env.team.id", team.ID.String()),
		attribute.String("env.id", env.TemplateID),
		attribute.String("env.alias", alias),
		attribute.String("env.kernel.version", build.KernelVersion),
		attribute.String("env.firecracker.version", build.FirecrackerVersion),
	)

	telemetry.ReportEvent(ctx, "waiting for create sandbox parallel limit semaphore slot")

	_, rateSpan := a.Tracer.Start(ctx, "rate-limit")
	limitErr := postSandboxParallelLimit.Acquire(ctx, 1)
	if limitErr != nil {
		errMsg := fmt.Errorf("error when acquiring parallel lock: %w", limitErr)
		telemetry.ReportCriticalError(ctx, errMsg)

		a.sendAPIStoreError(c, http.StatusInternalServerError, "Request canceled or timed out.")

		return
	}

	defer postSandboxParallelLimit.Release(1)
	telemetry.ReportEvent(ctx, "create sandbox parallel limit semaphore slot acquired")

	rateSpan.End()
	telemetry.ReportEvent(ctx, "Reserved team sandbox slot")

	var metadata map[string]string
	if body.Metadata != nil {
		metadata = *body.Metadata
	}

	var envVars map[string]string
	if body.EnvVars != nil {
		envVars = *body.EnvVars
	}

	startTime := time.Now()
	timeout := instance.InstanceExpiration
	if body.Timeout != nil {
		timeout = time.Duration(*body.Timeout) * time.Second

		if timeout > time.Duration(teamInfo.Tier.MaxLengthHours)*time.Hour {
			a.sendAPIStoreError(c, http.StatusBadRequest, fmt.Sprintf("Timeout cannot be greater than %d hours", teamInfo.Tier.MaxLengthHours))

			return
		}
	}

	endTime := startTime.Add(timeout)

	sandbox, instanceErr := a.orchestrator.CreateSandbox(ctx, sandboxID, env.TemplateID, alias, team.ID, build, teamInfo.Tier.MaxLengthHours, metadata, envVars, build.KernelVersion, build.FirecrackerVersion, *build.EnvdVersion, startTime, endTime, teamInfo.Tier.ConcurrentInstances)
	if instanceErr != nil {
		errMsg := fmt.Errorf("error when creating instance: %w", instanceErr)
		telemetry.ReportCriticalError(ctx, errMsg)

		apiErr := api.Error{
			Code:    http.StatusInternalServerError,
			Message: errMsg.Error(),
		}

		a.sendAPIStoreError(c, int(apiErr.Code), apiErr.Message)

		return
	}

	telemetry.ReportEvent(ctx, "Created sandbox")

<<<<<<< HEAD
=======
	// This is to compensate for the time it takes to start the instance
	// Otherwise it could cause the instance to expire before user has a chance to use it
	startTime = time.Now()
	endTime = startTime.Add(timeout)
	instanceInfo := instance.InstanceInfo{
		StartTime:         startTime,
		EndTime:           endTime,
		Instance:          sandbox,
		BuildID:           &build.ID,
		TeamID:            &team.ID,
		Metadata:          metadata,
		MaxInstanceLength: time.Duration(teamInfo.Tier.MaxLengthHours) * time.Hour,
	}

	_, cacheSpan := a.Tracer.Start(ctx, "add-instance-to-cache")
	if cacheErr := a.instanceCache.Add(instanceInfo); cacheErr != nil {
		errMsg := fmt.Errorf("error when adding instance to cache: %w", cacheErr)
		telemetry.ReportError(ctx, errMsg)

		delErr := a.DeleteInstance(sandbox.SandboxID, true)
		if delErr != nil {
			delErrMsg := fmt.Errorf("couldn't delete instance that couldn't be added to cache: %w", delErr.Err)
			telemetry.ReportError(ctx, delErrMsg)
		} else {
			telemetry.ReportEvent(ctx, "deleted instance that couldn't be added to cache")
		}

		a.sendAPIStoreError(c, http.StatusInternalServerError, "Cannot create a sandbox right now")

		return
	}

	cacheSpan.End()

>>>>>>> b79948be
	c.Set("instanceID", sandbox.SandboxID)
	c.Set("nodeID", sandbox.ClientID)

	telemetry.ReportEvent(ctx, "Added sandbox to cache")

	_, analyticsSpan := a.Tracer.Start(ctx, "analytics")
	a.posthog.IdentifyAnalyticsTeam(team.ID.String(), team.Name)
	properties := a.posthog.GetPackageToPosthogProperties(&c.Request.Header)
	a.posthog.CreateAnalyticsTeamEvent(team.ID.String(), "created_instance",
		properties.
			Set("environment", env.TemplateID).
			Set("instance_id", sandbox.SandboxID).
			Set("alias", alias),
	)
	analyticsSpan.End()

	telemetry.ReportEvent(ctx, "Created analytics event")

	go func() {
		err = a.db.UpdateEnvLastUsed(context.Background(), env.TemplateID)
		if err != nil {
			a.logger.Errorf("Error when updating last used for env: %s", err)
		}
	}()

	telemetry.SetAttributes(ctx,
		attribute.String("instance.id", sandbox.SandboxID),
	)

	sandboxLogger.With("envID", env.TemplateID).Info("Sandbox created")

	c.JSON(http.StatusCreated, &sandbox)
}<|MERGE_RESOLUTION|>--- conflicted
+++ resolved
@@ -3,9 +3,10 @@
 import (
 	"context"
 	"fmt"
-	"golang.org/x/sync/semaphore"
 	"net/http"
 	"time"
+
+	"golang.org/x/sync/semaphore"
 
 	"github.com/gin-gonic/gin"
 	"go.opentelemetry.io/otel/attribute"
@@ -139,7 +140,24 @@
 
 	endTime := startTime.Add(timeout)
 
-	sandbox, instanceErr := a.orchestrator.CreateSandbox(ctx, sandboxID, env.TemplateID, alias, team.ID, build, teamInfo.Tier.MaxLengthHours, metadata, envVars, build.KernelVersion, build.FirecrackerVersion, *build.EnvdVersion, startTime, endTime, teamInfo.Tier.ConcurrentInstances)
+	sandbox, instanceErr := a.orchestrator.CreateSandbox(
+		ctx,
+		sandboxID,
+		env.TemplateID,
+		alias,
+		team.ID,
+		build,
+		teamInfo.Tier.MaxLengthHours,
+		metadata,
+		envVars,
+		build.KernelVersion,
+		build.FirecrackerVersion,
+		*build.EnvdVersion,
+		startTime,
+		endTime,
+		teamInfo.Tier.ConcurrentInstances,
+		timeout,
+	)
 	if instanceErr != nil {
 		errMsg := fmt.Errorf("error when creating instance: %w", instanceErr)
 		telemetry.ReportCriticalError(ctx, errMsg)
@@ -156,43 +174,6 @@
 
 	telemetry.ReportEvent(ctx, "Created sandbox")
 
-<<<<<<< HEAD
-=======
-	// This is to compensate for the time it takes to start the instance
-	// Otherwise it could cause the instance to expire before user has a chance to use it
-	startTime = time.Now()
-	endTime = startTime.Add(timeout)
-	instanceInfo := instance.InstanceInfo{
-		StartTime:         startTime,
-		EndTime:           endTime,
-		Instance:          sandbox,
-		BuildID:           &build.ID,
-		TeamID:            &team.ID,
-		Metadata:          metadata,
-		MaxInstanceLength: time.Duration(teamInfo.Tier.MaxLengthHours) * time.Hour,
-	}
-
-	_, cacheSpan := a.Tracer.Start(ctx, "add-instance-to-cache")
-	if cacheErr := a.instanceCache.Add(instanceInfo); cacheErr != nil {
-		errMsg := fmt.Errorf("error when adding instance to cache: %w", cacheErr)
-		telemetry.ReportError(ctx, errMsg)
-
-		delErr := a.DeleteInstance(sandbox.SandboxID, true)
-		if delErr != nil {
-			delErrMsg := fmt.Errorf("couldn't delete instance that couldn't be added to cache: %w", delErr.Err)
-			telemetry.ReportError(ctx, delErrMsg)
-		} else {
-			telemetry.ReportEvent(ctx, "deleted instance that couldn't be added to cache")
-		}
-
-		a.sendAPIStoreError(c, http.StatusInternalServerError, "Cannot create a sandbox right now")
-
-		return
-	}
-
-	cacheSpan.End()
-
->>>>>>> b79948be
 	c.Set("instanceID", sandbox.SandboxID)
 	c.Set("nodeID", sandbox.ClientID)
 
