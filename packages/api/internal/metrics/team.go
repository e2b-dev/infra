package metrics

import (
	"context"
	"errors"
	"fmt"
	"time"

	"github.com/google/uuid"
	"go.opentelemetry.io/otel/attribute"
	"go.opentelemetry.io/otel/exporters/otlp/otlpmetric/otlpmetricgrpc"
	"go.opentelemetry.io/otel/metric"
	sdkmetric "go.opentelemetry.io/otel/sdk/metric"
	"go.opentelemetry.io/otel/sdk/metric/exemplar"
	"go.opentelemetry.io/otel/sdk/metric/metricdata"

	"github.com/e2b-dev/infra/packages/api/internal/sandbox"
	"github.com/e2b-dev/infra/packages/shared/pkg/telemetry"
)

const ExportPeriod = 5 * time.Second

type TeamObserver struct {
	meterExporter sdkmetric.Exporter
	registration  metric.Registration

	meter                metric.Meter
	teamSandboxRunning   metric.Int64ObservableGauge
	teamSandboxesCreated metric.Int64Counter
}

func NewTeamObserver(ctx context.Context, sandboxStore sandbox.Store) (*TeamObserver, error) {
	deltaTemporality := otlpmetricgrpc.WithTemporalitySelector(func(sdkmetric.InstrumentKind) metricdata.Temporality {
		return metricdata.DeltaTemporality
	})

	externalMeterExporter, err := telemetry.NewMeterExporter(ctx, deltaTemporality)
	if err != nil {
		return nil, fmt.Errorf("failed to create external meter exporter: %w", err)
	}

	meterProvider, err := telemetry.NewMeterProvider(externalMeterExporter, ExportPeriod, nil, sdkmetric.WithExemplarFilter(exemplar.AlwaysOffFilter))
	if err != nil {
		return nil, fmt.Errorf("failed to create external metric provider: %w", err)
	}

	// Setup team sandbox metrics
	meter := meterProvider.Meter("api.team.metrics")

	teamSandboxMaxGauge, err := telemetry.GetGaugeInt(meter, telemetry.TeamSandboxRunningGaugeName)
	if err != nil {
		return nil, fmt.Errorf("failed to create team sandbox max gauge: %w", err)
	}

	teamSandboxCreated, err := telemetry.GetCounter(meter, telemetry.TeamSandboxCreated)
	if err != nil {
		return nil, fmt.Errorf("failed to create team sandbox started counter: %w", err)
	}

	observer := &TeamObserver{
		meterExporter:        externalMeterExporter,
		registration:         nil,
		meter:                meter,
		teamSandboxRunning:   teamSandboxMaxGauge,
		teamSandboxesCreated: teamSandboxCreated,
	}

	err = observer.Start(sandboxStore)
	if err != nil {
		return nil, fmt.Errorf("failed to start team observer: %w", err)
	}

	return observer, nil
}

func (so *TeamObserver) Start(cache sandbox.Store) (err error) {
	// Register callbacks for team sandbox metrics
	so.registration, err = so.meter.RegisterCallback(
<<<<<<< HEAD
		func(_ context.Context, obs metric.Observer) error {
			sbxs := cache.Items(nil)
=======
		func(ctx context.Context, obs metric.Observer) error {
			sbxs := cache.Items(nil, []sandbox.State{sandbox.StateRunning})
>>>>>>> 34d3956e
			sbxsPerTeam := make(map[string]int64)
			for _, sbx := range sbxs {
				teamID := sbx.TeamID.String()
				if _, ok := sbxsPerTeam[teamID]; !ok {
					sbxsPerTeam[teamID] = 0
				}

				sbxsPerTeam[teamID]++
			}

			// Reset the max for the new interval to the current counts
			// Observe the max concurrent sandbox counts for each team
			for teamID, count := range sbxsPerTeam {
				obs.ObserveInt64(so.teamSandboxRunning, count, metric.WithAttributes(attribute.String("team_id", teamID)))
			}

			return nil
		},
		so.teamSandboxRunning,
	)
	if err != nil {
		return fmt.Errorf("failed to register team sandbox metrics callbacks: %w", err)
	}

	return nil
}

func (so *TeamObserver) Add(ctx context.Context, teamID uuid.UUID, created bool) {
	teamIDStr := teamID.String()
	// Count started only if the sandbox was created
	if created {
		attributes := []attribute.KeyValue{
			attribute.String("team_id", teamIDStr),
		}

		so.teamSandboxesCreated.Add(ctx, 1, metric.WithAttributes(attributes...))
	}
}

func (so *TeamObserver) Close(ctx context.Context) error {
	errs := make([]error, 0)
	if so.registration != nil {
		if err := so.registration.Unregister(); err != nil {
			errs = append(errs, fmt.Errorf("failed to unregister team metrics callback: %w", err))
		}
	}

	if so.meterExporter != nil {
		if err := so.meterExporter.Shutdown(ctx); err != nil {
			errs = append(errs, fmt.Errorf("failed to shutdown team metrics exporter: %w", err))
		}
	}

	return errors.Join(errs...)
}<|MERGE_RESOLUTION|>--- conflicted
+++ resolved
@@ -76,13 +76,8 @@
 func (so *TeamObserver) Start(cache sandbox.Store) (err error) {
 	// Register callbacks for team sandbox metrics
 	so.registration, err = so.meter.RegisterCallback(
-<<<<<<< HEAD
 		func(_ context.Context, obs metric.Observer) error {
-			sbxs := cache.Items(nil)
-=======
-		func(ctx context.Context, obs metric.Observer) error {
 			sbxs := cache.Items(nil, []sandbox.State{sandbox.StateRunning})
->>>>>>> 34d3956e
 			sbxsPerTeam := make(map[string]int64)
 			for _, sbx := range sbxs {
 				teamID := sbx.TeamID.String()
