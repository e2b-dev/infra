package orchestrator

import (
	"context"
	"fmt"
	"sync"
	"time"

	"github.com/posthog/posthog-go"
	"go.opentelemetry.io/otel/attribute"
	"go.uber.org/zap"
	"google.golang.org/protobuf/types/known/timestamppb"

	analyticscollector "github.com/e2b-dev/infra/packages/api/internal/analytics_collector"
	"github.com/e2b-dev/infra/packages/api/internal/cache/instance"
	"github.com/e2b-dev/infra/packages/api/internal/node"
	"github.com/e2b-dev/infra/packages/shared/pkg/grpc/orchestrator"
	"github.com/e2b-dev/infra/packages/shared/pkg/telemetry"
)

func (o *Orchestrator) GetSandbox(sandboxID string) (*instance.InstanceInfo, error) {
	item, err := o.instanceCache.Get(sandboxID)
	if err != nil {
		return nil, fmt.Errorf("failed to get sandbox '%s': %w", sandboxID, err)
	}

	return item, nil
}

// keepInSync the cache with the actual instances in Orchestrator to handle instances that died.
func (o *Orchestrator) keepInSync(ctx context.Context, instanceCache *instance.InstanceCache) {
	for {
<<<<<<< HEAD
		ctx, span := o.tracer.Start(context.Background(), "keep-in-sync")
		nodes, err := o.listNomadNodes(ctx)
		if err != nil {
			zap.L().Error("Error listing nodes", zap.Error(err))
			span.End()
=======
		select {
		case <-ctx.Done():
			o.logger.Info("Stopping keepInSync")
>>>>>>> f84909f0

			return
		case <-time.After(instance.CacheSyncTime):
			// Sleep for a while before syncing again

<<<<<<< HEAD
		var wg sync.WaitGroup
		for _, n := range nodes {
			// If the node is not in the list, connect to it
			if o.GetNode(n.ID) == nil {
				wg.Add(1)
				go func(n *node.NodeInfo) {
					defer wg.Done()
					err = o.connectToNode(ctx, n)
					if err != nil {
						zap.L().Error("Error connecting to node", zap.Error(err))
					}
				}(n)
			}
=======
			o.syncNodes(ctx, instanceCache)
>>>>>>> f84909f0
		}
	}
}

func (o *Orchestrator) syncNodes(ctx context.Context, instanceCache *instance.InstanceCache) {
	ctxTimeout, cancel := context.WithTimeout(ctx, 1*time.Minute)
	defer cancel()

	spanCtx, span := o.tracer.Start(ctxTimeout, "keep-in-sync")
	defer span.End()

	nodes, err := o.listNomadNodes(spanCtx)
	if err != nil {
		o.logger.Errorf("Error listing nodes: %v", err)

		return
	}

	var wg sync.WaitGroup
	for _, n := range nodes {
		// If the node is not in the list, connect to it
		if o.GetNode(n.ID) == nil {
			wg.Add(1)
			go func(n *node.NodeInfo) {
				defer wg.Done()
				err = o.connectToNode(spanCtx, n)
				if err != nil {
					o.logger.Errorf("Error connecting to node: %v", err)
				}
			}(n)
		}
	}
	wg.Wait()

	for _, n := range o.nodes.Items() {
		wg.Add(1)
		go func(n *Node) {
			defer wg.Done()
			o.syncNode(spanCtx, n, nodes, instanceCache)
		}(n)
	}
	wg.Wait()
}

func (o *Orchestrator) syncNode(ctx context.Context, node *Node, nodes []*node.NodeInfo, instanceCache *instance.InstanceCache) {
	ctx, childSpan := o.tracer.Start(ctx, "sync-node")
	telemetry.SetAttributes(ctx, attribute.String("node.id", node.Info.ID))
	defer childSpan.End()

	found := false
	for _, activeNode := range nodes {
		if node.Info.ID == activeNode.ID {
			found = true
			break
		}
	}

	if !found {
		zap.L().Info("Node is not active anymore", zap.String("node_id", node.Info.ID))

		// Close the connection to the node
		err := node.Client.Close()
		if err != nil {
			zap.L().Error("Error closing connection to node", zap.Error(err))
		}

		o.nodes.Remove(node.Info.ID)

		return
	}

	activeInstances, instancesErr := o.getSandboxes(ctx, node.Info)
	if instancesErr != nil {
		zap.L().Error("Error getting instances", zap.Error(instancesErr))
		return
	}

	instanceCache.Sync(activeInstances, node.Info.ID)

	builds, buildsErr := o.listCachedBuilds(ctx, node.Info.ID)
	if buildsErr != nil {
		zap.L().Error("Error listing cached builds", zap.Error(buildsErr))
		return
	}

	node.SyncBuilds(builds)
}

func (o *Orchestrator) getDeleteInstanceFunction(
	parentCtx context.Context,
	posthogClient *analyticscollector.PosthogClient,
	timeout time.Duration,
) func(info *instance.InstanceInfo) error {
	return func(info *instance.InstanceInfo) error {
		ctx, cancel := context.WithTimeout(parentCtx, timeout)
		defer cancel()

		defer o.instanceCache.UnmarkAsPausing(info)

		duration := time.Since(info.StartTime).Seconds()

		_, err := o.analytics.Client.InstanceStopped(ctx, &analyticscollector.InstanceStoppedEvent{
			TeamId:        info.TeamID.String(),
			EnvironmentId: info.Instance.TemplateID,
			InstanceId:    info.Instance.SandboxID,
			Timestamp:     timestamppb.Now(),
			Duration:      float32(duration),
		})
		if err != nil {
			zap.L().Error("error sending Analytics event", zap.Error(err))
		}

		var closeType string
		if info.AutoPause.Load() {
			closeType = "pause"
		} else {
			closeType = "delete"
		}

		posthogClient.CreateAnalyticsTeamEvent(
			info.TeamID.String(),
			"closed_instance", posthog.NewProperties().
				Set("instance_id", info.Instance.SandboxID).
				Set("environment", info.Instance.TemplateID).
				Set("type", closeType).
				Set("duration", duration),
		)

		node := o.GetNode(info.Instance.ClientID)
		if node == nil {
			zap.L().Error("failed to get node", zap.String("node_id", info.Instance.ClientID))
		} else {
			node.CPUUsage.Add(-info.VCpu)
			node.RamUsage.Add(-info.RamMB)

			o.dns.Remove(ctx, info.Instance.SandboxID, node.Info.IPAddress)
		}

		if node == nil {
			zap.L().Error("node not found", zap.String("node_id", info.Instance.ClientID))
			return fmt.Errorf("node '%s' not found", info.Instance.ClientID)
		}

		if node.Client == nil {
			zap.L().Error("client for node not found", zap.String("node_id", info.Instance.ClientID))
			return fmt.Errorf("client for node '%s' not found", info.Instance.ClientID)
		}

		if info.AutoPause.Load() {
			o.instanceCache.MarkAsPausing(info)

			err = o.PauseInstance(ctx, o.tracer, info, *info.TeamID)
			if err != nil {
				info.PauseDone(err)
				return fmt.Errorf("failed to auto pause sandbox '%s': %w", info.Instance.SandboxID, err)
			}

			// We explicitly unmark as pausing here to avoid a race condition
			// where we are creating a new instance, and the pausing one is still in the pausing cache.
			o.instanceCache.UnmarkAsPausing(info)
			info.PauseDone(nil)
		} else {
			req := &orchestrator.SandboxDeleteRequest{SandboxId: info.Instance.SandboxID}
			_, err = node.Client.Sandbox.Delete(ctx, req)
			if err != nil {
				return fmt.Errorf("failed to delete sandbox '%s': %w", info.Instance.SandboxID, err)
			}
		}

		return nil
	}
}

func (o *Orchestrator) getInsertInstanceFunction(parentCtx context.Context, timeout time.Duration) func(info *instance.InstanceInfo) error {
	return func(info *instance.InstanceInfo) error {
		ctx, cancel := context.WithTimeout(parentCtx, timeout)
		defer cancel()

		node := o.GetNode(info.Instance.ClientID)
		if node == nil {
			zap.L().Error("failed to get node", zap.String("node_id", info.Instance.ClientID))
		} else {
			node.CPUUsage.Add(info.VCpu)
			node.RamUsage.Add(info.RamMB)

			o.dns.Add(ctx, info.Instance.SandboxID, node.Info.IPAddress)
		}

		_, err := o.analytics.Client.InstanceStarted(ctx, &analyticscollector.InstanceStartedEvent{
			InstanceId:    info.Instance.SandboxID,
			EnvironmentId: info.Instance.TemplateID,
			BuildId:       info.BuildID.String(),
			TeamId:        info.TeamID.String(),
			Timestamp:     timestamppb.Now(),
		})
		if err != nil {
			zap.L().Error("Error sending Analytics event", zap.Error(err))
		}

		if info.AutoPause.Load() {
			o.instanceCache.MarkAsPausing(info)
		}

		return nil
	}
}<|MERGE_RESOLUTION|>--- conflicted
+++ resolved
@@ -30,39 +30,15 @@
 // keepInSync the cache with the actual instances in Orchestrator to handle instances that died.
 func (o *Orchestrator) keepInSync(ctx context.Context, instanceCache *instance.InstanceCache) {
 	for {
-<<<<<<< HEAD
-		ctx, span := o.tracer.Start(context.Background(), "keep-in-sync")
-		nodes, err := o.listNomadNodes(ctx)
-		if err != nil {
-			zap.L().Error("Error listing nodes", zap.Error(err))
-			span.End()
-=======
 		select {
 		case <-ctx.Done():
 			o.logger.Info("Stopping keepInSync")
->>>>>>> f84909f0
 
 			return
 		case <-time.After(instance.CacheSyncTime):
 			// Sleep for a while before syncing again
 
-<<<<<<< HEAD
-		var wg sync.WaitGroup
-		for _, n := range nodes {
-			// If the node is not in the list, connect to it
-			if o.GetNode(n.ID) == nil {
-				wg.Add(1)
-				go func(n *node.NodeInfo) {
-					defer wg.Done()
-					err = o.connectToNode(ctx, n)
-					if err != nil {
-						zap.L().Error("Error connecting to node", zap.Error(err))
-					}
-				}(n)
-			}
-=======
 			o.syncNodes(ctx, instanceCache)
->>>>>>> f84909f0
 		}
 	}
 }
