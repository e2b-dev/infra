--- conflicted
+++ resolved
@@ -48,15 +48,9 @@
 
 		sandboxesInfo = append(
 			sandboxesInfo,
-<<<<<<< HEAD
-			instance.NewInstanceInfo(
+			instance.NewSandbox(
 				config.GetSandboxId(),
 				config.GetTemplateId(),
-=======
-			instance.NewSandbox(
-				config.SandboxId,
-				config.TemplateId,
->>>>>>> ed45dc5e
 				consts.ClientID,
 				config.Alias, //nolint:protogetter // we need the nil check too
 				config.GetExecutionId(),
