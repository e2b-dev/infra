--- conflicted
+++ resolved
@@ -48,15 +48,9 @@
 
 		sandboxesInfo = append(
 			sandboxesInfo,
-<<<<<<< HEAD
-			instance.NewSandbox(
+			sandbox.NewSandbox(
 				config.GetSandboxId(),
 				config.GetTemplateId(),
-=======
-			sandbox.NewSandbox(
-				config.SandboxId,
-				config.TemplateId,
->>>>>>> 011da3c2
 				consts.ClientID,
 				config.Alias, //nolint:protogetter // we need the nil check too
 				config.GetExecutionId(),
