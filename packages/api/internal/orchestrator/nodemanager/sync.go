package nodemanager

import (
	"context"

	"go.uber.org/zap"
	"google.golang.org/protobuf/types/known/emptypb"

	"github.com/e2b-dev/infra/packages/api/internal/api"
	"github.com/e2b-dev/infra/packages/api/internal/sandbox/store/memory"
	"github.com/e2b-dev/infra/packages/shared/pkg/logger"
)

const syncMaxRetries = 4

func (n *Node) Sync(ctx context.Context, instanceCache *memory.Store) {
	syncRetrySuccess := false

	for range syncMaxRetries {
		client, ctx := n.GetClient(ctx)
		nodeInfo, err := client.Info.ServiceInfo(ctx, &emptypb.Empty{})
		if err != nil {
			zap.L().Error("Error getting node info", zap.Error(err), logger.WithNodeID(n.ID))
			continue
		}

		// update node status (if changed)
		nodeStatus, ok := OrchestratorToApiNodeStateMapper[nodeInfo.GetServiceStatus()]
		if !ok {
<<<<<<< HEAD
			zap.L().Error("Unknown service info status", zap.Any("status", nodeInfo.GetServiceStatus()), logger.WithNodeID(n.ID))
=======
			zap.L().Error("Unknown service info status", zap.String("status", nodeInfo.ServiceStatus.String()), logger.WithNodeID(n.ID))
>>>>>>> 011da3c2
			nodeStatus = api.NodeStatusUnhealthy
		}

		n.setStatus(nodeStatus)
		n.setMetadata(
			NodeMetadata{
				ServiceInstanceID: nodeInfo.GetServiceId(),
				Commit:            nodeInfo.GetServiceCommit(),
				Version:           nodeInfo.GetServiceVersion(),
			},
		)
		// Update host metrics from service info
		n.UpdateMetricsFromServiceInfoResponse(nodeInfo)

		activeInstances, instancesErr := n.GetSandboxes(ctx)
		if instancesErr != nil {
			zap.L().Error("Error getting instances", zap.Error(instancesErr), logger.WithNodeID(n.ID))
			continue
		}

		instanceCache.Sync(ctx, activeInstances, n.ID)

		syncRetrySuccess = true
		break
	}

	if !syncRetrySuccess {
		zap.L().Error("Failed to sync node after max retries, temporarily marking as unhealthy", logger.WithNodeID(n.ID))
		n.setStatus(api.NodeStatusUnhealthy)
		return
	}

	builds, buildsErr := n.listCachedBuilds(ctx)
	if buildsErr != nil {
		zap.L().Error("Error listing cached builds", zap.Error(buildsErr), logger.WithNodeID(n.ID))
		return
	}

	n.SyncBuilds(builds)
}<|MERGE_RESOLUTION|>--- conflicted
+++ resolved
@@ -27,11 +27,7 @@
 		// update node status (if changed)
 		nodeStatus, ok := OrchestratorToApiNodeStateMapper[nodeInfo.GetServiceStatus()]
 		if !ok {
-<<<<<<< HEAD
-			zap.L().Error("Unknown service info status", zap.Any("status", nodeInfo.GetServiceStatus()), logger.WithNodeID(n.ID))
-=======
-			zap.L().Error("Unknown service info status", zap.String("status", nodeInfo.ServiceStatus.String()), logger.WithNodeID(n.ID))
->>>>>>> 011da3c2
+			zap.L().Error("Unknown service info status", zap.String("status", nodeInfo.GetServiceStatus().String()), logger.WithNodeID(n.ID))
 			nodeStatus = api.NodeStatusUnhealthy
 		}
 
