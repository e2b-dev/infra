--- conflicted
+++ resolved
@@ -4,14 +4,15 @@
 	"context"
 	"errors"
 	"fmt"
-	"log"
 	"net"
 	"strings"
 	"sync"
 	"time"
 
+	"github.com/go-redis/cache/v8"
 	"github.com/go-redis/redis/v8"
 	resolver "github.com/miekg/dns"
+	"go.uber.org/zap"
 
 	"github.com/e2b-dev/infra/packages/shared/pkg/smap"
 )
@@ -24,14 +25,11 @@
 const cachedDnsPrefix = "sandbox.dns."
 
 type DNS struct {
-<<<<<<< HEAD
-=======
-	mu      sync.Mutex
-	redis   *redis.Client
->>>>>>> 1ce1da11
-	records *smap.Map[string]
-	srv     *resolver.Server
-	redis   *redis.Client
+	srv    *resolver.Server
+	logger *zap.SugaredLogger
+
+	remote *cache.Cache
+	local  *smap.Map[string]
 
 	closer struct {
 		once sync.Once
@@ -40,91 +38,111 @@
 	}
 }
 
-func New(rc *redis.Client) *DNS {
-	return &DNS{
-		redis:   rc,
-		records: smap.New[string](),
-	}
+func New(ctx context.Context, rc *redis.Client, logger *zap.SugaredLogger) *DNS {
+	d := &DNS{logger: logger}
+
+	if rc != nil {
+		d.remote = cache.New(&cache.Options{Redis: rc, LocalCache: cache.NewTinyLFU(10_000, time.Hour)})
+	} else {
+		d.local = smap.New[string]()
+	}
+
+	return d
 }
 
 func (d *DNS) Add(ctx context.Context, sandboxID, ip string) {
-	d.records.Insert(d.hostname(sandboxID), ip)
-	if d.redis != nil {
-		d.redis.Set(ctx, d.getCacheKey(sandboxID), ip, redisTTL)
+	switch {
+	case d.remote != nil:
+		d.remote.Set(&cache.Item{
+			Ctx:   ctx,
+			TTL:   redisTTL,
+			Key:   sandboxID,
+			Value: ip,
+		})
+	case d.local != nil:
+		d.local.Insert(sandboxID, ip)
+	default:
+		d.logger.Panic("malformed DNS service")
 	}
 }
 
 func (d *DNS) Remove(ctx context.Context, sandboxID, ip string) {
-	d.records.RemoveCb(d.hostname(sandboxID), func(key string, v string, exists bool) bool {
-		return v == ip
-	})
-
-	if d.redis != nil {
-		d.redis.Del(ctx, d.getCacheKey(sandboxID))
-	}
-}
-
-func (d *DNS) getLocal(hostname string) (string, bool) { return d.records.Get(hostname) }
-func (*DNS) hostname(sandboxID string) string          { return fmt.Sprintf("%s.", sandboxID) }
-func (*DNS) getCacheKey(id string) string              { return fmt.Sprintf("%s%s", cachedDnsPrefix, id) }
+	switch {
+	case d.remote != nil:
+		if err := d.remote.Delete(ctx, sandboxID); err != nil {
+			d.logger.Debug("removing item from DNS cache", zap.Error(err), zap.String("sandbox", sandboxID))
+		}
+	case d.local != nil:
+		d.local.RemoveCb(d.hostname(sandboxID), func(k string, v string, ok bool) bool {
+			return v == ip
+		})
+	default:
+		d.logger.Panic("malformed DNS service")
+	}
+}
+
+func (d *DNS) Get(ctx context.Context, sandboxID string) net.IP {
+	var res string
+	switch {
+	case d.remote != nil:
+		if err := d.remote.Get(ctx, sandboxID, &res); err != nil {
+			if errors.Is(err, cache.ErrCacheMiss) {
+				d.logger.Warn("item missing in remote DNS cache", zap.String("sandbox", sandboxID))
+			} else {
+				d.logger.Error("resolving item from remote DNS cache", zap.String("sandbox", sandboxID), zap.Error(err))
+			}
+		}
+	case d.local != nil:
+		var ok bool
+		res, ok = d.local.Get(sandboxID)
+		if !ok {
+			d.logger.Warn("item not found in local DNS cache", zap.String("sandbox", sandboxID))
+		}
+	}
+
+	addr := net.ParseIP(res)
+	if addr == nil {
+		if res != "" {
+			d.logger.Error("malformed address in cache", zap.Bool("local", d.local != nil), zap.String("addr", res))
+		}
+
+		addr = net.ParseIP(defaultRoutingIP)
+	}
+
+	return addr.To4()
+}
+
+func (*DNS) hostname(sandboxID string) string { return fmt.Sprintf("%s.", sandboxID) }
+func (*DNS) getCacheKey(id string) string     { return fmt.Sprintf("%s%s", cachedDnsPrefix, id) }
 
 func (d *DNS) handleDNSRequest(ctx context.Context, w resolver.ResponseWriter, r *resolver.Msg) {
-	m := new(resolver.Msg)
+	m := &resolver.Msg{
+		Compress: false,
+		MsgHdr: resolver.MsgHdr{
+			Authoritative: true,
+		},
+	}
+
 	m.SetReply(r)
-	m.Compress = false
-	m.Authoritative = true
-
-	// TODO collect errors from redis, and log them.
 
 	for _, q := range m.Question {
 		if q.Qtype == resolver.TypeA {
-			a := &resolver.A{
+			sandboxID := strings.Split(q.Name, "-")[0]
+
+			m.Answer = append(m.Answer, &resolver.A{
 				Hdr: resolver.RR_Header{
 					Name:   q.Name,
 					Rrtype: resolver.TypeA,
 					Class:  resolver.ClassINET,
 					Ttl:    ttl,
 				},
-			}
-
-			var ip net.IP
-
-			sandboxID := strings.Split(q.Name, "-")[0]
-
-			if addr, found := d.getLocal(sandboxID); found {
-				// we have it cached locally, this is
-				// still fine.
-				a.A = net.ParseIP(addr).To4()
-			} else if d.redis != nil {
-				// TODO: at least log the error
-				res, err := d.redis.Get(ctx, d.getCacheKey(sandboxID)).Result()
-				if err == nil {
-					// TODO: do we need to do
-					// anything with the error or
-					// distinguish between "can't
-					// find" and "server error"
-
-					ip = net.ParseIP(res)
-
-					// TODO: should we add this to
-					// the local cache at this
-					// point or not?
-				}
-			}
-
-			if ip == nil {
-				ip = net.ParseIP(defaultRoutingIP)
-			}
-
-			a.A = ip.To4()
-			m.Answer = append(m.Answer, a)
-		}
-	}
-
-	err := w.WriteMsg(m)
-	if err != nil {
-		// TODO pass in a logger for clearer messages
-		log.Printf("Failed to write message: %s\n", err.Error())
+				A: d.Get(ctx, sandboxID),
+			})
+		}
+	}
+
+	if err := w.WriteMsg(m); err != nil {
+		d.logger.Error("write DNS message", zap.Error(err))
 	}
 }
 
@@ -133,7 +151,9 @@
 func CheckErrOnStartup(err error) bool { return errors.Is(err, errOnStartup) }
 
 func (d *DNS) Start(ctx context.Context, address string, port int) {
-	// It shuold be an error to call start twice. Potentially
+	if d.srv != nil {
+		return
+	}
 
 	// configure the underlying resolver service.
 	mux := resolver.NewServeMux()
@@ -151,9 +171,23 @@
 			// down for real, and the Close() method
 			// should work.
 			switch err.Error() {
-			case "server already started", "bad network":
+			case "bad network":
+				// this is the only error that can
+				// happen during startup. We have to
+				// panic here because we don't want
+				// the service to continue without any
+				// DNS service.
+				panic(errors.Join(errors.New("problem starting DNS service"), err, errOnStartup))
+			case "server already started":
+				// this only happens if you call start
+				// more than once, which shouldn't be
+				// possible.
 				errChan <- errors.Join(err, errOnStartup)
 			default:
+				// this should only happen if we
+				// encounter a (networking(?)) error
+				// during operation.
+
 				errChan <- err
 			}
 		}
@@ -197,13 +231,7 @@
 		}
 
 		if err := d.closer.op(ctx); err != nil {
-			switch err.Error() {
-			case "server already started", "bad network":
-				errs = append(errs, err, errOnStartup)
-			default:
-				errs = append(errs, err)
-			}
-
+			errs = append(errs, err)
 		}
 
 		d.closer.err = errors.Join(errs...)
