--- conflicted
+++ resolved
@@ -58,10 +58,7 @@
 )
 
 func New(
-<<<<<<< HEAD
-=======
 	config cfg.Config,
->>>>>>> 82708f39
 	tracerProvider trace.TracerProvider,
 	meterProvider metric.MeterProvider,
 	db *db.DB,
