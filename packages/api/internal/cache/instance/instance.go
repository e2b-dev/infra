--- conflicted
+++ resolved
@@ -139,14 +139,8 @@
 func NewCache(
 	ctx context.Context,
 	analytics analyticscollector.AnalyticsCollectorClient,
-<<<<<<< HEAD
 	insertInstance func(data InstanceInfo) error,
 	deleteInstance func(data InstanceInfo) error,
-=======
-	logger *zap.SugaredLogger,
-	insertInstance func(data *InstanceInfo) error,
-	deleteInstance func(data *InstanceInfo) error,
->>>>>>> fc4de370
 ) *InstanceCache {
 	// We will need to either use Redis or Consul's KV for storing active sandboxes to keep everything in sync,
 	// right now we load them from Orchestrator
@@ -164,11 +158,8 @@
 
 	instanceCache := &InstanceCache{
 		cache:          cache,
-<<<<<<< HEAD
-=======
 		insertInstance: insertInstance,
 		logger:         logger,
->>>>>>> fc4de370
 		analytics:      analytics,
 		sandboxCounter: sandboxCounter,
 		createdCounter: createdCounter,
@@ -179,24 +170,10 @@
 	cache.OnEviction(func(ctx context.Context, instanceInfo *InstanceInfo) {
 		err := deleteInstance(instanceInfo)
 		if err != nil {
-<<<<<<< HEAD
 			zap.L().Error("Error inserting instance", zap.Error(err))
 
 			return
 		}
-	})
-
-	cache.OnEviction(func(ctx context.Context, er ttlcache.EvictionReason, i *ttlcache.Item[string, InstanceInfo]) {
-		if er == ttlcache.EvictionReasonExpired || er == ttlcache.EvictionReasonDeleted {
-			instanceInfo := i.Value()
-			err := deleteInstance(instanceInfo)
-			if err != nil {
-				zap.L().Error("Error deleting instance", zap.Error(err))
-			}
-=======
-			logger.Errorf("Error deleting instance (%v)\n: %v", err)
-		}
->>>>>>> fc4de370
 
 		instanceCache.UpdateCounters(instanceInfo, -1, false)
 	})
