package instance

import (
	"context"
	"sync"
	"time"

	"github.com/google/uuid"
	"github.com/jellydator/ttlcache/v3"
	"go.opentelemetry.io/otel/metric"
	"go.uber.org/zap"

	analyticscollector "github.com/e2b-dev/infra/packages/api/internal/analytics_collector"
	"github.com/e2b-dev/infra/packages/api/internal/api"
	"github.com/e2b-dev/infra/packages/api/internal/node"
	"github.com/e2b-dev/infra/packages/shared/pkg/logs"
	"github.com/e2b-dev/infra/packages/shared/pkg/meters"
)

const (
	InstanceExpiration = time.Second * 15
	CacheSyncTime      = time.Minute
)

type InstanceInfo struct {
<<<<<<< HEAD
	Logger             *logs.SandboxLogger
	Instance           *api.Sandbox
	TeamID             *uuid.UUID
	BuildID            *uuid.UUID
	Metadata           map[string]string
	MaxInstanceLength  time.Duration
	StartTime          time.Time
	EndTime            time.Time
	VCpu               int64
	TotalDiskSizeMB    int64
	RamMB              int64
	KernelVersion      string
	FirecrackerVersion string
	EnvdVersion        string
=======
	Logger            *logs.SandboxLogger
	Instance          *api.Sandbox
	TeamID            *uuid.UUID
	BuildID           *uuid.UUID
	Metadata          map[string]string
	MaxInstanceLength time.Duration
	StartTime         time.Time
	EndTime           time.Time
	VCpu              int64
	RamMB             int64
	Node              *node.NodeInfo
>>>>>>> 7d4a09b6
}

type InstanceCache struct {
	reservations *ReservationCache

	cache *ttlcache.Cache[string, InstanceInfo]

	logger *zap.SugaredLogger

	sandboxCounter metric.Int64UpDownCounter
	createdCounter metric.Int64Counter
	analytics      analyticscollector.AnalyticsCollectorClient

	mu sync.Mutex
}

func NewCache(
	analytics analyticscollector.AnalyticsCollectorClient,
	logger *zap.SugaredLogger,
	insertInstance func(data InstanceInfo) error,
	deleteInstance func(data InstanceInfo) error,
) *InstanceCache {
	// We will need to either use Redis or Consul's KV for storing active sandboxes to keep everything in sync,
	// right now we load them from Orchestrator
	cache := ttlcache.New(
		ttlcache.WithTTL[string, InstanceInfo](InstanceExpiration),
	)

	sandboxCounter, err := meters.GetUpDownCounter(meters.SandboxCountMeterName)
	if err != nil {
		logger.Errorw("error getting counter", "error", err)
	}

	createdCounter, err := meters.GetCounter(meters.SandboxCreateMeterName)
	if err != nil {
		logger.Errorw("error getting counter", "error", err)
	}

	instanceCache := &InstanceCache{
		cache:          cache,
		logger:         logger,
		analytics:      analytics,
		sandboxCounter: sandboxCounter,
		createdCounter: createdCounter,
		reservations:   NewReservationCache(),
	}

	cache.OnInsertion(func(ctx context.Context, i *ttlcache.Item[string, InstanceInfo]) {
		instanceInfo := i.Value()
		err := insertInstance(instanceInfo)
		if err != nil {
			logger.Errorf("Error inserting instance: %v", err)

			return
		}
	})

	cache.OnEviction(func(ctx context.Context, er ttlcache.EvictionReason, i *ttlcache.Item[string, InstanceInfo]) {
		if er == ttlcache.EvictionReasonExpired || er == ttlcache.EvictionReasonDeleted {
			instanceInfo := i.Value()
			err := deleteInstance(instanceInfo)
			if err != nil {
				logger.Errorf("Error deleting instance (%v)\n: %v", er, err)
			}

			instanceCache.UpdateCounters(i.Value(), -1, false)
		}
	})

	go cache.Start()

	return instanceCache
}<|MERGE_RESOLUTION|>--- conflicted
+++ resolved
@@ -23,7 +23,6 @@
 )
 
 type InstanceInfo struct {
-<<<<<<< HEAD
 	Logger             *logs.SandboxLogger
 	Instance           *api.Sandbox
 	TeamID             *uuid.UUID
@@ -38,19 +37,7 @@
 	KernelVersion      string
 	FirecrackerVersion string
 	EnvdVersion        string
-=======
-	Logger            *logs.SandboxLogger
-	Instance          *api.Sandbox
-	TeamID            *uuid.UUID
-	BuildID           *uuid.UUID
-	Metadata          map[string]string
-	MaxInstanceLength time.Duration
-	StartTime         time.Time
-	EndTime           time.Time
-	VCpu              int64
-	RamMB             int64
-	Node              *node.NodeInfo
->>>>>>> 7d4a09b6
+	Node               *node.NodeInfo
 }
 
 type InstanceCache struct {
