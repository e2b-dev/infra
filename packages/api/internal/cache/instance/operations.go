package instance

import (
	"fmt"
	"time"

	"github.com/google/uuid"
	"github.com/jellydator/ttlcache/v3"
)

func (c *InstanceCache) Count() int {
	return c.cache.Len()
}

func (c *InstanceCache) CountForTeam(teamID uuid.UUID) (count uint) {
	for _, item := range c.cache.Items() {
		currentTeamID := item.Value().TeamID

		if currentTeamID == teamID {
			count++
		}
	}

	return count
}

// Check if the instance exists in the cache.
func (c *InstanceCache) Exists(instanceID string) bool {
	item := c.cache.Get(instanceID, ttlcache.WithDisableTouchOnHit[string, InstanceInfo]())

	return item != nil
}

// Get the item from the cache.
func (c *InstanceCache) Get(instanceID string) (*ttlcache.Item[string, InstanceInfo], error) {
	item := c.cache.Get(instanceID, ttlcache.WithDisableTouchOnHit[string, InstanceInfo]())
	if item != nil {
		return item, nil
	} else {
		return nil, fmt.Errorf("instance \"%s\" doesn't exist", instanceID)
	}
}

// GetInstance from the cache.
func (c *InstanceCache) GetInstance(instanceID string) (InstanceInfo, error) {
	item, err := c.Get(instanceID)
	if err != nil {
		return InstanceInfo{}, fmt.Errorf("instance \"%s\" doesn't exist", instanceID)
	} else {
		return item.Value(), nil
	}
}

func (c *InstanceCache) GetInstances(teamID *uuid.UUID) (instances []InstanceInfo) {
	for _, item := range c.cache.Items() {
		currentTeamID := item.Value().TeamID

		if teamID == nil || currentTeamID == *teamID {
			instances = append(instances, item.Value())
		}
	}

	return instances
}

// Add the instance to the cache and start expiration timer.
// If the instance already exists we do nothing - it was loaded from Orchestrator.
func (c *InstanceCache) Add(instance InstanceInfo) error {
<<<<<<< HEAD
	// Release the reservation if it exists
	defer c.reservations.release(instance.Instance.SandboxID)

	if instance.Instance.SandboxID == "" || instance.Instance.ClientID == "" || instance.Instance.TemplateID == "" {
		return fmt.Errorf("instance %+v (%+v) is missing instance ID, client ID, or env ID ", instance, instance.Instance)
	}

	if c.Exists(instance.Instance.SandboxID) {
		return nil
=======
	if instance.Instance == nil {
		return fmt.Errorf("instance doesn't contain info about inself")
	}

	if instance.Instance.SandboxID == "" {
		return fmt.Errorf("instance is missing sandbox ID")
	}

	if instance.TeamID == nil {
		return fmt.Errorf("instance %s is missing team ID", instance.Instance.SandboxID)
	}

	if instance.Instance.ClientID == "" {
		return fmt.Errorf("instance %s is missing client ID", instance.Instance.ClientID)
	}

	if instance.Instance.TemplateID == "" {
		return fmt.Errorf("instance %s is missing env ID", instance.Instance.TemplateID)
	}

	if instance.StartTime.IsZero() || instance.EndTime.IsZero() || instance.StartTime.After(instance.EndTime) {
		return fmt.Errorf("instance %s has invalid start(%s)/end(%s) times", instance.Instance.SandboxID, instance.StartTime, instance.EndTime)
	}

	if instance.EndTime.Sub(instance.StartTime) > instance.MaxInstanceLength {
		instance.EndTime = instance.StartTime.Add(instance.MaxInstanceLength)
	}

	ttl := instance.EndTime.Sub(time.Now())
	if ttl <= 0 {
		ttl = time.Nanosecond
		// TODO: It would be probably better to return error here, but in that case we need to make sure that sbxs in orchestrator are killed
		//return fmt.Errorf("instance \"%s\" has already expired", instance.Instance.SandboxID)
>>>>>>> b79948be
	}

	c.cache.Set(instance.Instance.SandboxID, instance, ttl)
	c.UpdateCounter(instance, 1)

	return nil
}

// Kill the instance and remove it from the cache.
func (c *InstanceCache) Kill(instanceID string) {
	c.cache.Delete(instanceID)
}<|MERGE_RESOLUTION|>--- conflicted
+++ resolved
@@ -16,7 +16,11 @@
 	for _, item := range c.cache.Items() {
 		currentTeamID := item.Value().TeamID
 
-		if currentTeamID == teamID {
+		if currentTeamID == nil {
+			continue
+		}
+
+		if *currentTeamID == teamID {
 			count++
 		}
 	}
@@ -55,7 +59,7 @@
 	for _, item := range c.cache.Items() {
 		currentTeamID := item.Value().TeamID
 
-		if teamID == nil || currentTeamID == *teamID {
+		if teamID == nil || *currentTeamID == *teamID {
 			instances = append(instances, item.Value())
 		}
 	}
@@ -66,17 +70,6 @@
 // Add the instance to the cache and start expiration timer.
 // If the instance already exists we do nothing - it was loaded from Orchestrator.
 func (c *InstanceCache) Add(instance InstanceInfo) error {
-<<<<<<< HEAD
-	// Release the reservation if it exists
-	defer c.reservations.release(instance.Instance.SandboxID)
-
-	if instance.Instance.SandboxID == "" || instance.Instance.ClientID == "" || instance.Instance.TemplateID == "" {
-		return fmt.Errorf("instance %+v (%+v) is missing instance ID, client ID, or env ID ", instance, instance.Instance)
-	}
-
-	if c.Exists(instance.Instance.SandboxID) {
-		return nil
-=======
 	if instance.Instance == nil {
 		return fmt.Errorf("instance doesn't contain info about inself")
 	}
@@ -84,6 +77,9 @@
 	if instance.Instance.SandboxID == "" {
 		return fmt.Errorf("instance is missing sandbox ID")
 	}
+
+	// Release the reservation if it exists
+	defer c.reservations.release(instance.Instance.SandboxID)
 
 	if instance.TeamID == nil {
 		return fmt.Errorf("instance %s is missing team ID", instance.Instance.SandboxID)
@@ -109,8 +105,7 @@
 	if ttl <= 0 {
 		ttl = time.Nanosecond
 		// TODO: It would be probably better to return error here, but in that case we need to make sure that sbxs in orchestrator are killed
-		//return fmt.Errorf("instance \"%s\" has already expired", instance.Instance.SandboxID)
->>>>>>> b79948be
+		// return fmt.Errorf("instance \"%s\" has already expired", instance.Instance.SandboxID)
 	}
 
 	c.cache.Set(instance.Instance.SandboxID, instance, ttl)
