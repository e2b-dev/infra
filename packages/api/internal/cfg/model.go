package cfg

import "github.com/caarlos0/env/v11"

const (
	DefaultKernelVersion = "vmlinux-6.1.158"
<<<<<<< HEAD
	// The Firecracker version the last tag + the short SHA (so we can build our dev previews)
	// TODO: The short tag here has only 7 characters — the one from our build pipeline will likely have exactly 8 so this will break.
	DefaultFirecrackerVersion = "v1.12.2_ga3608adc9"
=======
>>>>>>> 6dbf7782
)

type Config struct {
	AdminToken string `env:"ADMIN_TOKEN"`

	AnalyticsCollectorAPIToken string `env:"ANALYTICS_COLLECTOR_API_TOKEN"`
	AnalyticsCollectorHost     string `env:"ANALYTICS_COLLECTOR_HOST"`

	ClickhouseConnectionString string `env:"CLICKHOUSE_CONNECTION_STRING"`

	LocalClusterEndpoint string `env:"LOCAL_CLUSTER_ENDPOINT"`
	LocalClusterToken    string `env:"LOCAL_CLUSTER_TOKEN"`

	NomadAddress string `env:"NOMAD_ADDRESS" envDefault:"http://localhost:4646"`
	NomadToken   string `env:"NOMAD_TOKEN"`

	PostgresConnectionString string `env:"POSTGRES_CONNECTION_STRING,required,notEmpty"`

	PosthogAPIKey string `env:"POSTHOG_API_KEY"`

	RedisURL         string `env:"REDIS_URL"`
	RedisClusterURL  string `env:"REDIS_CLUSTER_URL"`
	RedisTLSCABase64 string `env:"REDIS_TLS_CA_BASE64"`

	SandboxAccessTokenHashSeed string `env:"SANDBOX_ACCESS_TOKEN_HASH_SEED"`

	// SupabaseJWTSecrets is a list of secrets used to verify the Supabase JWT.
	// More secrets are possible in the case of JWT secret rotation where we need to accept
	// tokens signed with the old secret for some time.
	SupabaseJWTSecrets []string `env:"SUPABASE_JWT_SECRETS"`

	DefaultKernelVersion string `env:"DEFAULT_KERNEL_VERSION"`
}

func Parse() (Config, error) {
	var config Config
	err := env.Parse(&config)

	if config.DefaultKernelVersion == "" {
		config.DefaultKernelVersion = DefaultKernelVersion
	}

	return config, err
}<|MERGE_RESOLUTION|>--- conflicted
+++ resolved
@@ -4,12 +4,6 @@
 
 const (
 	DefaultKernelVersion = "vmlinux-6.1.158"
-<<<<<<< HEAD
-	// The Firecracker version the last tag + the short SHA (so we can build our dev previews)
-	// TODO: The short tag here has only 7 characters — the one from our build pipeline will likely have exactly 8 so this will break.
-	DefaultFirecrackerVersion = "v1.12.2_ga3608adc9"
-=======
->>>>>>> 6dbf7782
 )
 
 type Config struct {
