package storage

import (
	"bytes"
	"context"
	"errors"
	"fmt"
	"io"
	"os"
	"path/filepath"
	"strconv"
	"time"

	"github.com/google/uuid"
	"go.opentelemetry.io/otel"
	"go.opentelemetry.io/otel/attribute"
	"go.opentelemetry.io/otel/metric"
	"go.opentelemetry.io/otel/trace"
	"go.uber.org/zap"

	"github.com/e2b-dev/infra/packages/shared/pkg/telemetry"
	"github.com/e2b-dev/infra/packages/shared/pkg/utils"
)

const (
	cacheFilePermissions = 0o600
	cacheDirPermissions  = 0o700
)

var (
	meter                 = otel.GetMeterProvider().Meter("shared.pkg.storage")
	cacheReadTimerFactory = utils.Must(telemetry.NewTimerFactory(meter,
		"orchestrator.storage.cache.read",
		"Duration of cached reads",
		"Total cached bytes read",
		"Total cached reads",
	))
	cacheWriteTimerFactory = utils.Must(telemetry.NewTimerFactory(meter,
		"orchestrator.storage.cache.write",
		"Duration of cache writes",
		"Total bytes written to the cache",
		"Total writes to the cache",
	))
	cacheHits = utils.Must(meter.Int64Counter("orchestrator.storage.cache.hits",
		metric.WithDescription("total cache hits")))
	cacheMisses = utils.Must(meter.Int64Counter("orchestrator.storage.cache.misses",
		metric.WithDescription("total cache misses")))
)

type CachedProvider struct {
	rootPath  string
	chunkSize int64
	inner     StorageProvider
}

var _ StorageProvider = (*CachedProvider)(nil)

func NewCachedProvider(rootPath string, inner StorageProvider) *CachedProvider {
	return &CachedProvider{rootPath: rootPath, inner: inner, chunkSize: MemoryChunkSize}
}

func (c CachedProvider) DeleteObjectsWithPrefix(ctx context.Context, prefix string) error {
	return c.inner.DeleteObjectsWithPrefix(ctx, prefix)
}

func (c CachedProvider) UploadSignedURL(ctx context.Context, path string, ttl time.Duration) (string, error) {
	return c.inner.UploadSignedURL(ctx, path, ttl)
}

func (c CachedProvider) OpenObject(ctx context.Context, path string) (StorageObjectProvider, error) {
	innerObject, err := c.inner.OpenObject(ctx, path)
	if err != nil {
		return nil, fmt.Errorf("failed to open object: %w", err)
	}

	localPath := filepath.Join(c.rootPath, path)
	if err = os.MkdirAll(localPath, cacheDirPermissions); err != nil {
		return nil, fmt.Errorf("failed to create cache directory: %w", err)
	}

	return &CachedFileObjectProvider{path: localPath, chunkSize: c.chunkSize, inner: innerObject}, nil
}

func (c CachedProvider) GetDetails() string {
	return fmt.Sprintf("[Caching file storage, base path set to %s, which wraps %s]",
		c.rootPath, c.inner.GetDetails())
}

type CachedFileObjectProvider struct {
	path      string
	chunkSize int64
	inner     StorageObjectProvider
}

var _ StorageObjectProvider = (*CachedFileObjectProvider)(nil)

// WriteTo is used for very small files and we can check against their size to ensure the content is valid.
func (c *CachedFileObjectProvider) WriteTo(ctx context.Context, dst io.Writer) (int64, error) {
	ctx, span := tracer.Start(ctx, "CachedFileObjectProvider.WriteTo")
	defer span.End()

	if bytesRead, ok := c.copyFullFileFromCache(ctx, dst); ok {
		return bytesRead, nil
	}

	return c.readAndCacheFullRemoteFile(ctx, dst)
}

func (c *CachedFileObjectProvider) WriteFromFileSystem(ctx context.Context, path string) error {
	return c.inner.WriteFromFileSystem(ctx, path)
}

func (c *CachedFileObjectProvider) Write(ctx context.Context, src []byte) (int, error) {
	return c.inner.Write(ctx, src)
}

func (c *CachedFileObjectProvider) ReadAt(ctx context.Context, buff []byte, offset int64) (int, error) {
	ctx, span := tracer.Start(ctx, "CachedFileObjectProvider.ReadAt", trace.WithAttributes(
		attribute.Int64("offset", offset),
		attribute.Int("buff_len", len(buff)),
	))
	defer span.End()

	if err := c.validateReadAtParams(int64(len(buff)), offset); err != nil {
		return 0, err
	}

	// try to read from cache first
	chunkPath := c.makeChunkFilename(offset)
	span.SetAttributes(attribute.String("chunk_path", chunkPath))

	readTimer := cacheReadTimerFactory.Begin()
	count, err := c.readAtFromCache(chunkPath, buff)
	if ignoreEOF(err) == nil {
		cacheHits.Add(ctx, 1)
		readTimer.End(ctx, int64(count))
<<<<<<< HEAD
		span.SetAttributes(attribute.String("data-source", "local"))
=======

>>>>>>> f8d5a645
		return count, err // return `err` in case it's io.EOF
	}
	cacheMisses.Add(ctx, 1)

	zap.L().Debug("failed to read cached chunk, falling back to remote read",
		zap.String("chunk_path", chunkPath),
		zap.Int64("offset", offset),
		zap.Error(err))

	// read remote file
	readCount, err := c.inner.ReadAt(ctx, buff, offset)
	if err != nil {
		return 0, fmt.Errorf("failed to perform uncached read: %w", err)
	}
	span.SetAttributes(attribute.String("data-source", "remote"))

	go func() {
		c.writeChunkToCache(context.WithoutCancel(ctx), offset, chunkPath, buff[:readCount])
	}()

	return readCount, nil
}

var (
	ErrOffsetUnaligned = errors.New("offset must be a multiple of chunk size")
	ErrBufferTooSmall  = errors.New("buffer is too small")
	ErrMultipleChunks  = errors.New("cannot read multiple chunks")
	ErrBufferTooLarge  = errors.New("buffer is too large")
)

func (c *CachedFileObjectProvider) Size(ctx context.Context) (int64, error) {
	if size, ok := c.readLocalSize(); ok {
		cacheHits.Add(ctx, 1)

		return size, nil
	}
	cacheMisses.Add(ctx, 1)

	size, err := c.inner.Size(ctx)
	if err != nil {
		return 0, err
	}

	go c.writeLocalSize(size)

	return size, nil
}

func (c *CachedFileObjectProvider) Delete(ctx context.Context) error {
	return c.inner.Delete(ctx)
}

func (c *CachedFileObjectProvider) readLocalSize() (int64, bool) {
	fname := c.sizeFilename()
	content, err := os.ReadFile(fname)
	if err != nil {
		zap.L().Warn("failed to read cached size, falling back to remote read",
			zap.String("path", fname),
			zap.Error(err))

		return 0, false
	}

	size, err := strconv.ParseInt(string(content), 10, 64)
	if err != nil {
		zap.L().Error("failed to parse cached size, falling back to remote read",
			zap.String("path", fname),
			zap.String("content", string(content)),
			zap.Error(err))

		return 0, false
	}

	return size, true
}

func (c *CachedFileObjectProvider) validateReadAtParams(buffSize, offset int64) error {
	if buffSize == 0 {
		return ErrBufferTooSmall
	}
	if buffSize > c.chunkSize {
		return ErrBufferTooLarge
	}
	if offset%c.chunkSize != 0 {
		return ErrOffsetUnaligned
	}
	if (offset%c.chunkSize)+buffSize > c.chunkSize {
		return ErrMultipleChunks
	}

	return nil
}

func (c *CachedFileObjectProvider) sizeFilename() string {
	return filepath.Join(c.path, "size.txt")
}

func (c *CachedFileObjectProvider) writeLocalSize(size int64) {
	tempFilename := filepath.Join(c.path, fmt.Sprintf(".size.bin.%s", uuid.NewString()))

	if err := os.WriteFile(tempFilename, []byte(fmt.Sprintf("%d", size)), cacheFilePermissions); err != nil {
		zap.L().Warn("failed to write to temp file",
			zap.String("path", tempFilename),
			zap.Error(err))

		return
	}

	finalFilename := c.sizeFilename()
	if err := moveWithoutReplace(tempFilename, finalFilename); err != nil {
		zap.L().Warn("failed to move temp file",
			zap.String("temp_path", tempFilename),
			zap.String("final_path", finalFilename),
			zap.Error(err))

		return
	}
}

func (c *CachedFileObjectProvider) tempFullFilename() string {
	tempFilename := uuid.NewString()

	return fmt.Sprintf("%s/.temp.content.bin.%s", c.path, tempFilename)
}

func (c *CachedFileObjectProvider) fullFilename() string {
	return fmt.Sprintf("%s/content.bin", c.path)
}

func (c *CachedFileObjectProvider) makeTempChunkFilename(offset int64) string {
	tempFilename := uuid.NewString()

	return fmt.Sprintf("%s/.temp.%012d-%d.bin.%s", c.path, offset/c.chunkSize, c.chunkSize, tempFilename)
}

func (c *CachedFileObjectProvider) makeChunkFilename(offset int64) string {
	return fmt.Sprintf("%s/%012d-%d.bin", c.path, offset/c.chunkSize, c.chunkSize)
}

func (c *CachedFileObjectProvider) writeChunkToCache(ctx context.Context, offset int64, chunkPath string, bytes []byte) {
	writeTimer := cacheWriteTimerFactory.Begin()

	tempPath := c.makeTempChunkFilename(offset)

	if err := os.WriteFile(tempPath, bytes, cacheFilePermissions); err != nil {
		zap.L().Error("failed to write temp cache file",
			zap.String("tempPath", tempPath),
			zap.String("chunkPath", chunkPath),
			zap.Int64("offset", offset),
			zap.Int("length", len(bytes)),
			zap.Error(err),
		)

		return
	}

	if err := moveWithoutReplace(tempPath, chunkPath); err != nil {
		zap.L().Error("failed to rename temp file",
			zap.String("tempPath", tempPath),
			zap.String("chunkPath", chunkPath),
			zap.Int64("offset", offset),
			zap.Int("length", len(bytes)),
			zap.Error(err),
		)

		return
	}

	writeTimer.End(ctx, int64(len(bytes)))
}

func (c *CachedFileObjectProvider) writeFullFileToCache(ctx context.Context, b []byte) {
	timer := cacheWriteTimerFactory.Begin()

	tempPath := c.tempFullFilename()

	if err := os.WriteFile(tempPath, b, cacheFilePermissions); err != nil {
		zap.L().Error("failed to write temp cache file",
			zap.String("path", tempPath),
			zap.Int("length", len(b)),
			zap.Error(err),
		)

		return
	}

	finalPath := c.fullFilename()
	if err := moveWithoutReplace(tempPath, finalPath); err != nil {
		zap.L().Error("failed to rename temp file",
			zap.String("tempPath", tempPath),
			zap.String("filePath", finalPath),
			zap.Int("length", len(b)),
			zap.Error(err),
		)

		return
	}

	timer.End(ctx, int64(len(b)))
}

func (c *CachedFileObjectProvider) readAtFromCache(chunkPath string, buff []byte) (int, error) {
	var fp *os.File
	fp, err := os.Open(chunkPath)
	if err != nil {
		return 0, fmt.Errorf("failed to open file: %w", err)
	}

	defer cleanup("failed to close chunk", fp.Close)

	count, err := fp.ReadAt(buff, 0) // offset is in the filename
	if ignoreEOF(err) != nil {
		return 0, fmt.Errorf("failed to read from chunk: %w", err)
	}

	return count, err // return `err` in case it's io.EOF
}

func (c *CachedFileObjectProvider) copyFullFileFromCache(ctx context.Context, dst io.Writer) (int64, bool) {
	cachedRead := cacheReadTimerFactory.Begin()

	path := c.fullFilename()

	var fp *os.File
	fp, err := os.Open(path)
	if err != nil {
		if !os.IsNotExist(err) {
			zap.L().Error("failed to open full cached file",
				zap.String("path", path),
				zap.Error(err))
		}

		return 0, false
	}

	defer cleanup("failed to close full cached file", fp.Close)

	count, err := io.Copy(dst, fp)
	if ignoreEOF(err) != nil {
		zap.L().Error("failed to read full cached file",
			zap.String("path", path),
			zap.Error(err))

		return 0, false
	}

	cachedRead.End(ctx, count)

	return count, true
}

const (
	kilobyte = 1024
	megabyte = 1024 * kilobyte
)

func (c *CachedFileObjectProvider) readAndCacheFullRemoteFile(ctx context.Context, dst io.Writer) (int64, error) {
	// This is semi-arbitrary. this code path is called for files that tend to be less than 1 MB (headers, metadata, etc),
	// so 2 MB allows us to read the file without needing to allocate more memory, with some room for growth. If the
	// file is larger than 2 MB, the buffer will grow, it just won't be as efficient WRT memory allocations.
	const writeToInitialBufferSize = 2 * megabyte

	writer := bytes.NewBuffer(make([]byte, 0, writeToInitialBufferSize))

	if _, err := c.inner.WriteTo(ctx, writer); ignoreEOF(err) != nil {
		return 0, err
	}

	go func() {
		c.writeFullFileToCache(context.WithoutCancel(ctx), writer.Bytes())
	}()

	written, err := dst.Write(writer.Bytes())

	return int64(written), err
}

func cleanup(msg string, fn func() error) {
	if err := fn(); err != nil {
		zap.L().Warn(msg, zap.Error(err))
	}
}

func ignoreEOF(err error) error {
	if errors.Is(err, io.EOF) {
		return nil
	}

	return err
}

// moveWithoutReplace tries to rename a file but will not replace the target if it already exists.
// If the file already exists, the file will be deleted.
func moveWithoutReplace(oldPath, newPath string) error {
	defer func() {
		if err := os.Remove(oldPath); err != nil {
			zap.L().Warn("failed to remove existing file", zap.Error(err))
		}
	}()

	if err := os.Link(oldPath, newPath); err != nil {
		if errors.Is(err, os.ErrExist) {
			// Someone else created newPath first. Treat as success.
			return nil
		}

		return err
	}

	return nil
}<|MERGE_RESOLUTION|>--- conflicted
+++ resolved
@@ -134,11 +134,8 @@
 	if ignoreEOF(err) == nil {
 		cacheHits.Add(ctx, 1)
 		readTimer.End(ctx, int64(count))
-<<<<<<< HEAD
 		span.SetAttributes(attribute.String("data-source", "local"))
-=======
-
->>>>>>> f8d5a645
+
 		return count, err // return `err` in case it's io.EOF
 	}
 	cacheMisses.Add(ctx, 1)
