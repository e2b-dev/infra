--- conflicted
+++ resolved
@@ -93,7 +93,6 @@
 		c.rootPath, c.inner.GetDetails())
 }
 
-<<<<<<< HEAD
 func (c CachedProvider) deleteObjectsWithPrefix(prefix string) {
 	fullPrefix := filepath.Join(c.rootPath, prefix)
 	if err := os.RemoveAll(fullPrefix); err != nil {
@@ -104,10 +103,13 @@
 	}
 }
 
-func cleanup(msg string, fn func() error) {
-=======
+func cleanupCtx(ctx context.Context, msg string, fn func(ctx context.Context) error) {
+	if err := fn(ctx); err != nil {
+		logger.L().Warn(ctx, msg, zap.Error(err))
+	}
+}
+
 func cleanup(ctx context.Context, msg string, fn func() error) {
->>>>>>> c7180fe2
 	if err := fn(); err != nil {
 		logger.L().Warn(ctx, msg, zap.Error(err))
 	}
