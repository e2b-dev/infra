--- conflicted
+++ resolved
@@ -11,12 +11,9 @@
 	"time"
 
 	"github.com/google/uuid"
-<<<<<<< HEAD
+	"go.opentelemetry.io/otel"
 	"go.opentelemetry.io/otel/attribute"
 	"go.opentelemetry.io/otel/trace"
-=======
-	"go.opentelemetry.io/otel"
->>>>>>> 18786e9f
 	"go.uber.org/zap"
 
 	"github.com/e2b-dev/infra/packages/shared/pkg/telemetry"
@@ -99,7 +96,6 @@
 
 var _ StorageObjectProvider = (*CachedFileObjectProvider)(nil)
 
-<<<<<<< HEAD
 // WriteTo is used for very small files and we can check agains their size to ensure the content is valid.
 func (c *CachedFileObjectProvider) WriteTo(ctx context.Context, dst io.Writer) (int64, error) {
 	var err error
@@ -107,11 +103,6 @@
 	defer span.End()
 
 	totalSize, err := c.Size(ctx)
-=======
-// WriteTo is used for very small files, and we can check against their size to ensure the content is valid.
-func (c *CachedFileObjectProvider) WriteTo(dst io.Writer) (int64, error) {
-	totalSize, err := c.Size()
->>>>>>> 18786e9f
 	if err != nil {
 		return 0, err
 	}
