package storage

import (
	"context"
	"errors"
	"fmt"
	"io"
	"os"
	"path/filepath"
	"time"

	"go.opentelemetry.io/otel/metric"
	"go.uber.org/zap"

	"github.com/e2b-dev/infra/packages/shared/pkg/telemetry"
	"github.com/e2b-dev/infra/packages/shared/pkg/utils"
)

const (
	cacheFilePermissions = 0o600
	cacheDirPermissions  = 0o700
)

var (
	cacheReadTimerFactory = utils.Must(telemetry.NewTimerFactory(meter,
		"orchestrator.storage.cache.read",
		"Duration of cached reads",
		"Total cached bytes read",
		"Total cached reads",
	))
	cacheWriteTimerFactory = utils.Must(telemetry.NewTimerFactory(meter,
		"orchestrator.storage.cache.write",
		"Duration of cache writes",
		"Total bytes written to the cache",
		"Total writes to the cache",
	))
	cacheHits = utils.Must(meter.Int64Counter("orchestrator.storage.cache.hits",
		metric.WithDescription("total cache hits")))
	cacheMisses = utils.Must(meter.Int64Counter("orchestrator.storage.cache.misses",
		metric.WithDescription("total cache misses")))
)

type CachedProvider struct {
	rootPath  string
	chunkSize int64
	inner     StorageProvider
}

var _ StorageProvider = (*CachedProvider)(nil)

func NewCachedProvider(rootPath string, inner StorageProvider) *CachedProvider {
	return &CachedProvider{rootPath: rootPath, inner: inner, chunkSize: MemoryChunkSize}
}

func (c CachedProvider) DeleteObjectsWithPrefix(ctx context.Context, prefix string) error {
	return c.inner.DeleteObjectsWithPrefix(ctx, prefix)
}

func (c CachedProvider) UploadSignedURL(ctx context.Context, path string, ttl time.Duration) (string, error) {
	return c.inner.UploadSignedURL(ctx, path, ttl)
}

func (c CachedProvider) OpenObject(ctx context.Context, path string, objectType ObjectType) (ObjectProvider, error) {
	innerObject, err := c.inner.OpenObject(ctx, path, objectType)
	if err != nil {
		return nil, fmt.Errorf("failed to open object: %w", err)
	}

	localPath := filepath.Join(c.rootPath, path)
	if err = os.MkdirAll(localPath, cacheDirPermissions); err != nil {
		return nil, fmt.Errorf("failed to create cache directory: %w", err)
	}

	return &CachedObjectProvider{path: localPath, chunkSize: c.chunkSize, inner: innerObject}, nil
}

<<<<<<< HEAD
func (c CachedProvider) OpenSeekableObject(ctx context.Context, path string, objectType SeekableObjectType) (SeekableObjectProvider, error) {
	innerObject, err := c.inner.OpenSeekableObject(ctx, path, objectType)
	if err != nil {
		return nil, fmt.Errorf("failed to open object: %w", err)
	}

	localPath := filepath.Join(c.rootPath, path)
	if err = os.MkdirAll(localPath, cacheDirPermissions); err != nil {
		return nil, fmt.Errorf("failed to create cache directory: %w", err)
	}

	return &CachedSeekableObjectProvider{path: localPath, chunkSize: c.chunkSize, inner: innerObject}, nil
}

func (c CachedProvider) GetDetails() string {
	return fmt.Sprintf("[Caching file storage, base path set to %s, which wraps %s]",
		c.rootPath, c.inner.GetDetails())
=======
func (c CachedProvider) GetDetails() string {
	return fmt.Sprintf("[Caching file storage, base path set to %s, which wraps %s]",
		c.rootPath, c.inner.GetDetails())
}

type CachedFileObjectProvider struct {
	path      string
	chunkSize int64
	inner     StorageObjectProvider
}

var _ StorageObjectProvider = (*CachedFileObjectProvider)(nil)

// WriteTo is used for very small files and we can check against their size to ensure the content is valid.
func (c *CachedFileObjectProvider) WriteTo(ctx context.Context, dst io.Writer) (int64, error) {
	ctx, span := tracer.Start(ctx, "CachedFileObjectProvider.WriteTo")
	defer span.End()

	if bytesRead, ok := c.copyFullFileFromCache(ctx, dst); ok {
		return bytesRead, nil
	}

	return c.readAndCacheFullRemoteFile(ctx, dst)
}

func (c *CachedFileObjectProvider) WriteFromFileSystem(ctx context.Context, path string) error {
	return c.inner.WriteFromFileSystem(ctx, path)
}

func (c *CachedFileObjectProvider) Write(ctx context.Context, src []byte) (int, error) {
	return c.inner.Write(ctx, src)
}

func (c *CachedFileObjectProvider) ReadAt(ctx context.Context, buff []byte, offset int64) (int, error) {
	ctx, span := tracer.Start(ctx, "CachedFileObjectProvider.ReadAt", trace.WithAttributes(
		attribute.Int64("offset", offset),
		attribute.Int("buff_len", len(buff)),
	))
	defer span.End()

	if err := c.validateReadAtParams(int64(len(buff)), offset); err != nil {
		return 0, err
	}

	// try to read from cache first
	chunkPath := c.makeChunkFilename(offset)

	readTimer := cacheReadTimerFactory.Begin()
	count, err := c.readAtFromCache(chunkPath, buff)
	if ignoreEOF(err) == nil {
		cacheHits.Add(ctx, 1)
		readTimer.End(ctx, int64(count))

		return count, err // return `err` in case it's io.EOF
	}
	cacheMisses.Add(ctx, 1)

	zap.L().Debug("failed to read cached chunk, falling back to remote read",
		zap.String("chunk_path", chunkPath),
		zap.Int64("offset", offset),
		zap.Error(err))

	// read remote file
	readCount, err := c.inner.ReadAt(ctx, buff, offset)
	if err != nil {
		return 0, fmt.Errorf("failed to perform uncached read: %w", err)
	}

	go func() {
		c.writeChunkToCache(context.WithoutCancel(ctx), offset, chunkPath, buff[:readCount])
	}()

	return readCount, nil
}

var (
	ErrOffsetUnaligned = errors.New("offset must be a multiple of chunk size")
	ErrBufferTooSmall  = errors.New("buffer is too small")
	ErrMultipleChunks  = errors.New("cannot read multiple chunks")
	ErrBufferTooLarge  = errors.New("buffer is too large")
)

func (c *CachedFileObjectProvider) Size(ctx context.Context) (int64, error) {
	if size, ok := c.readLocalSize(); ok {
		cacheHits.Add(ctx, 1)

		return size, nil
	}
	cacheMisses.Add(ctx, 1)

	size, err := c.inner.Size(ctx)
	if err != nil {
		return 0, err
	}

	go c.writeLocalSize(size)

	return size, nil
}

func (c *CachedFileObjectProvider) Delete(ctx context.Context) error {
	return c.inner.Delete(ctx)
}

func (c *CachedFileObjectProvider) readLocalSize() (int64, bool) {
	fname := c.sizeFilename()
	content, err := os.ReadFile(fname)
	if err != nil {
		zap.L().Warn("failed to read cached size, falling back to remote read",
			zap.String("path", fname),
			zap.Error(err))

		return 0, false
	}

	size, err := strconv.ParseInt(string(content), 10, 64)
	if err != nil {
		zap.L().Error("failed to parse cached size, falling back to remote read",
			zap.String("path", fname),
			zap.String("content", string(content)),
			zap.Error(err))

		return 0, false
	}

	return size, true
}

func (c *CachedFileObjectProvider) validateReadAtParams(buffSize, offset int64) error {
	if buffSize == 0 {
		return ErrBufferTooSmall
	}
	if buffSize > c.chunkSize {
		return ErrBufferTooLarge
	}
	if offset%c.chunkSize != 0 {
		return ErrOffsetUnaligned
	}
	if (offset%c.chunkSize)+buffSize > c.chunkSize {
		return ErrMultipleChunks
	}

	return nil
}

func (c *CachedFileObjectProvider) sizeFilename() string {
	return filepath.Join(c.path, "size.txt")
}

func (c *CachedFileObjectProvider) writeLocalSize(size int64) {
	tempFilename := filepath.Join(c.path, fmt.Sprintf(".size.bin.%s", uuid.NewString()))

	if err := os.WriteFile(tempFilename, []byte(fmt.Sprintf("%d", size)), cacheFilePermissions); err != nil {
		zap.L().Warn("failed to write to temp file",
			zap.String("path", tempFilename),
			zap.Error(err))

		return
	}

	finalFilename := c.sizeFilename()
	if err := moveWithoutReplace(tempFilename, finalFilename); err != nil {
		zap.L().Warn("failed to move temp file",
			zap.String("temp_path", tempFilename),
			zap.String("final_path", finalFilename),
			zap.Error(err))

		return
	}
}

func (c *CachedFileObjectProvider) tempFullFilename() string {
	tempFilename := uuid.NewString()

	return fmt.Sprintf("%s/.temp.content.bin.%s", c.path, tempFilename)
}

func (c *CachedFileObjectProvider) fullFilename() string {
	return fmt.Sprintf("%s/content.bin", c.path)
}

func (c *CachedFileObjectProvider) makeTempChunkFilename(offset int64) string {
	tempFilename := uuid.NewString()

	return fmt.Sprintf("%s/.temp.%012d-%d.bin.%s", c.path, offset/c.chunkSize, c.chunkSize, tempFilename)
}

func (c *CachedFileObjectProvider) makeChunkFilename(offset int64) string {
	return fmt.Sprintf("%s/%012d-%d.bin", c.path, offset/c.chunkSize, c.chunkSize)
}

func (c *CachedFileObjectProvider) writeChunkToCache(ctx context.Context, offset int64, chunkPath string, bytes []byte) {
	writeTimer := cacheWriteTimerFactory.Begin()

	tempPath := c.makeTempChunkFilename(offset)

	if err := os.WriteFile(tempPath, bytes, cacheFilePermissions); err != nil {
		zap.L().Error("failed to write temp cache file",
			zap.String("tempPath", tempPath),
			zap.String("chunkPath", chunkPath),
			zap.Int64("offset", offset),
			zap.Int("length", len(bytes)),
			zap.Error(err),
		)

		return
	}

	if err := moveWithoutReplace(tempPath, chunkPath); err != nil {
		zap.L().Error("failed to rename temp file",
			zap.String("tempPath", tempPath),
			zap.String("chunkPath", chunkPath),
			zap.Int64("offset", offset),
			zap.Int("length", len(bytes)),
			zap.Error(err),
		)

		return
	}

	writeTimer.End(ctx, int64(len(bytes)))
}

func (c *CachedFileObjectProvider) writeFullFileToCache(ctx context.Context, b []byte) {
	timer := cacheWriteTimerFactory.Begin()

	tempPath := c.tempFullFilename()

	if err := os.WriteFile(tempPath, b, cacheFilePermissions); err != nil {
		zap.L().Error("failed to write temp cache file",
			zap.String("path", tempPath),
			zap.Int("length", len(b)),
			zap.Error(err),
		)

		return
	}

	finalPath := c.fullFilename()
	if err := moveWithoutReplace(tempPath, finalPath); err != nil {
		zap.L().Error("failed to rename temp file",
			zap.String("tempPath", tempPath),
			zap.String("filePath", finalPath),
			zap.Int("length", len(b)),
			zap.Error(err),
		)

		return
	}

	timer.End(ctx, int64(len(b)))
}

func (c *CachedFileObjectProvider) readAtFromCache(chunkPath string, buff []byte) (int, error) {
	var fp *os.File
	fp, err := os.Open(chunkPath)
	if err != nil {
		return 0, fmt.Errorf("failed to open file: %w", err)
	}

	defer cleanup("failed to close chunk", fp.Close)

	count, err := fp.ReadAt(buff, 0) // offset is in the filename
	if ignoreEOF(err) != nil {
		return 0, fmt.Errorf("failed to read from chunk: %w", err)
	}

	return count, err // return `err` in case it's io.EOF
}

func (c *CachedFileObjectProvider) copyFullFileFromCache(ctx context.Context, dst io.Writer) (int64, bool) {
	cachedRead := cacheReadTimerFactory.Begin()

	path := c.fullFilename()

	var fp *os.File
	fp, err := os.Open(path)
	if err != nil {
		if !os.IsNotExist(err) {
			zap.L().Error("failed to open full cached file",
				zap.String("path", path),
				zap.Error(err))
		}

		return 0, false
	}

	defer cleanup("failed to close full cached file", fp.Close)

	count, err := io.Copy(dst, fp)
	if ignoreEOF(err) != nil {
		zap.L().Error("failed to read full cached file",
			zap.String("path", path),
			zap.Error(err))

		return 0, false
	}

	cachedRead.End(ctx, count)

	return count, true
}

const (
	kilobyte = 1024
	megabyte = 1024 * kilobyte
)

func (c *CachedFileObjectProvider) readAndCacheFullRemoteFile(ctx context.Context, dst io.Writer) (int64, error) {
	// This is semi-arbitrary. this code path is called for files that tend to be less than 1 MB (headers, metadata, etc),
	// so 2 MB allows us to read the file without needing to allocate more memory, with some room for growth. If the
	// file is larger than 2 MB, the buffer will grow, it just won't be as efficient WRT memory allocations.
	const writeToInitialBufferSize = 2 * megabyte

	writer := bytes.NewBuffer(make([]byte, 0, writeToInitialBufferSize))

	if _, err := c.inner.WriteTo(ctx, writer); ignoreEOF(err) != nil {
		return 0, err
	}

	go func() {
		c.writeFullFileToCache(context.WithoutCancel(ctx), writer.Bytes())
	}()

	written, err := dst.Write(writer.Bytes())

	return int64(written), err
>>>>>>> f8d5a645
}

func cleanup(msg string, fn func() error) {
	if err := fn(); err != nil {
		zap.L().Warn(msg, zap.Error(err))
	}
}

func ignoreEOF(err error) error {
	if errors.Is(err, io.EOF) {
		return nil
	}

	return err
}

// moveWithoutReplace tries to rename a file but will not replace the target if it already exists.
// If the file already exists, the file will be deleted.
func moveWithoutReplace(oldPath, newPath string) error {
	defer func() {
		if err := os.Remove(oldPath); err != nil {
			zap.L().Warn("failed to remove existing file", zap.Error(err))
		}
	}()

	if err := os.Link(oldPath, newPath); err != nil {
		if errors.Is(err, os.ErrExist) {
			// Someone else created newPath first. Treat as success.
			return nil
		}

		return err
	}

	return nil
}<|MERGE_RESOLUTION|>--- conflicted
+++ resolved
@@ -74,7 +74,6 @@
 	return &CachedObjectProvider{path: localPath, chunkSize: c.chunkSize, inner: innerObject}, nil
 }
 
-<<<<<<< HEAD
 func (c CachedProvider) OpenSeekableObject(ctx context.Context, path string, objectType SeekableObjectType) (SeekableObjectProvider, error) {
 	innerObject, err := c.inner.OpenSeekableObject(ctx, path, objectType)
 	if err != nil {
@@ -92,335 +91,6 @@
 func (c CachedProvider) GetDetails() string {
 	return fmt.Sprintf("[Caching file storage, base path set to %s, which wraps %s]",
 		c.rootPath, c.inner.GetDetails())
-=======
-func (c CachedProvider) GetDetails() string {
-	return fmt.Sprintf("[Caching file storage, base path set to %s, which wraps %s]",
-		c.rootPath, c.inner.GetDetails())
-}
-
-type CachedFileObjectProvider struct {
-	path      string
-	chunkSize int64
-	inner     StorageObjectProvider
-}
-
-var _ StorageObjectProvider = (*CachedFileObjectProvider)(nil)
-
-// WriteTo is used for very small files and we can check against their size to ensure the content is valid.
-func (c *CachedFileObjectProvider) WriteTo(ctx context.Context, dst io.Writer) (int64, error) {
-	ctx, span := tracer.Start(ctx, "CachedFileObjectProvider.WriteTo")
-	defer span.End()
-
-	if bytesRead, ok := c.copyFullFileFromCache(ctx, dst); ok {
-		return bytesRead, nil
-	}
-
-	return c.readAndCacheFullRemoteFile(ctx, dst)
-}
-
-func (c *CachedFileObjectProvider) WriteFromFileSystem(ctx context.Context, path string) error {
-	return c.inner.WriteFromFileSystem(ctx, path)
-}
-
-func (c *CachedFileObjectProvider) Write(ctx context.Context, src []byte) (int, error) {
-	return c.inner.Write(ctx, src)
-}
-
-func (c *CachedFileObjectProvider) ReadAt(ctx context.Context, buff []byte, offset int64) (int, error) {
-	ctx, span := tracer.Start(ctx, "CachedFileObjectProvider.ReadAt", trace.WithAttributes(
-		attribute.Int64("offset", offset),
-		attribute.Int("buff_len", len(buff)),
-	))
-	defer span.End()
-
-	if err := c.validateReadAtParams(int64(len(buff)), offset); err != nil {
-		return 0, err
-	}
-
-	// try to read from cache first
-	chunkPath := c.makeChunkFilename(offset)
-
-	readTimer := cacheReadTimerFactory.Begin()
-	count, err := c.readAtFromCache(chunkPath, buff)
-	if ignoreEOF(err) == nil {
-		cacheHits.Add(ctx, 1)
-		readTimer.End(ctx, int64(count))
-
-		return count, err // return `err` in case it's io.EOF
-	}
-	cacheMisses.Add(ctx, 1)
-
-	zap.L().Debug("failed to read cached chunk, falling back to remote read",
-		zap.String("chunk_path", chunkPath),
-		zap.Int64("offset", offset),
-		zap.Error(err))
-
-	// read remote file
-	readCount, err := c.inner.ReadAt(ctx, buff, offset)
-	if err != nil {
-		return 0, fmt.Errorf("failed to perform uncached read: %w", err)
-	}
-
-	go func() {
-		c.writeChunkToCache(context.WithoutCancel(ctx), offset, chunkPath, buff[:readCount])
-	}()
-
-	return readCount, nil
-}
-
-var (
-	ErrOffsetUnaligned = errors.New("offset must be a multiple of chunk size")
-	ErrBufferTooSmall  = errors.New("buffer is too small")
-	ErrMultipleChunks  = errors.New("cannot read multiple chunks")
-	ErrBufferTooLarge  = errors.New("buffer is too large")
-)
-
-func (c *CachedFileObjectProvider) Size(ctx context.Context) (int64, error) {
-	if size, ok := c.readLocalSize(); ok {
-		cacheHits.Add(ctx, 1)
-
-		return size, nil
-	}
-	cacheMisses.Add(ctx, 1)
-
-	size, err := c.inner.Size(ctx)
-	if err != nil {
-		return 0, err
-	}
-
-	go c.writeLocalSize(size)
-
-	return size, nil
-}
-
-func (c *CachedFileObjectProvider) Delete(ctx context.Context) error {
-	return c.inner.Delete(ctx)
-}
-
-func (c *CachedFileObjectProvider) readLocalSize() (int64, bool) {
-	fname := c.sizeFilename()
-	content, err := os.ReadFile(fname)
-	if err != nil {
-		zap.L().Warn("failed to read cached size, falling back to remote read",
-			zap.String("path", fname),
-			zap.Error(err))
-
-		return 0, false
-	}
-
-	size, err := strconv.ParseInt(string(content), 10, 64)
-	if err != nil {
-		zap.L().Error("failed to parse cached size, falling back to remote read",
-			zap.String("path", fname),
-			zap.String("content", string(content)),
-			zap.Error(err))
-
-		return 0, false
-	}
-
-	return size, true
-}
-
-func (c *CachedFileObjectProvider) validateReadAtParams(buffSize, offset int64) error {
-	if buffSize == 0 {
-		return ErrBufferTooSmall
-	}
-	if buffSize > c.chunkSize {
-		return ErrBufferTooLarge
-	}
-	if offset%c.chunkSize != 0 {
-		return ErrOffsetUnaligned
-	}
-	if (offset%c.chunkSize)+buffSize > c.chunkSize {
-		return ErrMultipleChunks
-	}
-
-	return nil
-}
-
-func (c *CachedFileObjectProvider) sizeFilename() string {
-	return filepath.Join(c.path, "size.txt")
-}
-
-func (c *CachedFileObjectProvider) writeLocalSize(size int64) {
-	tempFilename := filepath.Join(c.path, fmt.Sprintf(".size.bin.%s", uuid.NewString()))
-
-	if err := os.WriteFile(tempFilename, []byte(fmt.Sprintf("%d", size)), cacheFilePermissions); err != nil {
-		zap.L().Warn("failed to write to temp file",
-			zap.String("path", tempFilename),
-			zap.Error(err))
-
-		return
-	}
-
-	finalFilename := c.sizeFilename()
-	if err := moveWithoutReplace(tempFilename, finalFilename); err != nil {
-		zap.L().Warn("failed to move temp file",
-			zap.String("temp_path", tempFilename),
-			zap.String("final_path", finalFilename),
-			zap.Error(err))
-
-		return
-	}
-}
-
-func (c *CachedFileObjectProvider) tempFullFilename() string {
-	tempFilename := uuid.NewString()
-
-	return fmt.Sprintf("%s/.temp.content.bin.%s", c.path, tempFilename)
-}
-
-func (c *CachedFileObjectProvider) fullFilename() string {
-	return fmt.Sprintf("%s/content.bin", c.path)
-}
-
-func (c *CachedFileObjectProvider) makeTempChunkFilename(offset int64) string {
-	tempFilename := uuid.NewString()
-
-	return fmt.Sprintf("%s/.temp.%012d-%d.bin.%s", c.path, offset/c.chunkSize, c.chunkSize, tempFilename)
-}
-
-func (c *CachedFileObjectProvider) makeChunkFilename(offset int64) string {
-	return fmt.Sprintf("%s/%012d-%d.bin", c.path, offset/c.chunkSize, c.chunkSize)
-}
-
-func (c *CachedFileObjectProvider) writeChunkToCache(ctx context.Context, offset int64, chunkPath string, bytes []byte) {
-	writeTimer := cacheWriteTimerFactory.Begin()
-
-	tempPath := c.makeTempChunkFilename(offset)
-
-	if err := os.WriteFile(tempPath, bytes, cacheFilePermissions); err != nil {
-		zap.L().Error("failed to write temp cache file",
-			zap.String("tempPath", tempPath),
-			zap.String("chunkPath", chunkPath),
-			zap.Int64("offset", offset),
-			zap.Int("length", len(bytes)),
-			zap.Error(err),
-		)
-
-		return
-	}
-
-	if err := moveWithoutReplace(tempPath, chunkPath); err != nil {
-		zap.L().Error("failed to rename temp file",
-			zap.String("tempPath", tempPath),
-			zap.String("chunkPath", chunkPath),
-			zap.Int64("offset", offset),
-			zap.Int("length", len(bytes)),
-			zap.Error(err),
-		)
-
-		return
-	}
-
-	writeTimer.End(ctx, int64(len(bytes)))
-}
-
-func (c *CachedFileObjectProvider) writeFullFileToCache(ctx context.Context, b []byte) {
-	timer := cacheWriteTimerFactory.Begin()
-
-	tempPath := c.tempFullFilename()
-
-	if err := os.WriteFile(tempPath, b, cacheFilePermissions); err != nil {
-		zap.L().Error("failed to write temp cache file",
-			zap.String("path", tempPath),
-			zap.Int("length", len(b)),
-			zap.Error(err),
-		)
-
-		return
-	}
-
-	finalPath := c.fullFilename()
-	if err := moveWithoutReplace(tempPath, finalPath); err != nil {
-		zap.L().Error("failed to rename temp file",
-			zap.String("tempPath", tempPath),
-			zap.String("filePath", finalPath),
-			zap.Int("length", len(b)),
-			zap.Error(err),
-		)
-
-		return
-	}
-
-	timer.End(ctx, int64(len(b)))
-}
-
-func (c *CachedFileObjectProvider) readAtFromCache(chunkPath string, buff []byte) (int, error) {
-	var fp *os.File
-	fp, err := os.Open(chunkPath)
-	if err != nil {
-		return 0, fmt.Errorf("failed to open file: %w", err)
-	}
-
-	defer cleanup("failed to close chunk", fp.Close)
-
-	count, err := fp.ReadAt(buff, 0) // offset is in the filename
-	if ignoreEOF(err) != nil {
-		return 0, fmt.Errorf("failed to read from chunk: %w", err)
-	}
-
-	return count, err // return `err` in case it's io.EOF
-}
-
-func (c *CachedFileObjectProvider) copyFullFileFromCache(ctx context.Context, dst io.Writer) (int64, bool) {
-	cachedRead := cacheReadTimerFactory.Begin()
-
-	path := c.fullFilename()
-
-	var fp *os.File
-	fp, err := os.Open(path)
-	if err != nil {
-		if !os.IsNotExist(err) {
-			zap.L().Error("failed to open full cached file",
-				zap.String("path", path),
-				zap.Error(err))
-		}
-
-		return 0, false
-	}
-
-	defer cleanup("failed to close full cached file", fp.Close)
-
-	count, err := io.Copy(dst, fp)
-	if ignoreEOF(err) != nil {
-		zap.L().Error("failed to read full cached file",
-			zap.String("path", path),
-			zap.Error(err))
-
-		return 0, false
-	}
-
-	cachedRead.End(ctx, count)
-
-	return count, true
-}
-
-const (
-	kilobyte = 1024
-	megabyte = 1024 * kilobyte
-)
-
-func (c *CachedFileObjectProvider) readAndCacheFullRemoteFile(ctx context.Context, dst io.Writer) (int64, error) {
-	// This is semi-arbitrary. this code path is called for files that tend to be less than 1 MB (headers, metadata, etc),
-	// so 2 MB allows us to read the file without needing to allocate more memory, with some room for growth. If the
-	// file is larger than 2 MB, the buffer will grow, it just won't be as efficient WRT memory allocations.
-	const writeToInitialBufferSize = 2 * megabyte
-
-	writer := bytes.NewBuffer(make([]byte, 0, writeToInitialBufferSize))
-
-	if _, err := c.inner.WriteTo(ctx, writer); ignoreEOF(err) != nil {
-		return 0, err
-	}
-
-	go func() {
-		c.writeFullFileToCache(context.WithoutCancel(ctx), writer.Bytes())
-	}()
-
-	written, err := dst.Write(writer.Bytes())
-
-	return int64(written), err
->>>>>>> f8d5a645
 }
 
 func cleanup(msg string, fn func() error) {
