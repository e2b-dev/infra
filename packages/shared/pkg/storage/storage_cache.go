--- conflicted
+++ resolved
@@ -99,64 +99,11 @@
 	ctx, span := tracer.Start(ctx, "CachedFileObjectProvider.WriteTo")
 	defer span.End()
 
-<<<<<<< HEAD
-	totalSize, err := c.Size(ctx)
-	if err != nil {
-		return 0, err
-	}
-
-	fullCachePath := c.makeFullFilename()
-
-	b := make([]byte, totalSize)
-
-	cachedRead := cacheReadTimerFactory.Begin()
-	bytesRead, err := c.copyFullFileFromCache(fullCachePath, b)
-	if err == nil {
-		if bytesRead != totalSize {
-			zap.L().Warn("cache file size mismatch",
-				zap.Int64("expected", totalSize),
-				zap.Int64("actual", bytesRead))
-		}
-		cachedRead.End(ctx, bytesRead)
-		written, err := dst.Write(b)
-		span.SetAttributes(attribute.String("data-source", "local"))
-		return int64(written), err
-	}
-
-	if !errors.Is(err, os.ErrNotExist) { // only log on unexpected errors; IsNotExist is expected when the file has not been cached
-		zap.L().Warn("failed to read cached full file, falling back to remote read",
-			zap.String("full_cache_path", fullCachePath),
-			zap.String("path", c.path),
-			zap.Error(err))
-	}
-
-	writer := bytes.NewBuffer(make([]byte, 0, totalSize))
-
-	bytesWritten, err := c.inner.WriteTo(ctx, writer)
-	if ignoreEOF(err) != nil {
-		return 0, err
-	}
-
-	if totalSize != bytesWritten {
-		zap.L().Warn("remote read too short",
-			zap.Int64("expected", totalSize),
-			zap.Int64("actual", bytesWritten))
-	}
-
-	go func() {
-		c.writeFullFileToCache(context.WithoutCancel(ctx), fullCachePath, writer.Bytes())
-	}()
-
-	written, err := dst.Write(writer.Bytes())
-	span.SetAttributes(attribute.String("data-source", "remote"))
-	return int64(written), err
-=======
 	if bytesRead, ok := c.copyFullFileFromCache(ctx, dst); ok {
 		return bytesRead, nil
 	}
 
 	return c.readAndCacheFullRemoteFile(ctx, dst)
->>>>>>> ecaf23e2
 }
 
 func (c *CachedFileObjectProvider) WriteFromFileSystem(ctx context.Context, path string) error {
