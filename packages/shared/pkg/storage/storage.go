--- conflicted
+++ resolved
@@ -41,12 +41,7 @@
 	io.WriterTo
 	io.ReaderAt
 
-<<<<<<< HEAD
-	ReadFrom(data []byte) (int64, error)
-	ReadAt(buff []byte, off int64) (n int, err error)
-=======
 	WriteFromFileSystem(path string) error
->>>>>>> 4c965450
 
 	Size() (int64, error)
 	Delete() error
