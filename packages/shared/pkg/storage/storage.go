package storage

import (
	"context"
	"errors"
	"fmt"
	"io"
	"time"

	"go.opentelemetry.io/otel"

	"github.com/e2b-dev/infra/packages/shared/pkg/env"
	"github.com/e2b-dev/infra/packages/shared/pkg/limit"
	"github.com/e2b-dev/infra/packages/shared/pkg/utils"
)

<<<<<<< HEAD
var tracer = otel.Tracer("shared.pkg.storage")

var ErrorObjectNotExist = errors.New("object does not exist")
=======
var ErrObjectNotExist = errors.New("object does not exist")
>>>>>>> ec226411

type Provider string

const (
	GCPStorageProvider   Provider = "GCPBucket"
	AWSStorageProvider   Provider = "AWSBucket"
	LocalStorageProvider Provider = "Local"

	DefaultStorageProvider Provider = GCPStorageProvider

	storageProviderEnv = "STORAGE_PROVIDER"

	// MemoryChunkSize must always be bigger or equal to the block size.
	MemoryChunkSize = 4 * 1024 * 1024 // 4 MB
)

type StorageProvider interface {
	DeleteObjectsWithPrefix(ctx context.Context, prefix string) error
	UploadSignedURL(ctx context.Context, path string, ttl time.Duration) (string, error)
	OpenObject(ctx context.Context, path string) (StorageObjectProvider, error)
	GetDetails() string
}

type WriterCtx interface {
	Write(ctx context.Context, p []byte) (n int, err error)
}

type WriterToCtx interface {
	WriteTo(ctx context.Context, w io.Writer) (n int64, err error)
}

type ReaderAtCtx interface {
	ReadAt(ctx context.Context, p []byte, off int64) (n int, err error)
}

type StorageObjectProvider interface {
	WriterCtx
	WriterToCtx
	ReaderAtCtx

	WriteFromFileSystem(ctx context.Context, path string) error

	Size(ctx context.Context) (int64, error)
	Delete(ctx context.Context) error
}

func GetTemplateStorageProvider(ctx context.Context, limiter *limit.Limiter) (StorageProvider, error) {
	provider := Provider(env.GetEnv(storageProviderEnv, string(DefaultStorageProvider)))

	if provider == LocalStorageProvider {
		basePath := env.GetEnv("LOCAL_TEMPLATE_STORAGE_BASE_PATH", "/tmp/templates")
		return NewFileSystemStorageProvider(basePath)
	}

	bucketName := utils.RequiredEnv("TEMPLATE_BUCKET_NAME", "Bucket for storing template files")

	// cloud bucket-based storage
	switch provider {
	case AWSStorageProvider:
		return NewAWSBucketStorageProvider(ctx, bucketName)
	case GCPStorageProvider:
		return NewGCPBucketStorageProvider(ctx, bucketName, limiter)
	}

	return nil, fmt.Errorf("unknown storage provider: %s", provider)
}

func GetBuildCacheStorageProvider(ctx context.Context, limiter *limit.Limiter) (StorageProvider, error) {
	provider := Provider(env.GetEnv(storageProviderEnv, string(DefaultStorageProvider)))

	if provider == LocalStorageProvider {
		basePath := env.GetEnv("LOCAL_BUILD_CACHE_STORAGE_BASE_PATH", "/tmp/build-cache")
		return NewFileSystemStorageProvider(basePath)
	}

	bucketName := utils.RequiredEnv("BUILD_CACHE_BUCKET_NAME", "Bucket for storing template files")

	// cloud bucket-based storage
	switch provider {
	case AWSStorageProvider:
		return NewAWSBucketStorageProvider(ctx, bucketName)
	case GCPStorageProvider:
		return NewGCPBucketStorageProvider(ctx, bucketName, limiter)
	}

	return nil, fmt.Errorf("unknown storage provider: %s", provider)
}<|MERGE_RESOLUTION|>--- conflicted
+++ resolved
@@ -14,13 +14,9 @@
 	"github.com/e2b-dev/infra/packages/shared/pkg/utils"
 )
 
-<<<<<<< HEAD
 var tracer = otel.Tracer("shared.pkg.storage")
 
-var ErrorObjectNotExist = errors.New("object does not exist")
-=======
 var ErrObjectNotExist = errors.New("object does not exist")
->>>>>>> ec226411
 
 type Provider string
 
