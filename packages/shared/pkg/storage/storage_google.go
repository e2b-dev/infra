package storage

import (
	"context"
	"encoding/base64"
	"encoding/json"
	"errors"
	"fmt"
	"io"
	"net/http"
	"os/exec"
	"time"

	"cloud.google.com/go/storage"
	"github.com/googleapis/gax-go/v2"
	"go.uber.org/zap"
	"google.golang.org/api/iterator"

	"github.com/e2b-dev/infra/packages/shared/pkg/consts"
	"github.com/e2b-dev/infra/packages/shared/pkg/limit"
)

const (
	googleReadTimeout       = 10 * time.Second
	googleOperationTimeout  = 5 * time.Second
	googleBufferSize        = 2 << 21
	googleInitialBackoff    = 10 * time.Millisecond
	googleMaxBackoff        = 10 * time.Second
	googleBackoffMultiplier = 2
	googleMaxAttempts       = 10

	gcloudMaxRetries = 3
)

type GCPBucketStorageProvider struct {
	client *storage.Client
	bucket *storage.BucketHandle

	limiter *limit.Limiter
}

var _ StorageProvider = (*GCPBucketStorageProvider)(nil)

type GCPBucketStorageObjectProvider struct {
	storage *GCPBucketStorageProvider
	path    string
	handle  *storage.ObjectHandle
	ctx     context.Context

	limiter *limit.Limiter
}

<<<<<<< HEAD
var _ StorageObjectProvider = (*GCPBucketStorageObjectProvider)(nil)

func NewGCPBucketStorageProvider(ctx context.Context, bucketName string) (*GCPBucketStorageProvider, error) {
=======
func NewGCPBucketStorageProvider(ctx context.Context, bucketName string, limiter *limit.Limiter) (*GCPBucketStorageProvider, error) {
>>>>>>> 288faa5b
	client, err := storage.NewClient(ctx)
	if err != nil {
		return nil, fmt.Errorf("failed to create GCS client: %w", err)
	}

	return &GCPBucketStorageProvider{
		client:  client,
		bucket:  client.Bucket(bucketName),
		limiter: limiter,
	}, nil
}

func (g *GCPBucketStorageProvider) DeleteObjectsWithPrefix(ctx context.Context, prefix string) error {
	objects := g.bucket.Objects(ctx, &storage.Query{Prefix: prefix + "/"})

	for {
		object, err := objects.Next()
		if errors.Is(err, iterator.Done) {
			break
		}

		if err != nil {
			return fmt.Errorf("error when iterating over template objects: %w", err)
		}

		err = g.bucket.Object(object.Name).Delete(ctx)
		if err != nil {
			return fmt.Errorf("error when deleting template object: %w", err)
		}
	}

	return nil
}

func (g *GCPBucketStorageProvider) GetDetails() string {
	return fmt.Sprintf("[GCP Storage, bucket set to %s]", g.bucket.BucketName())
}

func (g *GCPBucketStorageProvider) UploadSignedURL(_ context.Context, path string, ttl time.Duration) (string, error) {
	token, err := parseServiceAccountBase64(consts.GoogleServiceAccountSecret)
	if err != nil {
		return "", fmt.Errorf("failed to parse GCP service account: %w", err)
	}

	opts := &storage.SignedURLOptions{
		GoogleAccessID: token.ClientEmail,
		PrivateKey:     []byte(token.PrivateKey),
		Method:         http.MethodPut,
		Expires:        time.Now().Add(ttl),
	}

	url, err := storage.SignedURL(g.bucket.BucketName(), path, opts)
	if err != nil {
		return "", fmt.Errorf("failed to create signed URL for GCS object (%s): %w", path, err)
	}

	return url, nil
}

func (g *GCPBucketStorageProvider) OpenObject(ctx context.Context, path string) (StorageObjectProvider, error) {
	handle := g.bucket.Object(path).Retryer(
		storage.WithMaxAttempts(googleMaxAttempts),
		storage.WithPolicy(storage.RetryAlways),
		storage.WithBackoff(
			gax.Backoff{
				Initial:    googleInitialBackoff,
				Max:        googleMaxBackoff,
				Multiplier: googleBackoffMultiplier,
			},
		),
	)

	return &GCPBucketStorageObjectProvider{
		storage: g,
		path:    path,
		handle:  handle,
		ctx:     ctx,

		limiter: g.limiter,
	}, nil
}

func (g *GCPBucketStorageObjectProvider) Delete() error {
	ctx, cancel := context.WithTimeout(g.ctx, googleOperationTimeout)
	defer cancel()

	return g.handle.Delete(ctx)
}

func (g *GCPBucketStorageObjectProvider) Size() (int64, error) {
	ctx, cancel := context.WithTimeout(g.ctx, googleOperationTimeout)
	defer cancel()

	attrs, err := g.handle.Attrs(ctx)
	if err != nil {
		return 0, fmt.Errorf("failed to get GCS object (%s) attributes: %w", g.path, err)
	}

	return attrs.Size, nil
}

func (g *GCPBucketStorageObjectProvider) ReadAt(buff []byte, off int64) (n int, err error) {
	ctx, cancel := context.WithTimeout(g.ctx, googleReadTimeout)
	defer cancel()

	// The file should not be gzip compressed
	reader, err := g.handle.NewRangeReader(ctx, off, int64(len(buff)))
	if err != nil {
		return 0, fmt.Errorf("failed to create GCS reader: %w", err)
	}

	defer reader.Close()

	for reader.Remain() > 0 {
		nr, readErr := reader.Read(buff[n:])
		n += nr

		if readErr == nil {
			continue
		}

		if errors.Is(readErr, io.EOF) {
			break
		}

		return n, fmt.Errorf("failed to read from GCS object: %w", readErr)
	}

	return n, nil
}

func (g *GCPBucketStorageObjectProvider) ReadFrom(src io.Reader) (int64, error) {
	w := g.handle.NewWriter(g.ctx)
	defer w.Close()

	n, err := io.Copy(w, src)
	if err != nil && !errors.Is(err, io.EOF) {
		return n, fmt.Errorf("failed to copy buffer to persistence: %w", err)
	}

	return n, nil
}

func (g *GCPBucketStorageObjectProvider) WriteTo(dst io.Writer) (int64, error) {
	ctx, cancel := context.WithTimeout(g.ctx, googleReadTimeout)
	defer cancel()

	reader, err := g.handle.NewReader(ctx)
	if err != nil {
		if errors.Is(err, storage.ErrObjectNotExist) {
			return 0, ErrorObjectNotExist
		}

		return 0, err
	}

	defer reader.Close()

	buff := make([]byte, googleBufferSize)
	n, err := io.CopyBuffer(dst, reader, buff)
	if err != nil {
		return n, fmt.Errorf("failed to copy GCS object to writer: %w", err)
	}

	return n, nil
}

func (g *GCPBucketStorageObjectProvider) WriteFromFileSystem(path string) error {
	upload := func() error {
		extraArgs := []string{}
		if g.limiter != nil {
			uploadLimiter := g.limiter.GCloudUploadLimiter()
			if uploadLimiter != nil {
				semaphoreErr := uploadLimiter.Acquire(g.ctx, 1)
				if semaphoreErr != nil {
					return fmt.Errorf("failed to acquire semaphore: %w", semaphoreErr)
				}
				defer uploadLimiter.Release(1)
			}

			extraArgs = append(extraArgs, g.limiter.GCloudCmdLimits(path)...)
		}

		args := []string{"--scope"}
		args = append(args, extraArgs...)
		args = append(args, "--",
			"gcloud",
			"storage",
			"cp",
			"--verbosity=error",
			path,
			fmt.Sprintf("gs://%s/%s", g.storage.bucket.BucketName(), g.path),
		)

		cmd := exec.CommandContext(
			g.ctx,
			"systemd-run",
			args...,
		)

		output, err := cmd.CombinedOutput()
		if err != nil {
			return fmt.Errorf("failed to upload file to GCS: %w\n%s", err, string(output))
		}

		return nil
	}

	var err error
	for range gcloudMaxRetries {
		err = upload()
		if err != nil {
			// Failed to upload file, retrying.
			zap.L().Warn("Failed to upload file to GCS, retrying", zap.Error(err), zap.String("path", g.path))

			continue
		}

		// Files was successfully uploaded
		return nil
	}

	return fmt.Errorf("failed to upload file to GCS after %d retries: %w", gcloudMaxRetries, err)
}

type gcpServiceToken struct {
	ClientEmail string `json:"client_email"`
	PrivateKey  string `json:"private_key"`
}

func parseServiceAccountBase64(serviceAccount string) (*gcpServiceToken, error) {
	decoded, err := base64.StdEncoding.DecodeString(serviceAccount)
	if err != nil {
		return nil, fmt.Errorf("failed to decode base64: %w", err)
	}

	var sa gcpServiceToken
	if err := json.Unmarshal(decoded, &sa); err != nil {
		return nil, fmt.Errorf("failed to parse service account JSON: %w", err)
	}

	return &sa, nil
}<|MERGE_RESOLUTION|>--- conflicted
+++ resolved
@@ -50,13 +50,9 @@
 	limiter *limit.Limiter
 }
 
-<<<<<<< HEAD
 var _ StorageObjectProvider = (*GCPBucketStorageObjectProvider)(nil)
 
-func NewGCPBucketStorageProvider(ctx context.Context, bucketName string) (*GCPBucketStorageProvider, error) {
-=======
 func NewGCPBucketStorageProvider(ctx context.Context, bucketName string, limiter *limit.Limiter) (*GCPBucketStorageProvider, error) {
->>>>>>> 288faa5b
 	client, err := storage.NewClient(ctx)
 	if err != nil {
 		return nil, fmt.Errorf("failed to create GCS client: %w", err)
