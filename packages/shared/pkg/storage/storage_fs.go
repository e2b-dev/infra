--- conflicted
+++ resolved
@@ -93,11 +93,7 @@
 	return nil
 }
 
-<<<<<<< HEAD
-func (f *FileSystemStorageObjectProvider) ReadFrom(data []byte) (int64, error) {
-=======
 func (f *FileSystemStorageObjectProvider) Write(data []byte) (int, error) {
->>>>>>> 4c965450
 	handle, err := f.getHandle(false)
 	if err != nil {
 		return 0, err
@@ -105,11 +101,7 @@
 	defer handle.Close()
 
 	count, err := handle.Write(data)
-<<<<<<< HEAD
-	return int64(count), err
-=======
 	return count, err
->>>>>>> 4c965450
 }
 
 func (f *FileSystemStorageObjectProvider) ReadAt(buff []byte, off int64) (n int, err error) {
