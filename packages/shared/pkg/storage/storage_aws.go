--- conflicted
+++ resolved
@@ -160,11 +160,7 @@
 	return err
 }
 
-<<<<<<< HEAD
-func (a *AWSBucketStorageObjectProvider) ReadFrom(data []byte) (int64, error) {
-=======
 func (a *AWSBucketStorageObjectProvider) Write(data []byte) (int, error) {
->>>>>>> 4c965450
 	ctx, cancel := context.WithTimeout(a.ctx, awsWriteTimeout)
 	defer cancel()
 
@@ -180,18 +176,11 @@
 		return 0, err
 	}
 
-<<<<<<< HEAD
-	if result.Size != nil {
-		return *result.Size, nil
-	}
-	return 0, nil
-=======
 	if result.Size == nil {
 		return 0, nil
 	}
 
 	return int(*result.Size), nil
->>>>>>> 4c965450
 }
 
 func (a *AWSBucketStorageObjectProvider) ReadAt(buff []byte, off int64) (n int, err error) {
