--- conflicted
+++ resolved
@@ -12,7 +12,6 @@
 	"go.opentelemetry.io/otel/trace"
 	"go.uber.org/zap"
 
-	"github.com/e2b-dev/infra/packages/shared/pkg/logger"
 	"github.com/e2b-dev/infra/packages/shared/pkg/storage/lock"
 )
 
@@ -118,32 +117,14 @@
 	var fp *os.File
 	fp, err := os.Open(path)
 	if err != nil {
-<<<<<<< HEAD
 		return 0, fmt.Errorf("failed to open cached file %s: %w", path, err)
-=======
-		if !os.IsNotExist(err) {
-			logger.L().Error(ctx, "failed to open full cached file",
-				zap.String("path", path),
-				zap.Error(err))
-		}
-
-		return 0, false
->>>>>>> c7180fe2
 	}
 
 	defer cleanup(ctx, "failed to close full cached file", fp.Close)
 
 	count, err := io.Copy(dst, fp)
 	if ignoreEOF(err) != nil {
-<<<<<<< HEAD
 		return 0, fmt.Errorf("failed to copy cached file %s: %w", path, err)
-=======
-		logger.L().Error(ctx, "failed to read full cached file",
-			zap.String("path", path),
-			zap.Error(err))
-
-		return 0, false
->>>>>>> c7180fe2
 	}
 
 	cachedRead.End(ctx, count)
@@ -173,61 +154,17 @@
 func (c CachedObjectProvider) writeFileToCache(ctx context.Context, input io.Reader, op cacheOp) {
 	path := c.fullFilename()
 
-<<<<<<< HEAD
-	output, err := lock.OpenFile(path)
+	output, err := lock.OpenFile(ctx, path)
 	if err != nil {
 		recordCacheError(ctx, op, err)
-=======
-	// Try to acquire lock for this chunk write to NFS cache
-	lockFile, err := lock.TryAcquireLock(ctx, finalPath)
-	if err != nil {
-		if errors.Is(err, lock.ErrLockAlreadyHeld) {
-			// Another process is already writing this chunk, so we can skip writing it ourselves
-			return
-		}
-		logger.L().Warn(ctx, "failed to acquire lock", zap.String("path", finalPath), zap.Error(err))
->>>>>>> c7180fe2
 
 		return
 	}
-	defer cleanup("failed to unlock file", output.Close)
+	defer cleanupCtx(ctx, "failed to unlock file", output.Close)
 
-<<<<<<< HEAD
 	count, err := io.Copy(output, input)
 	if ignoreEOF(err) != nil {
 		recordCacheError(ctx, op, err)
-=======
-	// Release lock after write completes
-	defer func() {
-		err := lock.ReleaseLock(ctx, lockFile)
-		if err != nil {
-			logger.L().Warn(ctx, "failed to release lock after writing chunk to cache", zap.Error(err), zap.String("path", finalPath))
-		}
-	}()
-
-	timer := cacheWriteTimerFactory.Begin()
-
-	tempPath := c.tempFullFilename()
-
-	if err := os.WriteFile(tempPath, b, cacheFilePermissions); err != nil {
-		logger.L().Error(ctx, "failed to write temp cache file",
-			zap.String("path", tempPath),
-			zap.Int("length", len(b)),
-			zap.Error(err),
-		)
-
-		return
-	}
-
-	if err := moveWithoutReplace(ctx, tempPath, finalPath); err != nil {
-		logger.L().Error(ctx, "failed to rename temp file",
-			zap.String("tempPath", tempPath),
-			zap.String("filePath", finalPath),
-			zap.Int("length", len(b)),
-			zap.Error(err),
-		)
->>>>>>> c7180fe2
-
 		return
 	}
 
