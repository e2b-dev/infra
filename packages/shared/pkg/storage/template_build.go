package storage

import (
	"context"
	"fmt"

	"golang.org/x/sync/errgroup"

	headers "github.com/e2b-dev/infra/packages/shared/pkg/storage/header"
)

type TemplateBuild struct {
	files       TemplateFiles
	persistence StorageProvider

	memfileHeader *headers.Header
	rootfsHeader  *headers.Header
}

func NewTemplateBuild(memfileHeader *headers.Header, rootfsHeader *headers.Header, persistence StorageProvider, files TemplateFiles) *TemplateBuild {
	return &TemplateBuild{
		persistence: persistence,
		files:       files,

		memfileHeader: memfileHeader,
		rootfsHeader:  rootfsHeader,
	}
}

func (t *TemplateBuild) Remove(ctx context.Context) error {
	err := t.persistence.DeleteObjectsWithPrefix(ctx, t.files.StorageDir())
	if err != nil {
		return fmt.Errorf("error when removing template build '%s': %w", t.files.StorageDir(), err)
	}

	return nil
}

func (t *TemplateBuild) uploadMemfileHeader(ctx context.Context, h *headers.Header) error {
	object, err := t.persistence.OpenObject(ctx, t.files.StorageMemfileHeaderPath())
	if err != nil {
		return err
	}

	serialized, err := headers.Serialize(h.Metadata, h.Mapping)
	if err != nil {
		return fmt.Errorf("error when serializing memfile header: %w", err)
	}

	_, err = object.Write(serialized)
	if err != nil {
		return fmt.Errorf("error when uploading memfile header: %w", err)
	}

	return nil
}

func (t *TemplateBuild) uploadMemfile(ctx context.Context, memfilePath string) error {
	object, err := t.persistence.OpenObject(ctx, t.files.StorageMemfilePath())
	if err != nil {
		return err
	}

	err = object.WriteFromFileSystem(memfilePath)
	if err != nil {
		return fmt.Errorf("error when uploading memfile: %w", err)
	}

	return nil
}

func (t *TemplateBuild) uploadRootfsHeader(ctx context.Context, h *headers.Header) error {
	object, err := t.persistence.OpenObject(ctx, t.files.StorageRootfsHeaderPath())
	if err != nil {
		return err
	}

	serialized, err := headers.Serialize(h.Metadata, h.Mapping)
	if err != nil {
		return fmt.Errorf("error when serializing memfile header: %w", err)
	}

	_, err = object.Write(serialized)
	if err != nil {
		return fmt.Errorf("error when uploading memfile header: %w", err)
	}

	return nil
}

func (t *TemplateBuild) uploadRootfs(ctx context.Context, rootfsPath string) error {
	object, err := t.persistence.OpenObject(ctx, t.files.StorageRootfsPath())
	if err != nil {
		return err
	}

	err = object.WriteFromFileSystem(rootfsPath)
	if err != nil {
		return fmt.Errorf("error when uploading rootfs: %w", err)
	}

	return nil
}

// Snap-file is small enough so we don't use composite upload.
func (t *TemplateBuild) uploadSnapfile(ctx context.Context, path string) error {
	object, err := t.persistence.OpenObject(ctx, t.files.StorageSnapfilePath())
	if err != nil {
		return err
	}

	if err = object.WriteFromFileSystem(path); err != nil {
		return fmt.Errorf("error when uploading snapfile: %w", err)
	}

	return nil
}

// Metadata is small enough so we don't use composite upload.
func (t *TemplateBuild) uploadMetadata(ctx context.Context, metadata io.Reader) error {
	object, err := t.persistence.OpenObject(ctx, t.files.StorageMetadataPath())
	if err != nil {
		return err
	}

	n, err := object.ReadFrom(metadata)
	if err != nil {
		return fmt.Errorf("error when uploading metadata (%d bytes): %w", n, err)
	}

	return nil
}

func (t *TemplateBuild) Upload(ctx context.Context, metadataPath string, fcSnapfilePath string, memfilePath *string, rootfsPath *string) chan error {
	eg, ctx := errgroup.WithContext(ctx)

	eg.Go(func() error {
		if t.rootfsHeader == nil {
			return nil
		}

		err := t.uploadRootfsHeader(ctx, t.rootfsHeader)
		if err != nil {
			return err
		}

		return nil
	})

	eg.Go(func() error {
		if rootfsPath == nil {
			return nil
		}

		err := t.uploadRootfs(ctx, *rootfsPath)
		if err != nil {
			return err
		}

		return nil
	})

	eg.Go(func() error {
		if t.memfileHeader == nil {
			return nil
		}

		err := t.uploadMemfileHeader(ctx, t.memfileHeader)
		if err != nil {
			return err
		}

		return nil
	})

	eg.Go(func() error {
		if memfilePath == nil {
			return nil
		}

		err := t.uploadMemfile(ctx, *memfilePath)
		if err != nil {
			return err
		}

		return nil
	})

	eg.Go(func() error {
<<<<<<< HEAD
		if err := t.uploadSnapfile(ctx, snapfilePath); err != nil {
			return fmt.Errorf("error when uploading snapfile: %w", err)
=======
		snapfile, err := os.Open(fcSnapfilePath)
		if err != nil {
			return err
		}

		defer snapfile.Close()

		err = t.uploadSnapfile(ctx, snapfile)
		if err != nil {
			return err
>>>>>>> 60496bea
		}

		return nil
	})

	eg.Go(func() error {
		metadata, err := os.Open(metadataPath)
		if err != nil {
			return err
		}
		defer metadata.Close()

		err = t.uploadMetadata(ctx, metadata)
		if err != nil {
			return err
		}

		return nil
	})

	done := make(chan error)

	go func() {
		done <- eg.Wait()
	}()

	return done
}<|MERGE_RESOLUTION|>--- conflicted
+++ resolved
@@ -117,15 +117,14 @@
 }
 
 // Metadata is small enough so we don't use composite upload.
-func (t *TemplateBuild) uploadMetadata(ctx context.Context, metadata io.Reader) error {
+func (t *TemplateBuild) uploadMetadata(ctx context.Context, path string) error {
 	object, err := t.persistence.OpenObject(ctx, t.files.StorageMetadataPath())
 	if err != nil {
 		return err
 	}
 
-	n, err := object.ReadFrom(metadata)
-	if err != nil {
-		return fmt.Errorf("error when uploading metadata (%d bytes): %w", n, err)
+	if err := object.WriteFromFileSystem(path); err != nil {
+		return fmt.Errorf("error when uploading metadata: %w", err)
 	}
 
 	return nil
@@ -187,35 +186,15 @@
 	})
 
 	eg.Go(func() error {
-<<<<<<< HEAD
-		if err := t.uploadSnapfile(ctx, snapfilePath); err != nil {
+		if err := t.uploadSnapfile(ctx, fcSnapfilePath); err != nil {
 			return fmt.Errorf("error when uploading snapfile: %w", err)
-=======
-		snapfile, err := os.Open(fcSnapfilePath)
-		if err != nil {
-			return err
-		}
-
-		defer snapfile.Close()
-
-		err = t.uploadSnapfile(ctx, snapfile)
-		if err != nil {
-			return err
->>>>>>> 60496bea
-		}
-
-		return nil
-	})
-
-	eg.Go(func() error {
-		metadata, err := os.Open(metadataPath)
-		if err != nil {
-			return err
-		}
-		defer metadata.Close()
-
-		err = t.uploadMetadata(ctx, metadata)
-		if err != nil {
+		}
+
+		return nil
+	})
+
+	eg.Go(func() error {
+		if err := t.uploadMetadata(ctx, metadataPath); err != nil {
 			return err
 		}
 
