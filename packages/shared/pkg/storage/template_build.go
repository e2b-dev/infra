--- conflicted
+++ resolved
@@ -103,11 +103,7 @@
 }
 
 // Snap-file is small enough so we don't use composite upload.
-<<<<<<< HEAD
-func (t *TemplateBuild) uploadSnapfile(ctx context.Context, snapfile []byte) error {
-=======
 func (t *TemplateBuild) uploadSnapfile(ctx context.Context, path string) error {
->>>>>>> 4c965450
 	object, err := t.persistence.OpenObject(ctx, t.files.StorageSnapfilePath())
 	if err != nil {
 		return err
@@ -190,25 +186,8 @@
 	})
 
 	eg.Go(func() error {
-<<<<<<< HEAD
-		snapfile, err := os.Open(fcSnapfilePath)
-		if err != nil {
-			return fmt.Errorf("error when opening snapfile (%s): %w", snapfilePath, err)
-		}
-
-		defer snapfile.Close()
-
-		data, err := io.ReadAll(snapfile)
-		if err != nil {
-			return fmt.Errorf("error when reading snapfile: %w", err)
-		}
-		err = t.uploadSnapfile(ctx, data)
-		if err != nil {
-			return fmt.Errorf("error when uploading snapfile (%d bytes): %w", len(data), err)
-=======
 		if err := t.uploadSnapfile(ctx, fcSnapfilePath); err != nil {
 			return fmt.Errorf("error when uploading snapfile: %w", err)
->>>>>>> 4c965450
 		}
 
 		return nil
