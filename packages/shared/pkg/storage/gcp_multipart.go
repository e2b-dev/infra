package storage

import (
	"bytes"
	"context"
	"crypto/md5"
	"encoding/base64"
	"encoding/xml"
	"fmt"
	"io"
	"math"
	"math/rand"
	"net/http"
	"os"
	"sort"
	"sync"
	"time"

	"github.com/hashicorp/go-retryablehttp"
	"go.uber.org/zap"
	"golang.org/x/oauth2/google"
	"golang.org/x/sync/errgroup"
)

const (
	gcpMultipartUploadChunkSize = 50 * 1024 * 1024 // 50MB chunks
)

// RetryConfig holds the configuration for retry logic
type RetryConfig struct {
	MaxAttempts       int
	InitialBackoff    time.Duration
	MaxBackoff        time.Duration
	BackoffMultiplier float64
}

// DefaultRetryConfig returns the default retry configuration matching storage_google.go
func DefaultRetryConfig() RetryConfig {
	return RetryConfig{
		MaxAttempts:       googleMaxAttempts,
		InitialBackoff:    googleInitialBackoff,
		MaxBackoff:        googleMaxBackoff,
		BackoffMultiplier: googleBackoffMultiplier,
	}
}

func createRetryableClient(config RetryConfig) *retryablehttp.Client {
	client := retryablehttp.NewClient()

	client.RetryMax = config.MaxAttempts - 1 // go-retryablehttp counts retries, not total attempts
	client.RetryWaitMin = config.InitialBackoff
	client.RetryWaitMax = config.MaxBackoff

	// Custom backoff function with full jitter to avoid thundering herd
<<<<<<< HEAD
	client.Backoff = func(min, max time.Duration, attemptNum int, _ *http.Response) time.Duration {
=======
	client.Backoff = func(start, maxBackoff time.Duration, attemptNum int, resp *http.Response) time.Duration {
>>>>>>> 34d3956e
		// Calculate exponential backoff
		backoff := start
		for range attemptNum {
			backoff = time.Duration(float64(backoff) * config.BackoffMultiplier)
			if backoff > maxBackoff {
				backoff = maxBackoff
				break
			}
		}

		// Apply full jitter: random(0, backoff)
		// This implements the "full jitter" strategy recommended by AWS:
		// https://aws.amazon.com/blogs/architecture/exponential-backoff-and-jitter/
		// Benefits:
		// - Spreads retry attempts across time to avoid thundering herd
		// - Reduces peak load on servers during outages
		// - Improves overall system stability under high retry scenarios
		if backoff > 0 {
			return time.Duration(rand.Int63n(int64(backoff)))
		}
		return backoff
	}

	// Use zap logger
	client.Logger = &zapLogger{}

	return client
}

// zapLogger adapts zap.Logger to retryablehttp.LeveledLogger interface
type zapLogger struct{}

func (z *zapLogger) Error(msg string, keysAndValues ...any) {
	zap.L().Error(msg, zap.Any("details", keysAndValues))
}

func (z *zapLogger) Info(msg string, keysAndValues ...any) {
	zap.L().Info(msg, zap.Any("details", keysAndValues))
}

func (z *zapLogger) Debug(string, ...any) {
	// Ignore debug logs
}

func (z *zapLogger) Warn(msg string, keysAndValues ...any) {
	zap.L().Warn(msg, zap.Any("details", keysAndValues))
}

type InitiateMultipartUploadResult struct {
	Bucket   string `xml:"Bucket"`
	Key      string `xml:"Key"`
	UploadID string `xml:"UploadId"`
}

type CompleteMultipartUpload struct {
	XMLName string `xml:"CompleteMultipartUpload"`
	Parts   []Part `xml:"Part"`
}

type Part struct {
	PartNumber int    `xml:"PartNumber"`
	ETag       string `xml:"ETag"`
}

type MultipartUploader struct {
	bucketName  string
	objectName  string
	token       string
	client      *retryablehttp.Client
	retryConfig RetryConfig
	baseURL     string // Allow overriding for testing
}

func NewMultipartUploaderWithRetryConfig(ctx context.Context, bucketName, objectName string, retryConfig RetryConfig) (*MultipartUploader, error) {
	creds, err := google.FindDefaultCredentials(ctx, "https://www.googleapis.com/auth/cloud-platform")
	if err != nil {
		return nil, fmt.Errorf("failed to get credentials: %w", err)
	}

	token, err := creds.TokenSource.Token()
	if err != nil {
		return nil, fmt.Errorf("failed to get token: %w", err)
	}

	return &MultipartUploader{
		bucketName:  bucketName,
		objectName:  objectName,
		token:       token.AccessToken,
		client:      createRetryableClient(retryConfig),
		retryConfig: retryConfig,
		baseURL:     fmt.Sprintf("https://%s.storage.googleapis.com", bucketName),
	}, nil
}

func (m *MultipartUploader) InitiateUpload() (string, error) {
	url := fmt.Sprintf("%s/%s?uploads", m.baseURL, m.objectName)

	req, err := retryablehttp.NewRequest("POST", url, nil)
	if err != nil {
		return "", err
	}

	req.Header.Set("Authorization", "Bearer "+m.token)
	req.Header.Set("Content-Length", "0")
	req.Header.Set("Content-Type", "application/octet-stream")

	resp, err := m.client.Do(req)
	if err != nil {
		return "", err
	}
	defer resp.Body.Close()

	if resp.StatusCode != http.StatusOK {
		body, _ := io.ReadAll(resp.Body)
		return "", fmt.Errorf("failed to initiate upload (status %d): %s", resp.StatusCode, string(body))
	}

	var result InitiateMultipartUploadResult
	if err := xml.NewDecoder(resp.Body).Decode(&result); err != nil {
		return "", fmt.Errorf("failed to parse initiate response: %w", err)
	}

	return result.UploadID, nil
}

func (m *MultipartUploader) UploadPart(uploadID string, partNumber int, data []byte) (string, error) {
	// Calculate MD5 for data integrity
	hasher := md5.New()
	hasher.Write(data)
	md5Sum := base64.StdEncoding.EncodeToString(hasher.Sum(nil))

	url := fmt.Sprintf("%s/%s?partNumber=%d&uploadId=%s",
		m.baseURL, m.objectName, partNumber, uploadID)

	req, err := retryablehttp.NewRequest("PUT", url, bytes.NewReader(data))
	if err != nil {
		return "", err
	}

	req.Header.Set("Authorization", "Bearer "+m.token)
	req.Header.Set("Content-Length", fmt.Sprintf("%d", len(data)))
	req.Header.Set("Content-MD5", md5Sum)

	resp, err := m.client.Do(req)
	if err != nil {
		return "", err
	}
	defer resp.Body.Close()

	if resp.StatusCode != http.StatusOK {
		body, _ := io.ReadAll(resp.Body)
		return "", fmt.Errorf("failed to upload part %d (status %d): %s", partNumber, resp.StatusCode, string(body))
	}

	etag := resp.Header.Get("ETag")
	if etag == "" {
		return "", fmt.Errorf("no ETag returned for part %d", partNumber)
	}

	return etag, nil
}

func (m *MultipartUploader) CompleteUpload(uploadID string, parts []Part) error {
	// Sort parts by part number
	sort.Slice(parts, func(i, j int) bool {
		return parts[i].PartNumber < parts[j].PartNumber
	})

	completeReq := CompleteMultipartUpload{Parts: parts}
	xmlData, err := xml.Marshal(completeReq)
	if err != nil {
		return fmt.Errorf("failed to marshal complete request: %w", err)
	}

	url := fmt.Sprintf("%s/%s?uploadId=%s",
		m.baseURL, m.objectName, uploadID)

	req, err := retryablehttp.NewRequest("POST", url, bytes.NewReader(xmlData))
	if err != nil {
		return err
	}

	req.Header.Set("Authorization", "Bearer "+m.token)
	req.Header.Set("Content-Type", "application/xml")
	req.Header.Set("Content-Length", fmt.Sprintf("%d", len(xmlData)))

	resp, err := m.client.Do(req)
	if err != nil {
		return err
	}
	defer resp.Body.Close()

	if resp.StatusCode != http.StatusOK {
		body, _ := io.ReadAll(resp.Body)
		return fmt.Errorf("failed to complete upload (status %d): %s", resp.StatusCode, string(body))
	}

	return nil
}

func (m *MultipartUploader) UploadFileInParallel(ctx context.Context, filePath string, maxConcurrency int) error {
	// Open file
	file, err := os.Open(filePath)
	if err != nil {
		return fmt.Errorf("failed to open file: %w", err)
	}
	defer file.Close()

	// Get file size
	fileInfo, err := file.Stat()
	if err != nil {
		return fmt.Errorf("failed to get file info: %w", err)
	}
	fileSize := fileInfo.Size()

	// Calculate number of parts
	numParts := int(math.Ceil(float64(fileSize) / float64(gcpMultipartUploadChunkSize)))
	if numParts == 0 {
		numParts = 1 // Always upload at least 1 part, even for empty files
	}

	// Initiate multipart upload
	uploadID, err := m.InitiateUpload()
	if err != nil {
		return fmt.Errorf("failed to initiate upload: %w", err)
	}

	g, ctx := errgroup.WithContext(ctx)
	g.SetLimit(maxConcurrency) // Limit concurrent goroutines

	// Thread-safe map to collect parts
	var partsMu sync.Mutex
	parts := make([]Part, numParts)

	// Upload each part concurrently
	for partNumber := 1; partNumber <= numParts; partNumber++ {
		g.Go(func() error {
			// Check if context was cancelled
			select {
			case <-ctx.Done():
				return ctx.Err()
			default:
			}

			// Read chunk from file
			offset := int64(partNumber-1) * gcpMultipartUploadChunkSize
			chunkSize := gcpMultipartUploadChunkSize
			if offset+int64(chunkSize) > fileSize {
				chunkSize = int(fileSize - offset)
			}

			chunk := make([]byte, chunkSize)
			_, err := file.ReadAt(chunk, offset)
			if err != nil {
				return fmt.Errorf("failed to read chunk for part %d: %w", partNumber, err)
			}

			// Upload part
			etag, err := m.UploadPart(uploadID, partNumber, chunk)
			if err != nil {
				return fmt.Errorf("failed to upload part %d: %w", partNumber, err)
			}

			// Store result thread-safely
			partsMu.Lock()
			parts[partNumber-1] = Part{
				PartNumber: partNumber,
				ETag:       etag,
			}
			partsMu.Unlock()

			return nil
		})
	}

	// Wait for all parts to complete or first error
	if err := g.Wait(); err != nil {
		return fmt.Errorf("upload failed: %w", err)
	}

	if err := m.CompleteUpload(uploadID, parts); err != nil {
		return fmt.Errorf("failed to complete upload: %w", err)
	}

	return nil
}<|MERGE_RESOLUTION|>--- conflicted
+++ resolved
@@ -52,11 +52,7 @@
 	client.RetryWaitMax = config.MaxBackoff
 
 	// Custom backoff function with full jitter to avoid thundering herd
-<<<<<<< HEAD
-	client.Backoff = func(min, max time.Duration, attemptNum int, _ *http.Response) time.Duration {
-=======
-	client.Backoff = func(start, maxBackoff time.Duration, attemptNum int, resp *http.Response) time.Duration {
->>>>>>> 34d3956e
+	client.Backoff = func(start, maxBackoff time.Duration, attemptNum int, _ *http.Response) time.Duration {
 		// Calculate exponential backoff
 		backoff := start
 		for range attemptNum {
