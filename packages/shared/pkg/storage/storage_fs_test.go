package storage

import (
	"bytes"
	"context"
	"os"
	"path/filepath"
	"testing"

	"github.com/stretchr/testify/require"
)

// helper to create a FileSystemStorageProvider rooted in a temp directory.
func newTempProvider(t *testing.T) *FileSystemStorageProvider {
	t.Helper()

	base := t.TempDir()
	p, err := NewFileSystemStorageProvider(base)
	require.NoError(t, err)
	return p
}

func TestOpenObject_ReadWrite_Size_ReadAt(t *testing.T) {
	p := newTempProvider(t)
	ctx := context.Background()

	obj, err := p.OpenObject(ctx, filepath.Join("sub", "file.txt"))
	require.NoError(t, err)

	contents := []byte("hello world")
	// write via Write
	n, err := obj.Write(t.Context(), contents)
	require.NoError(t, err)
	require.Equal(t, len(contents), n)

	// check Size
	size, err := obj.Size(t.Context())
	require.NoError(t, err)
	require.Equal(t, int64(len(contents)), size)

	// read the entire file back via WriteTo
	var buf bytes.Buffer
	n64, err := obj.WriteTo(t.Context(), &buf)
	require.NoError(t, err)
	require.Equal(t, int64(len(contents)), n64)
	require.Equal(t, contents, buf.Bytes())

	// read a slice via ReadAt ("world")
	part := make([]byte, 5)
	nRead, err := obj.ReadAt(t.Context(), part, 6)
	require.NoError(t, err)
	require.Equal(t, 5, nRead)
	require.Equal(t, []byte("world"), part)
}

func TestWriteFromFileSystem(t *testing.T) {
	p := newTempProvider(t)
	ctx := context.Background()

	// create a separate source file on disk
	srcPath := filepath.Join(t.TempDir(), "src.txt")
	const payload = "copy me please"
	require.NoError(t, os.WriteFile(srcPath, []byte(payload), 0o600))

	obj, err := p.OpenObject(ctx, "copy/dst.txt")
	require.NoError(t, err)
	require.NoError(t, obj.WriteFromFileSystem(t.Context(), srcPath))

	var buf bytes.Buffer
	_, err = obj.WriteTo(t.Context(), &buf)
	require.NoError(t, err)
	require.Equal(t, payload, buf.String())
}

func TestDelete(t *testing.T) {
	p := newTempProvider(t)
	ctx := context.Background()

	obj, err := p.OpenObject(ctx, "to/delete.txt")
	require.NoError(t, err)

	_, err = obj.Write(t.Context(), []byte("bye"))
	require.NoError(t, err)
	require.NoError(t, obj.Delete(t.Context()))

<<<<<<< HEAD
	// subsequent Size call should fail with ErrorObjectNotExist
	_, err = obj.Size(t.Context())
	require.ErrorIs(t, err, ErrorObjectNotExist)
=======
	// subsequent Size call should fail with ErrObjectNotExist
	_, err = obj.Size()
	require.ErrorIs(t, err, ErrObjectNotExist)
>>>>>>> ec226411
}

func TestDeleteObjectsWithPrefix(t *testing.T) {
	p := newTempProvider(t)
	ctx := context.Background()

	paths := []string{
		"data/a.txt",
		"data/b.txt",
		"data/sub/c.txt",
	}
	for _, pth := range paths {
		obj, err := p.OpenObject(ctx, pth)
		require.NoError(t, err)
		_, err = obj.Write(t.Context(), []byte("x"))
		require.NoError(t, err)
	}

	// remove the entire "data" prefix
	require.NoError(t, p.DeleteObjectsWithPrefix(ctx, "data"))

	for _, pth := range paths {
		full := filepath.Join(p.GetDetails()[len("[Local file storage, base path set to "):len(p.GetDetails())-1], pth) // derive basePath
		_, err := os.Stat(full)
		require.True(t, os.IsNotExist(err))
	}
}

func TestWriteToNonExistentObject(t *testing.T) {
	p := newTempProvider(t)

	ctx := context.Background()
	obj, err := p.OpenObject(ctx, "missing/file.txt")
	require.NoError(t, err)

	var sink bytes.Buffer
<<<<<<< HEAD
	_, err = obj.WriteTo(t.Context(), &sink)
	require.ErrorIs(t, err, ErrorObjectNotExist)
=======
	_, err = obj.WriteTo(&sink)
	require.ErrorIs(t, err, ErrObjectNotExist)
>>>>>>> ec226411
}<|MERGE_RESOLUTION|>--- conflicted
+++ resolved
@@ -83,15 +83,9 @@
 	require.NoError(t, err)
 	require.NoError(t, obj.Delete(t.Context()))
 
-<<<<<<< HEAD
 	// subsequent Size call should fail with ErrorObjectNotExist
 	_, err = obj.Size(t.Context())
-	require.ErrorIs(t, err, ErrorObjectNotExist)
-=======
-	// subsequent Size call should fail with ErrObjectNotExist
-	_, err = obj.Size()
 	require.ErrorIs(t, err, ErrObjectNotExist)
->>>>>>> ec226411
 }
 
 func TestDeleteObjectsWithPrefix(t *testing.T) {
@@ -128,11 +122,6 @@
 	require.NoError(t, err)
 
 	var sink bytes.Buffer
-<<<<<<< HEAD
 	_, err = obj.WriteTo(t.Context(), &sink)
-	require.ErrorIs(t, err, ErrorObjectNotExist)
-=======
-	_, err = obj.WriteTo(&sink)
 	require.ErrorIs(t, err, ErrObjectNotExist)
->>>>>>> ec226411
 }