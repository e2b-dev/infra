package feature_flags

import (
	"github.com/launchdarkly/go-sdk-common/v3/ldcontext"
	"github.com/launchdarkly/go-sdk-common/v3/ldvalue"

	"github.com/e2b-dev/infra/packages/shared/pkg/env"
)

// kinds
const (
	TeamKind ldcontext.Kind = "team"

	SandboxKind                        ldcontext.Kind = "sandbox"
	SandboxTemplateAttribute           string         = "template-id"
	SandboxKernelVersionAttribute      string         = "kernel-version"
	SandboxFirecrackerVersionAttribute string         = "firecracker-version"

	UserKind ldcontext.Kind = "user"

	ClusterKind ldcontext.Kind = "cluster"

	TierKind ldcontext.Kind = "tier"

	ServiceKind ldcontext.Kind = "service"

	TemplateKind ldcontext.Kind = "template"
)

// All flags must be defined here: https://app.launchdarkly.com/projects/default/flags/

type BoolFlag struct {
	name     string
	fallback bool
}

func (f BoolFlag) String() string {
	return f.name
}

func newBoolFlag(name string, fallback bool) BoolFlag {
	flag := BoolFlag{name: name, fallback: fallback}
	builder := LaunchDarklyOfflineStore.Flag(flag.name).VariationForAll(fallback)
	LaunchDarklyOfflineStore.Update(builder)

	return flag
}

var (
<<<<<<< HEAD
	MetricsWriteFlagName      = newBoolFlag("sandbox-metrics-write", env.IsDevelopment())
	MetricsReadFlagName       = newBoolFlag("sandbox-metrics-read", env.IsDevelopment())
	SnapshotFeatureFlagName   = newBoolFlag("use-nfs-for-snapshots", env.IsDevelopment())
	TemplateFeatureFlagName   = newBoolFlag("use-nfs-for-templates", env.IsDevelopment())
	BuildingFeatureFlagName   = newBoolFlag("use-nfs-for-building-templates", env.IsDevelopment())
	BestOfKPlacementAlgorithm = newBoolFlag("best-of-k-placement-algorithm", env.IsDevelopment())
	BestOfKCanFit             = newBoolFlag("best-of-k-can-fit", true)
	BestOfKTooManyStarting    = newBoolFlag("best-of-k-too-many-starting", false)
=======
	MetricsWriteFlagName          = newBoolFlag("sandbox-metrics-write", env.IsDevelopment())
	MetricsReadFlagName           = newBoolFlag("sandbox-metrics-read", env.IsDevelopment())
	SnapshotFeatureFlagName       = newBoolFlag("use-nfs-for-snapshots", env.IsDevelopment())
	TemplateFeatureFlagName       = newBoolFlag("use-nfs-for-templates", env.IsDevelopment())
	BestOfKPlacementAlgorithm     = newBoolFlag("best-of-k-placement-algorithm", env.IsDevelopment())
	BestOfKCanFit                 = newBoolFlag("best-of-k-can-fit", true)
	BestOfKTooManyStarting        = newBoolFlag("best-of-k-too-many-starting", false)
	ClientProxyRedisSecurePrimary = newBoolFlag("client-proxy-redis-secure-primary", false)
>>>>>>> 8b5f5d07
)

type IntFlag struct {
	name     string
	fallback int
}

func (f IntFlag) String() string {
	return f.name
}

func (f IntFlag) Fallback() int {
	return f.fallback
}

func newIntFlag(name string, fallback int) IntFlag {
	flag := IntFlag{name: name, fallback: fallback}
	builder := LaunchDarklyOfflineStore.Flag(flag.name).ValueForAll(ldvalue.Int(fallback))
	LaunchDarklyOfflineStore.Update(builder)

	return flag
}

var (
	MaxSandboxesPerNode           = newIntFlag("max-sandboxes-per-node", 200)
	GcloudConcurrentUploadLimit   = newIntFlag("gcloud-concurrent-upload-limit", 8)
	GcloudMaxTasks                = newIntFlag("gcloud-max-tasks", 16)
	ClickhouseBatcherMaxBatchSize = newIntFlag("clickhouse-batcher-max-batch-size", 64*1024) // 65536
	ClickhouseBatcherMaxDelay     = newIntFlag("clickhouse-batcher-max-delay", 100)          // 100ms in milliseconds
	ClickhouseBatcherQueueSize    = newIntFlag("clickhouse-batcher-queue-size", 8*1024)      // 8192
	BestOfKSampleSize             = newIntFlag("best-of-k-sample-size", 3)                   // Default K=3
	BestOfKMaxOvercommit          = newIntFlag("best-of-k-max-overcommit", 400)              // Default R=4 (stored as percentage, max over-commit ratio)
	BestOfKAlpha                  = newIntFlag("best-of-k-alpha", 50)                        // Default Alpha=0.5 (stored as percentage for int flag, current usage weight)
	PubsubQueueChannelSize        = newIntFlag("pubsub-queue-channel-size", 8*1024)          // size of the channel buffer used to queue incoming sandbox events
	EnvdInitTimeoutSeconds        = newIntFlag("envd-init-request-timeout-milliseconds", 50) // Timeout for envd init request in milliseconds

	// BuildCacheMaxUsagePercentage the maximum percentage of the cache disk storage
	// that can be used before the cache starts evicting items.
	BuildCacheMaxUsagePercentage = newIntFlag("build-cache-max-usage-percentage", 85)
	BuildProvisionVersion        = newIntFlag("build-provision-version", 0)
)<|MERGE_RESOLUTION|>--- conflicted
+++ resolved
@@ -47,25 +47,15 @@
 }
 
 var (
-<<<<<<< HEAD
-	MetricsWriteFlagName      = newBoolFlag("sandbox-metrics-write", env.IsDevelopment())
-	MetricsReadFlagName       = newBoolFlag("sandbox-metrics-read", env.IsDevelopment())
-	SnapshotFeatureFlagName   = newBoolFlag("use-nfs-for-snapshots", env.IsDevelopment())
-	TemplateFeatureFlagName   = newBoolFlag("use-nfs-for-templates", env.IsDevelopment())
-	BuildingFeatureFlagName   = newBoolFlag("use-nfs-for-building-templates", env.IsDevelopment())
-	BestOfKPlacementAlgorithm = newBoolFlag("best-of-k-placement-algorithm", env.IsDevelopment())
-	BestOfKCanFit             = newBoolFlag("best-of-k-can-fit", true)
-	BestOfKTooManyStarting    = newBoolFlag("best-of-k-too-many-starting", false)
-=======
 	MetricsWriteFlagName          = newBoolFlag("sandbox-metrics-write", env.IsDevelopment())
 	MetricsReadFlagName           = newBoolFlag("sandbox-metrics-read", env.IsDevelopment())
 	SnapshotFeatureFlagName       = newBoolFlag("use-nfs-for-snapshots", env.IsDevelopment())
 	TemplateFeatureFlagName       = newBoolFlag("use-nfs-for-templates", env.IsDevelopment())
+	BuildingFeatureFlagName       = newBoolFlag("use-nfs-for-building-templates", env.IsDevelopment())
 	BestOfKPlacementAlgorithm     = newBoolFlag("best-of-k-placement-algorithm", env.IsDevelopment())
 	BestOfKCanFit                 = newBoolFlag("best-of-k-can-fit", true)
 	BestOfKTooManyStarting        = newBoolFlag("best-of-k-too-many-starting", false)
 	ClientProxyRedisSecurePrimary = newBoolFlag("client-proxy-redis-secure-primary", false)
->>>>>>> 8b5f5d07
 )
 
 type IntFlag struct {
