--- conflicted
+++ resolved
@@ -70,25 +70,14 @@
 }
 
 var (
-<<<<<<< HEAD
-	MetricsWriteFlagName          = newBoolFlag("sandbox-metrics-write", env.IsDevelopment())
-	MetricsReadFlagName           = newBoolFlag("sandbox-metrics-read", env.IsDevelopment())
-	SnapshotFeatureFlagName       = newBoolFlag("use-nfs-for-snapshots", env.IsDevelopment())
-	TemplateFeatureFlagName       = newBoolFlag("use-nfs-for-templates", env.IsDevelopment())
-	BuildingFeatureFlagName       = newBoolFlag("use-nfs-for-building-templates", env.IsDevelopment())
-	BestOfKPlacementAlgorithm     = newBoolFlag("best-of-k-placement-algorithm", env.IsDevelopment())
-	BestOfKCanFit                 = newBoolFlag("best-of-k-can-fit", true)
-	BestOfKTooManyStarting        = newBoolFlag("best-of-k-too-many-starting", false)
-	ClientProxyRedisSecurePrimary = newBoolFlag("client-proxy-redis-secure-primary", false)
-=======
 	MetricsWriteFlagName               = newBoolFlag("sandbox-metrics-write", env.IsDevelopment())
 	MetricsReadFlagName                = newBoolFlag("sandbox-metrics-read", env.IsDevelopment())
 	SnapshotFeatureFlagName            = newBoolFlag("use-nfs-for-snapshots", env.IsDevelopment())
 	TemplateFeatureFlagName            = newBoolFlag("use-nfs-for-templates", env.IsDevelopment())
+	BuildingFeatureFlagName            = newBoolFlag("use-nfs-for-building-templates", env.IsDevelopment())
 	BestOfKCanFit                      = newBoolFlag("best-of-k-can-fit", true)
 	BestOfKTooManyStarting             = newBoolFlag("best-of-k-too-many-starting", false)
 	EdgeProvidedSandboxMetricsFlagName = newBoolFlag("edge-provided-sandbox-metrics", false)
->>>>>>> c7180fe2
 )
 
 type IntFlag struct {
