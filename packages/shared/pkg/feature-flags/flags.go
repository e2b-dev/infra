--- conflicted
+++ resolved
@@ -11,13 +11,6 @@
 	fallback bool
 }
 
-<<<<<<< HEAD
-const (
-	MetricsWriteFlagName                BoolFlag = "sandbox-metrics-write"
-	MetricsReadFlagName                 BoolFlag = "sandbox-metrics-read"
-	SandboxLifeCycleEventsWriteFlagName BoolFlag = "sandbox-lifecycle-events-write"
-	SandboxEventsPublishFlagName        BoolFlag = "sandbox-events-publish"
-=======
 func (f BoolFlag) String() string {
 	return f.name
 }
@@ -35,7 +28,7 @@
 	SandboxLifeCycleEventsWriteFlagName = newBoolFlag("sandbox-lifecycle-events-write", env.IsDevelopment())
 	SnapshotFeatureFlagName             = newBoolFlag("use-nfs-for-snapshots", env.IsDevelopment())
 	TemplateFeatureFlagName             = newBoolFlag("use-nfs-for-templates", env.IsDevelopment())
->>>>>>> 468864b3
+	SandboxEventsPublishFlagName        = newBoolFlag("sandbox-events-publish", env.IsDevelopment())
 )
 
 type IntFlag string
@@ -56,16 +49,6 @@
 	PubsubQueueChannelSize IntFlag = "pubsub-queue-channel-size"
 )
 
-<<<<<<< HEAD
-var flagsBool = map[BoolFlag]bool{
-	MetricsWriteFlagName:                env.IsDevelopment(),
-	MetricsReadFlagName:                 env.IsDevelopment(),
-	SandboxLifeCycleEventsWriteFlagName: env.IsDevelopment(),
-	SandboxEventsPublishFlagName:        env.IsDevelopment(),
-}
-
-=======
->>>>>>> 468864b3
 var flagsInt = map[IntFlag]int{
 	GcloudConcurrentUploadLimit:   8,
 	GcloudMaxTasks:                16,
