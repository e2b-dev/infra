package main

import (
	"context"
	"flag"
	"fmt"
	"net"
	"net/http"
	_ "net/http/pprof"
	"time"

	"github.com/ethereum/go-ethereum/rpc"
	"github.com/gorilla/mux"
	"go.uber.org/zap"

	"github.com/e2b-dev/infra/packages/envd/internal/clock"
	"github.com/e2b-dev/infra/packages/envd/internal/env"
	"github.com/e2b-dev/infra/packages/envd/internal/file"
	"github.com/e2b-dev/infra/packages/envd/internal/filesystem"
	"github.com/e2b-dev/infra/packages/envd/internal/port"
	"github.com/e2b-dev/infra/packages/envd/internal/ports"
	"github.com/e2b-dev/infra/packages/envd/internal/process"
	"github.com/e2b-dev/infra/packages/envd/internal/services"
	"github.com/e2b-dev/infra/packages/envd/internal/terminal"
	"github.com/e2b-dev/infra/packages/shared/pkg/consts"
)

// TODO: I'm not really sure if we're using RPC Notifier and Subscriber in the right way.
// There isn't an explicit documentation, I'm using source code of tests as a reference:
// https://cs.github.com/ethereum/go-ethereum/blob/440c9fcf75d9d5383b72646a65d5e21fa7ab6a26/rpc/testservice_test.go#L160

const (
	Version = "dev"

	startCmdID = "_startCmd"

	serverTimeout = 1 * time.Hour
)

var (
	logger    *zap.SugaredLogger
	wsHandler http.Handler

	debug        bool
	serverPort   int64
	versionFlag  bool
	startCmdFlag string
)

func serveWs(w http.ResponseWriter, r *http.Request) {
	logger.Debug("WS connection started")
	wsHandler.ServeHTTP(w, r)
}

func syncHandler(clock *clock.Service) http.HandlerFunc {
	return func(w http.ResponseWriter, r *http.Request) {
		logger.Debug("/sync request")
		clock.Sync()

		w.WriteHeader(http.StatusOK)
	}
}

func pingHandler(w http.ResponseWriter, r *http.Request) {
	logger.Debug("/ping request")
	w.WriteHeader(http.StatusOK)

	_, err := w.Write([]byte("pong"))
	if err != nil {
		logger.Error("Error writing response:", err)
	}
}

func createFileHandler(logger *zap.SugaredLogger) http.HandlerFunc {
	return func(w http.ResponseWriter, r *http.Request) {
		switch r.Method {
		case http.MethodGet:
			file.Download(logger, w, r)
		case http.MethodPost:
			file.Upload(logger, w, r)
		default:
			http.Error(w, "Invalid request method", http.StatusMethodNotAllowed)
		}
	}
}

func fileHandler(w http.ResponseWriter, r *http.Request) {
	switch r.Method {
	case http.MethodGet:
		file.Download(logger, w, r)
	case http.MethodPost:
		file.Upload(logger, w, r)
	default:
		http.Error(w, "Invalid request method", http.StatusMethodNotAllowed)
	}
}

func parseFlags() {
	flag.BoolVar(
		&debug,
		"debug",
		false,
		"debug mode prints all logs to stdout and stderr",
	)

	flag.BoolVar(
		&versionFlag,
		"version",
		false,
		"print envd version",
	)

	flag.Int64Var(
		&serverPort,
		"port",
		consts.DefaultEnvdServerPort,
		"a port on which the daemon should run",
	)

	flag.StringVar(
		&startCmdFlag,
		"cmd",
		"",
		"a command to run on the daemon start",
	)

	flag.Parse()
}

func main() {
	parseFlags()

	if versionFlag {
		fmt.Println("Version:\t", Version)

		return
	}

	envConfig, l, err := env.NewEnv(debug)
	if err != nil {
		panic(err)
	}

	logger = l

	defer func() {
		if r := recover(); r != nil {
			logger.Errorf("panic", r)
		}
	}()
	defer logger.Sync()

	// This server is for the Websocket-RPC communication.
	rpcServer := rpc.NewServer()

	portScanner := port.NewScanner(1000 * time.Millisecond)
	defer portScanner.Destroy()

	portForwarder := port.NewForwarder(logger, envConfig, portScanner)
	go portForwarder.StartForwarding()

	go portScanner.ScanAndBroadcast()

	clock := clock.NewService(logger.Named("clock"))

	ports := ports.NewService(logger.Named("network"), portScanner)
	// WARN: Service is still registered as "codeSnippet" because of backward compatibility with  SDK
	if err := rpcServer.RegisterName("codeSnippet", ports); err != nil {
		logger.Panicw("failed to register ports service", "error", err)
	}

	if filesystemService, err := filesystem.NewService(logger.Named("filesystem")); err == nil {
		if err := rpcServer.RegisterName("filesystem", filesystemService); err != nil {
			logger.Panicw("failed to register filesystem service", "error", err)
		}
	} else {
		logger.Panicw(
			"failed to create filesystem service",
			"err", err,
		)
	}

	processService := process.NewService(logger.Named("process"), envConfig, clock)
	if err := rpcServer.RegisterName("process", processService); err != nil {
		logger.Panicw("failed to register process service", "error", err)
	}

	// Start the command passed via the -cmd flag.
	if startCmdFlag != "" {
		_, err := processService.Start(startCmdID, startCmdFlag, nil, "/")
		// TODO: Do we need to cache the process logs if they are not retrieved?
		// TODO: Should we cache all process logs always?
		if err != nil {
			logger.Errorf(
				"failed to start the command passed via the -cmd flag",
				"cmd", startCmdFlag,
				"err", err,
			)
		}
	}

	terminalService := terminal.NewService(logger.Named("terminal"), envConfig, clock)
	if err := rpcServer.RegisterName("terminal", terminalService); err != nil {
		logger.Panicw("failed to register terminal service", "error", err)
	}

	router := mux.NewRouter()
	wsHandler = rpcServer.WebsocketHandler([]string{"*"})

	clockHandler := syncHandler(clock)
	// The /sync route is used for syncing the clock.
	router.HandleFunc("/sync", clockHandler)

	router.HandleFunc("/ws", serveWs)
	// The /ping route is used for the terminal extension to check if envd is running.
	router.HandleFunc("/ping", pingHandler)
	// Register the profiling handlers that were added in default mux with the `net/http/pprof` import.
	router.PathPrefix("/debug/pprof").Handler(http.DefaultServeMux)
	// The /file route used for downloading and uploading files via SDK.
	router.HandleFunc("/file", createFileHandler(logger.Named("file")))

<<<<<<< HEAD
	// server := &http.Server{
	// 	ReadTimeout:  300 * time.Second,
	// 	WriteTimeout: 300 * time.Second,
	// 	Addr:         fmt.Sprintf("0.0.0.0:%d", serverPort),
	// 	Handler:      handlers.CORS(handlers.AllowedMethods([]string{"GET", "POST", "PUT"}), handlers.AllowedOrigins([]string{"*"}))(router),
	// }

	// logger.Debug("Starting server - port: ", serverPort)

	// if err := server.ListenAndServe(); err != nil {
	// 	logger.Panicw("Failed to start the server", "error", err)
	// }

	lis, err := net.Listen("tcp", fmt.Sprintf("0.0.0.0:%d", serverPort))
	if err != nil {
		logger.Panicw("failed to listen", "error", err)
=======
	server := &http.Server{
		ReadTimeout:  serverTimeout,
		WriteTimeout: serverTimeout,
		Addr:         fmt.Sprintf("0.0.0.0:%d", serverPort),
		Handler:      handlers.CORS(handlers.AllowedMethods([]string{"GET", "POST", "PUT"}), handlers.AllowedOrigins([]string{"*"}))(router),
>>>>>>> b4146fc9
	}

	// Create an instance of our handler which satisfies the generated interface
	s := services.NewServer(context.Background(), logger.Desugar())
	defer s.Stop()

	logger.Debugf("Starting server on port %d", serverPort)

	// There is 15 sec keepalive by default
	if err := s.Serve(lis); err != nil {
		logger.Panicw("failed to serve", "error", err)
	}
}<|MERGE_RESOLUTION|>--- conflicted
+++ resolved
@@ -219,30 +219,11 @@
 	// The /file route used for downloading and uploading files via SDK.
 	router.HandleFunc("/file", createFileHandler(logger.Named("file")))
 
-<<<<<<< HEAD
-	// server := &http.Server{
-	// 	ReadTimeout:  300 * time.Second,
-	// 	WriteTimeout: 300 * time.Second,
-	// 	Addr:         fmt.Sprintf("0.0.0.0:%d", serverPort),
-	// 	Handler:      handlers.CORS(handlers.AllowedMethods([]string{"GET", "POST", "PUT"}), handlers.AllowedOrigins([]string{"*"}))(router),
-	// }
-
-	// logger.Debug("Starting server - port: ", serverPort)
-
-	// if err := server.ListenAndServe(); err != nil {
-	// 	logger.Panicw("Failed to start the server", "error", err)
-	// }
-
-	lis, err := net.Listen("tcp", fmt.Sprintf("0.0.0.0:%d", serverPort))
-	if err != nil {
-		logger.Panicw("failed to listen", "error", err)
-=======
 	server := &http.Server{
 		ReadTimeout:  serverTimeout,
 		WriteTimeout: serverTimeout,
 		Addr:         fmt.Sprintf("0.0.0.0:%d", serverPort),
 		Handler:      handlers.CORS(handlers.AllowedMethods([]string{"GET", "POST", "PUT"}), handlers.AllowedOrigins([]string{"*"}))(router),
->>>>>>> b4146fc9
 	}
 
 	// Create an instance of our handler which satisfies the generated interface
