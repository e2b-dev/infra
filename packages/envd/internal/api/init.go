package api

import (
	"context"
	"encoding/json"
	"errors"
	"fmt"
	"io"
	"net/http"
	"net/netip"
	"os"
	"time"

	"github.com/rs/zerolog"
	"github.com/txn2/txeh"
	"golang.org/x/sys/unix"

	"github.com/e2b-dev/infra/packages/envd/internal/host"
	"github.com/e2b-dev/infra/packages/envd/internal/logs"
	"github.com/e2b-dev/infra/packages/shared/pkg/utils"
)

<<<<<<< HEAD
const hostsFilePermissions = 0o644
=======
var ErrAccessTokenAlreadySet = errors.New("access token is already set")

const (
	maxTimeInPast   = 50 * time.Millisecond
	maxTimeInFuture = 5 * time.Second
)
>>>>>>> 82708f39

func (a *API) PostInit(w http.ResponseWriter, r *http.Request) {
	defer r.Body.Close()

	operationID := logs.AssignOperationID()
	logger := a.logger.With().Str(string(logs.OperationIDKey), operationID).Logger()

	if r.Body != nil {
		var initRequest PostInitJSONBody

		err := json.NewDecoder(r.Body).Decode(&initRequest)
		if err != nil && !errors.Is(err, io.EOF) {
			logger.Error().Msgf("Failed to decode request: %v", err)
			w.WriteHeader(http.StatusBadRequest)

			return
		}

		a.initLock.Lock()
		defer a.initLock.Unlock()

		// Update data only if the request is newer or if there's no timestamp at all
		if initRequest.Timestamp == nil || a.lastSetTime.SetToGreater(initRequest.Timestamp.UnixNano()) {
			err = a.SetData(logger, initRequest)
			if err != nil {
				switch {
				case errors.Is(err, ErrAccessTokenAlreadySet):
					w.WriteHeader(http.StatusConflict)
				default:
					logger.Error().Msgf("Failed to set data: %v", err)
					w.WriteHeader(http.StatusBadRequest)
				}
				w.Write([]byte(err.Error()))
				return
			}
		}
	}

	go func() { //nolint:contextcheck // TODO: fix this later
		ctx, cancel := context.WithTimeout(context.Background(), 60*time.Second)
		defer cancel()
		host.PollForMMDSOpts(ctx, a.mmdsChan, a.envVars)
	}()

	w.Header().Set("Cache-Control", "no-store")
	w.Header().Set("Content-Type", "")

	w.WriteHeader(http.StatusNoContent)
}

func (a *API) SetData(logger zerolog.Logger, data PostInitJSONBody) error {
	if data.Timestamp != nil {
		// Check if the time is before maxTimeInPast or after maxTimeInFuture
		if data.Timestamp.Before(time.Now().Add(-maxTimeInPast)) ||
			data.Timestamp.After(time.Now().Add(maxTimeInFuture)) {
			logger.Debug().Msgf("Setting sandbox start time to: %v", *data.Timestamp)
			ts := unix.NsecToTimespec(data.Timestamp.UnixNano())
			err := unix.ClockSettime(unix.CLOCK_REALTIME, &ts)
			if err != nil {
				logger.Error().Msgf("Failed to set system time: %v", err)
			}
		} else {
			logger.Debug().Msgf("Timestamp %v is not far enough in the past or future, not setting system time", *data.Timestamp)
		}
	}

	if data.EnvVars != nil {
		logger.Debug().Msg(fmt.Sprintf("Setting %d env vars", len(*data.EnvVars)))

		for key, value := range *data.EnvVars {
			logger.Debug().Msgf("Setting env var for %s", key)
			a.envVars.Store(key, value)
		}
	}

	if data.AccessToken != nil {
		if a.accessToken != nil && *data.AccessToken != *a.accessToken {
			logger.Error().Msg("Access token is already set and cannot be changed")
			return ErrAccessTokenAlreadySet
		}

		logger.Debug().Msg("Setting access token")
		a.accessToken = data.AccessToken
	}

	if data.HyperloopIP != nil {
		go a.SetupHyperloop(*data.HyperloopIP)
	}

	return nil
}

func (a *API) SetupHyperloop(address string) {
	a.hyperloopLock.Lock()
	defer a.hyperloopLock.Unlock()

	if err := rewriteHostsFile(address, "/etc/hosts"); err != nil {
		a.logger.Error().Err(err).Msg("failed to modify hosts file")
	} else {
		a.envVars.Store("E2B_EVENTS_ADDRESS", fmt.Sprintf("http://%s", address))
	}
}

const eventsHost = "events.e2b.local"

func rewriteHostsFile(address, path string) error {
	data, err := os.ReadFile(path)
	if err != nil {
		return fmt.Errorf("failed to read hosts file: %w", err)
	}

	// the txeh library drops an entry if the file does not end with a newline
	if len(data) > 0 && data[len(data)-1] != '\n' {
		data = append(data, '\n')
	}

	hosts, err := txeh.NewHosts(&txeh.HostsConfig{RawText: utils.ToPtr(string(data))})
	if err != nil {
		return fmt.Errorf("failed to create hosts: %w", err)
	}

	// Update /etc/hosts to point events.e2b.local to the hyperloop IP
	// This will remove any existing entries for events.e2b.local first
	ipFamily, err := getIPFamily(address)
	if err != nil {
		return fmt.Errorf("failed to get ip family: %w", err)
	}

	if ok, current, _ := hosts.HostAddressLookup(eventsHost, ipFamily); ok && current == address {
		return nil // nothing to be done
	}

	hosts.AddHost(address, eventsHost)

	if err = os.WriteFile(path, []byte(hosts.RenderHostsFile()), hostsFilePermissions); err != nil {
		return fmt.Errorf("failed to save hosts file: %w", err)
	}

	return nil
}

var ErrInvalidAddress = errors.New("invalid IP address")
var ErrUnknownAddressFormat = errors.New("unknown IP address format")

func getIPFamily(address string) (txeh.IPFamily, error) {
	addressIP, err := netip.ParseAddr(address)
	if err != nil {
		return txeh.IPFamilyV4, fmt.Errorf("failed to parse IP address: %w", err)
	}

	switch {
	case addressIP.Is4():
		return txeh.IPFamilyV4, nil
	case addressIP.Is6():
		return txeh.IPFamilyV6, nil
	default:
		return txeh.IPFamilyV4, fmt.Errorf("%w: %s", ErrUnknownAddressFormat, address)
	}
}<|MERGE_RESOLUTION|>--- conflicted
+++ resolved
@@ -20,16 +20,14 @@
 	"github.com/e2b-dev/infra/packages/shared/pkg/utils"
 )
 
-<<<<<<< HEAD
 const hostsFilePermissions = 0o644
-=======
+
 var ErrAccessTokenAlreadySet = errors.New("access token is already set")
 
 const (
 	maxTimeInPast   = 50 * time.Millisecond
 	maxTimeInFuture = 5 * time.Second
 )
->>>>>>> 82708f39
 
 func (a *API) PostInit(w http.ResponseWriter, r *http.Request) {
 	defer r.Body.Close()
@@ -171,8 +169,10 @@
 	return nil
 }
 
-var ErrInvalidAddress = errors.New("invalid IP address")
-var ErrUnknownAddressFormat = errors.New("unknown IP address format")
+var (
+	ErrInvalidAddress       = errors.New("invalid IP address")
+	ErrUnknownAddressFormat = errors.New("unknown IP address format")
+)
 
 func getIPFamily(address string) (txeh.IPFamily, error) {
 	addressIP, err := netip.ParseAddr(address)
