--- conflicted
+++ resolved
@@ -10,13 +10,8 @@
 	rpc "github.com/e2b-dev/infra/packages/envd/internal/services/spec/process"
 )
 
-<<<<<<< HEAD
 func (s *Service) Update(_ context.Context, req *connect.Request[rpc.UpdateRequest]) (*connect.Response[rpc.UpdateResponse], error) {
-	proc, err := s.getProcess(req.Msg.Process)
-=======
-func (s *Service) Update(ctx context.Context, req *connect.Request[rpc.UpdateRequest]) (*connect.Response[rpc.UpdateResponse], error) {
 	proc, err := s.getProcess(req.Msg.GetProcess())
->>>>>>> 82708f39
 	if err != nil {
 		return nil, err
 	}
