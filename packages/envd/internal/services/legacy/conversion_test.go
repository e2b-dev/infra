--- conflicted
+++ resolved
@@ -35,13 +35,8 @@
 	)
 
 	t.Run("can return all fields", func(t *testing.T) {
-<<<<<<< HEAD
 		buf := bytes.NewBufferString(`{}`)
-		req := httptest.NewRequest("POST", filesystemconnect.FilesystemMoveProcedure, buf)
-=======
-		buf := bytes.NewBuffer([]byte(`{}`))
 		req := httptest.NewRequest(http.MethodPost, filesystemconnect.FilesystemMoveProcedure, buf)
->>>>>>> adbd93f7
 		req.Header.Set("content-type", "application/json")
 		w := httptest.NewRecorder()
 		handler.ServeHTTP(w, req)
@@ -59,13 +54,8 @@
 	})
 
 	t.Run("can hide fields when appropriate", func(t *testing.T) {
-<<<<<<< HEAD
 		buf := bytes.NewBufferString(`{}`)
-		req := httptest.NewRequest("POST", filesystemconnect.FilesystemMoveProcedure, buf)
-=======
-		buf := bytes.NewBuffer([]byte(`{}`))
 		req := httptest.NewRequest(http.MethodPost, filesystemconnect.FilesystemMoveProcedure, buf)
->>>>>>> adbd93f7
 		req.Header.Set("user-agent", brokenUserAgent)
 		req.Header.Set("content-type", "application/json")
 		w := httptest.NewRecorder()
