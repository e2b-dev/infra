package batcher

import (
	"context"
)

<<<<<<< HEAD
type NoopSandboxEventBatcher struct{}

func NewNoopEventBatcher() *NoopSandboxEventBatcher {
	return &NoopSandboxEventBatcher{}
}

func (m *NoopSandboxEventBatcher) Push(event clickhouse.SandboxEvent) error {
	return nil
}

func (m *NoopSandboxEventBatcher) Close(ctx context.Context) error {
=======
type NoopBatcher[T any] struct{}

func NewNoopBatcher[T any]() *NoopBatcher[T] {
	return &NoopBatcher[T]{}
}

func (m *NoopBatcher[T]) Push(event T) error {
	return nil
}

func (m *NoopBatcher[T]) Close(ctx context.Context) error {
>>>>>>> f060d421
	return nil
}<|MERGE_RESOLUTION|>--- conflicted
+++ resolved
@@ -4,19 +4,6 @@
 	"context"
 )
 
-<<<<<<< HEAD
-type NoopSandboxEventBatcher struct{}
-
-func NewNoopEventBatcher() *NoopSandboxEventBatcher {
-	return &NoopSandboxEventBatcher{}
-}
-
-func (m *NoopSandboxEventBatcher) Push(event clickhouse.SandboxEvent) error {
-	return nil
-}
-
-func (m *NoopSandboxEventBatcher) Close(ctx context.Context) error {
-=======
 type NoopBatcher[T any] struct{}
 
 func NewNoopBatcher[T any]() *NoopBatcher[T] {
@@ -28,6 +15,5 @@
 }
 
 func (m *NoopBatcher[T]) Close(ctx context.Context) error {
->>>>>>> f060d421
 	return nil
 }