--- conflicted
+++ resolved
@@ -25,12 +25,6 @@
 	github.com/mitchellh/go-wordwrap v1.0.1 // indirect
 	github.com/rogpeppe/go-internal v1.13.1 // indirect
 	github.com/zclconf/go-cty v1.14.1 // indirect
-<<<<<<< HEAD
-	go.uber.org/atomic v1.11.0 // indirect
-	go.uber.org/multierr v1.11.0 // indirect
-	go.uber.org/zap v1.27.0 // indirect
-=======
->>>>>>> 50343630
 	golang.org/x/mod v0.23.0 // indirect
 	golang.org/x/sync v0.11.0 // indirect
 	golang.org/x/text v0.22.0 // indirect
