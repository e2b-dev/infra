variable "prefix" {
  type = string
}

variable "environment" {
  description = "The environment (e.g. staging, prod)."
  type        = string
}

variable "cloudflare_api_token_secret_name" {
  type = string
}

variable "cluster_tag_name" {
  description = "The tag name the Compute Instances will look for to automatically discover each other and form a cluster. TIP: If running more than one server Server cluster, each cluster should have its own unique tag name."
  type        = string
  default     = "orch"
}

variable "server_image_family" {
  type    = string
  default = "e2b-orch"
}

variable "server_cluster_name" {
  type    = string
  default = "orch-server"
}

variable "server_cluster_size" {
  type = number
}

variable "server_machine_type" {
  type = string
}

variable "api_image_family" {
  type    = string
  default = "e2b-orch"
}

variable "api_cluster_size" {
  type = number
}

variable "api_machine_type" {
  type = string
}

variable "build_image_family" {
  type    = string
  default = "e2b-orch"
}

variable "build_cluster_size" {
  type = number
}

variable "build_machine_type" {
  type = string
}

variable "build_cluster_root_disk_size_gb" {
  type = number
}

variable "build_cluster_cache_disk_size_gb" {
  type = number
}

variable "build_cluster_cache_disk_type" {
  type = string
}

variable "edge_api_port" {
  type = object({
    name = string
    port = number
    path = string
  })
}

variable "edge_proxy_port" {
  type = object({
    name = string
    port = number
  })
}

variable "api_port" {
  type = object({
    name        = string
    port        = number
    health_path = string
  })
}

variable "docker_reverse_proxy_port" {
  type = object({
    name        = string
    port        = number
    health_path = string
  })
}

variable "client_image_family" {
  type    = string
  default = "e2b-orch"
}

variable "client_cluster_name" {
  type    = string
  default = "orch-client"
}

variable "client_cluster_size" {
  type = number
}

variable "client_cluster_size_max" {
  type = number
}

variable "client_machine_type" {
  type = string
}

variable "client_cluster_cache_disk_size_gb" {
  type = number
}

variable "client_cluster_cache_disk_type" {
  type = string
}

variable "gcp_project_id" {
  type = string
}

variable "gcp_region" {
  type = string
}

variable "gcp_zone" {
  type = string
}

variable "network_name" {
  type    = string
  default = "default"
}

variable "logs_proxy_port" {
  type = object({
    name = string
    port = number
  })
}

variable "logs_health_proxy_port" {
  type = object({
    name        = string
    port        = number
    health_path = string
  })
}


variable "google_service_account_email" {
  type = string
}

variable "google_service_account_key" {
  type = string
}

variable "docker_contexts_bucket_name" {
  type = string
}

variable "domain_name" {
  type        = string
  description = "The domain name where e2b will run"
}

variable "additional_domains" {
  type        = list(string)
  description = "Additional domains which can be used to access the e2b cluster"
}

variable "cluster_setup_bucket_name" {
  type        = string
  description = "The name of the bucket to store the setup files"
}

variable "fc_env_pipeline_bucket_name" {
  type        = string
  description = "The name of the bucket to store the files for firecracker environment pipeline"
}

variable "fc_kernels_bucket_name" {
  type        = string
  description = "The name of the bucket to store the kernels for firecracker"
}

variable "fc_versions_bucket_name" {
  type = string
}

variable "consul_acl_token_secret" {
  type = string
}

variable "nomad_acl_token_secret" {
  type = string
}

variable "nomad_port" {
  type = number
}

variable "labels" {
  description = "The labels to attach to resources created by this module"
  type        = map(string)
}

variable "clickhouse_cluster_name" {
  type    = string
  default = "clickhouse"
}

variable "clickhouse_cluster_size" {
  description = "The number of ClickHouse nodes in the cluster."
  type        = number
}

variable "clickhouse_machine_type" {
  description = "The machine type of the Compute Instance to run for each node in the cluster."
  type        = string
}


variable "clickhouse_job_constraint_prefix" {
  description = "The prefix to use for the job constraint of the instance in the metadata."
  type        = string
}

variable "clickhouse_node_pool" {
  description = "The name of the Nomad pool."
  type        = string
}

variable "clickhouse_health_port" {
  type = object({
    name = string
    port = number
    path = string
  })
}

variable "additional_api_services" {
  description = "Additional path rules to add to the load balancer routing."
  type = list(object({
    paths      = list(string)
    service_id = string

    api_node_group_port_name = string
    api_node_group_port      = number
  }))
}

variable "filestore_cache_enabled" {
  type    = bool
  default = false
}

variable "filestore_cache_tier" {
  type    = string
  default = "BASIC_HDD"
}

variable "filestore_cache_capacity_gb" {
  type    = number
  default = 0
}

<<<<<<< HEAD
variable "build_min_cpu_platform" {
  type = string
}

variable "client_min_cpu_platform" {
=======
variable "min_cpu_platform" {
>>>>>>> fcf15acb
  type = string
}<|MERGE_RESOLUTION|>--- conflicted
+++ resolved
@@ -285,14 +285,6 @@
   default = 0
 }
 
-<<<<<<< HEAD
-variable "build_min_cpu_platform" {
-  type = string
-}
-
-variable "client_min_cpu_platform" {
-=======
 variable "min_cpu_platform" {
->>>>>>> fcf15acb
   type = string
 }