--- conflicted
+++ resolved
@@ -165,11 +165,8 @@
 
 variable "min_cpu_platform" {
   type = string
-<<<<<<< HEAD
-=======
 }
 
 variable "cache_volume_disk_type" {
   type = string
->>>>>>> fcf15acb
 }