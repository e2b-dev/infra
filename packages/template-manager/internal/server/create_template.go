package server

import (
	"context"
	"fmt"
<<<<<<< HEAD
	"os"
	"os/exec"
	"strconv"
	"strings"
	"time"

	"github.com/bits-and-blooms/bitset"
	"github.com/google/uuid"
	"go.opentelemetry.io/otel/attribute"
	"go.uber.org/zap"
	"go.uber.org/zap/zapcore"
	"google.golang.org/grpc/metadata"
=======
	"go.opentelemetry.io/otel/attribute"
	"go.opentelemetry.io/otel/trace"
	"go.uber.org/zap"
	"go.uber.org/zap/zapcore"
	"google.golang.org/protobuf/types/known/emptypb"
>>>>>>> 8090e32b

	template_manager "github.com/e2b-dev/infra/packages/shared/pkg/grpc/template-manager"
	"github.com/e2b-dev/infra/packages/shared/pkg/storage"
	"github.com/e2b-dev/infra/packages/shared/pkg/storage/header"
	"github.com/e2b-dev/infra/packages/shared/pkg/telemetry"
	"github.com/e2b-dev/infra/packages/template-manager/internal/build"
	"github.com/e2b-dev/infra/packages/template-manager/internal/build/writer"
)

func (s *serverStore) TemplateCreate(ctx context.Context, templateRequest *template_manager.TemplateCreateRequest) (*emptypb.Empty, error) {
	_, childSpan := s.tracer.Start(ctx, "template-create")
	defer childSpan.End()

	config := templateRequest.Template
	childSpan.SetAttributes(
		attribute.String("env.id", config.TemplateID),
		attribute.String("env.build.id", config.BuildID),
		attribute.String("env.kernel.version", config.KernelVersion),
		attribute.String("env.firecracker.version", config.FirecrackerVersion),
		attribute.String("env.start_cmd", config.StartCommand),
		attribute.Int64("env.memory_mb", int64(config.MemoryMB)),
		attribute.Int64("env.vcpu_count", int64(config.VCpuCount)),
		attribute.Bool("env.huge_pages", config.HugePages),
	)

	logsWriter := writer.New(
		s.buildLogger.
			With(zap.Field{Type: zapcore.StringType, Key: "envID", String: config.TemplateID}).
			With(zap.Field{Type: zapcore.StringType, Key: "buildID", String: config.BuildID}),
	)

	template := &build.Env{
		TemplateFiles: storage.NewTemplateFiles(
			config.TemplateID,
			config.BuildID,
			config.KernelVersion,
			config.FirecrackerVersion,
			config.HugePages,
		),
		VCpuCount:       int64(config.VCpuCount),
		MemoryMB:        int64(config.MemoryMB),
		StartCmd:        config.StartCommand,
		DiskSizeMB:      int64(config.DiskSizeMB),
		BuildLogsWriter: logsWriter,
	}

<<<<<<< HEAD
	buildStorage := s.templateStorage.NewBuild(template.TemplateFiles)

	var err error

	// Remove local template files after build ends.
	defer func() {
		removeCtx, cancel := context.WithTimeout(context.Background(), cleanupTimeout)
		defer cancel()

		removeErr := template.Remove(removeCtx, s.tracer)
		if removeErr != nil {
			telemetry.ReportError(childCtx, removeErr)
		}
	}()

	err = template.Build(childCtx, s.tracer, s.dockerClient, s.legacyDockerClient)
=======
	err := s.buildCache.Create(config.BuildID, config.TemplateID)
>>>>>>> 8090e32b
	if err != nil {
		return nil, fmt.Errorf("error while creating build cache: %w", err)
	}

	go func() {
		buildContext, buildSpan := s.tracer.Start(
			trace.ContextWithSpanContext(context.Background(), childSpan.SpanContext()),
			"template-background-build",
		)
		defer buildSpan.End()

		err = s.builder.Build(buildContext, template, config.TemplateID, config.BuildID)
		if err != nil {
			cacheErr := s.buildCache.SetFailed(config.TemplateID, config.BuildID)
			if cacheErr != nil {
				s.logger.Error("Error during failing template build in cache", zap.Error(err))
			}
<<<<<<< HEAD
		}
	}()

	buildID, err := uuid.Parse(config.BuildID)
	if err != nil {
		return fmt.Errorf("error parsing build id: %w", err)
	}

	// MEMFILE
	memfilePath := template.BuildMemfilePath()
	memfileDiffPath := template.BuildMemfileDiffPath()

	memfileSource, err := os.Open(memfilePath)
	if err != nil {
		return fmt.Errorf("error opening memfile source: %w", err)
	}

	memfileInfo, err := memfileSource.Stat()
	if err != nil {
		return fmt.Errorf("error getting memfile size: %w", err)
	}

	memfileDiffFile, err := os.Create(memfileDiffPath)
	if err != nil {
		return fmt.Errorf("error creating memfile diff file: %w", err)
	}

	memfileDirtyPages := bitset.New(0)
	memfileDirtyPages.FlipRange(0, uint(header.TotalBlocks(memfileInfo.Size(), template.MemfilePageSize())))

	memfileDirtyPages, emptyDirtyPages, err := header.CreateDiff(
		memfileSource,
		template.MemfilePageSize(),
		memfileDirtyPages,
		memfileDiffFile,
	)

	memfileDirtyMappings := header.CreateMapping(
		&buildID,
		memfileDirtyPages,
		uint64(template.MemfilePageSize()),
	)

	memfileEmptyMappings := header.CreateMapping(
		&uuid.Nil,
		emptyDirtyPages,
		uint64(template.MemfilePageSize()),
	)

	memfileMappings := header.MergeMappings(memfileDirtyMappings, memfileEmptyMappings)

	memfileMetadata := &header.Metadata{
		Version:     1,
		Generation:  0,
		BlockSize:   uint64(template.MemfilePageSize()),
		Size:        uint64(memfileInfo.Size()),
		BuildId:     buildID,
		BaseBuildId: buildID,
	}

	memfileHeader := header.NewHeader(
		memfileMetadata,
		memfileMappings,
	)

	// ROOTFS
	rootfsPath := template.BuildRootfsPath()
	rootfsDiffPath := template.BuildRootfsDiffPath()

	rootfsSource, err := os.Open(rootfsPath)
	if err != nil {
		return fmt.Errorf("error opening rootfs source: %w", err)
	}

	rootfsInfo, err := rootfsSource.Stat()
	if err != nil {
		return fmt.Errorf("error getting rootfs size: %w", err)
	}

	rootfsDiffFile, err := os.Create(rootfsDiffPath)
	if err != nil {
		return fmt.Errorf("error creating rootfs diff file: %w", err)
	}

	rootfsDirtyBlocks := bitset.New(0)
	rootfsDirtyBlocks.FlipRange(0, uint(header.TotalBlocks(rootfsInfo.Size(), template.RootfsBlockSize())))

	rootfsDirtyBlocks, emptyDirtyBlocks, err := header.CreateDiff(
		rootfsSource,
		template.RootfsBlockSize(),
		rootfsDirtyBlocks,
		rootfsDiffFile,
	)

	rootfsDirtyMappings := header.CreateMapping(
		&buildID,
		rootfsDirtyBlocks,
		uint64(template.RootfsBlockSize()),
	)

	rootfsEmptyMappings := header.CreateMapping(
		&uuid.Nil,
		emptyDirtyBlocks,
		uint64(template.RootfsBlockSize()),
	)

	rootfsMappings := header.MergeMappings(rootfsDirtyMappings, rootfsEmptyMappings)

	rootfsMetadata := &header.Metadata{
		Version:     1,
		Generation:  0,
		BlockSize:   uint64(template.RootfsBlockSize()),
		Size:        uint64(rootfsInfo.Size()),
		BuildId:     buildID,
		BaseBuildId: buildID,
	}

	rootfsHeader := header.NewHeader(
		rootfsMetadata,
		rootfsMappings,
	)

	// UPLOAD
	b := storage.NewTemplateBuild(
		memfileHeader,
		rootfsHeader,
		template.TemplateFiles,
	)

	upload := b.Upload(
		childCtx,
		template.BuildSnapfilePath(),
		&memfileDiffPath,
		&rootfsDiffPath,
	)

	cmd := exec.Command(storage.HostEnvdPath, "-version")

	out, err := cmd.Output()
	if err != nil {
		_, _ = logsWriter.Write([]byte(fmt.Sprintf("Error while getting envd version: %v", err)))

		return err
	}

	uploadErr := <-upload
	if uploadErr != nil {
		errMsg := fmt.Sprintf("Error while uploading build files: %v", uploadErr)
		_, _ = logsWriter.Write([]byte(errMsg))

		return uploadErr
	}
=======
>>>>>>> 8090e32b

			s.logger.Error("Error while building template", zap.Error(err))
			telemetry.ReportEvent(buildContext, "Environment built failed")
			return
		}

		telemetry.ReportEvent(buildContext, "Environment built")
	}()

	return nil, nil
}<|MERGE_RESOLUTION|>--- conflicted
+++ resolved
@@ -3,30 +3,14 @@
 import (
 	"context"
 	"fmt"
-<<<<<<< HEAD
-	"os"
-	"os/exec"
-	"strconv"
-	"strings"
-	"time"
-
-	"github.com/bits-and-blooms/bitset"
-	"github.com/google/uuid"
-	"go.opentelemetry.io/otel/attribute"
-	"go.uber.org/zap"
-	"go.uber.org/zap/zapcore"
-	"google.golang.org/grpc/metadata"
-=======
 	"go.opentelemetry.io/otel/attribute"
 	"go.opentelemetry.io/otel/trace"
 	"go.uber.org/zap"
 	"go.uber.org/zap/zapcore"
 	"google.golang.org/protobuf/types/known/emptypb"
->>>>>>> 8090e32b
 
 	template_manager "github.com/e2b-dev/infra/packages/shared/pkg/grpc/template-manager"
 	"github.com/e2b-dev/infra/packages/shared/pkg/storage"
-	"github.com/e2b-dev/infra/packages/shared/pkg/storage/header"
 	"github.com/e2b-dev/infra/packages/shared/pkg/telemetry"
 	"github.com/e2b-dev/infra/packages/template-manager/internal/build"
 	"github.com/e2b-dev/infra/packages/template-manager/internal/build/writer"
@@ -69,26 +53,7 @@
 		BuildLogsWriter: logsWriter,
 	}
 
-<<<<<<< HEAD
-	buildStorage := s.templateStorage.NewBuild(template.TemplateFiles)
-
-	var err error
-
-	// Remove local template files after build ends.
-	defer func() {
-		removeCtx, cancel := context.WithTimeout(context.Background(), cleanupTimeout)
-		defer cancel()
-
-		removeErr := template.Remove(removeCtx, s.tracer)
-		if removeErr != nil {
-			telemetry.ReportError(childCtx, removeErr)
-		}
-	}()
-
-	err = template.Build(childCtx, s.tracer, s.dockerClient, s.legacyDockerClient)
-=======
 	err := s.buildCache.Create(config.BuildID, config.TemplateID)
->>>>>>> 8090e32b
 	if err != nil {
 		return nil, fmt.Errorf("error while creating build cache: %w", err)
 	}
@@ -106,161 +71,6 @@
 			if cacheErr != nil {
 				s.logger.Error("Error during failing template build in cache", zap.Error(err))
 			}
-<<<<<<< HEAD
-		}
-	}()
-
-	buildID, err := uuid.Parse(config.BuildID)
-	if err != nil {
-		return fmt.Errorf("error parsing build id: %w", err)
-	}
-
-	// MEMFILE
-	memfilePath := template.BuildMemfilePath()
-	memfileDiffPath := template.BuildMemfileDiffPath()
-
-	memfileSource, err := os.Open(memfilePath)
-	if err != nil {
-		return fmt.Errorf("error opening memfile source: %w", err)
-	}
-
-	memfileInfo, err := memfileSource.Stat()
-	if err != nil {
-		return fmt.Errorf("error getting memfile size: %w", err)
-	}
-
-	memfileDiffFile, err := os.Create(memfileDiffPath)
-	if err != nil {
-		return fmt.Errorf("error creating memfile diff file: %w", err)
-	}
-
-	memfileDirtyPages := bitset.New(0)
-	memfileDirtyPages.FlipRange(0, uint(header.TotalBlocks(memfileInfo.Size(), template.MemfilePageSize())))
-
-	memfileDirtyPages, emptyDirtyPages, err := header.CreateDiff(
-		memfileSource,
-		template.MemfilePageSize(),
-		memfileDirtyPages,
-		memfileDiffFile,
-	)
-
-	memfileDirtyMappings := header.CreateMapping(
-		&buildID,
-		memfileDirtyPages,
-		uint64(template.MemfilePageSize()),
-	)
-
-	memfileEmptyMappings := header.CreateMapping(
-		&uuid.Nil,
-		emptyDirtyPages,
-		uint64(template.MemfilePageSize()),
-	)
-
-	memfileMappings := header.MergeMappings(memfileDirtyMappings, memfileEmptyMappings)
-
-	memfileMetadata := &header.Metadata{
-		Version:     1,
-		Generation:  0,
-		BlockSize:   uint64(template.MemfilePageSize()),
-		Size:        uint64(memfileInfo.Size()),
-		BuildId:     buildID,
-		BaseBuildId: buildID,
-	}
-
-	memfileHeader := header.NewHeader(
-		memfileMetadata,
-		memfileMappings,
-	)
-
-	// ROOTFS
-	rootfsPath := template.BuildRootfsPath()
-	rootfsDiffPath := template.BuildRootfsDiffPath()
-
-	rootfsSource, err := os.Open(rootfsPath)
-	if err != nil {
-		return fmt.Errorf("error opening rootfs source: %w", err)
-	}
-
-	rootfsInfo, err := rootfsSource.Stat()
-	if err != nil {
-		return fmt.Errorf("error getting rootfs size: %w", err)
-	}
-
-	rootfsDiffFile, err := os.Create(rootfsDiffPath)
-	if err != nil {
-		return fmt.Errorf("error creating rootfs diff file: %w", err)
-	}
-
-	rootfsDirtyBlocks := bitset.New(0)
-	rootfsDirtyBlocks.FlipRange(0, uint(header.TotalBlocks(rootfsInfo.Size(), template.RootfsBlockSize())))
-
-	rootfsDirtyBlocks, emptyDirtyBlocks, err := header.CreateDiff(
-		rootfsSource,
-		template.RootfsBlockSize(),
-		rootfsDirtyBlocks,
-		rootfsDiffFile,
-	)
-
-	rootfsDirtyMappings := header.CreateMapping(
-		&buildID,
-		rootfsDirtyBlocks,
-		uint64(template.RootfsBlockSize()),
-	)
-
-	rootfsEmptyMappings := header.CreateMapping(
-		&uuid.Nil,
-		emptyDirtyBlocks,
-		uint64(template.RootfsBlockSize()),
-	)
-
-	rootfsMappings := header.MergeMappings(rootfsDirtyMappings, rootfsEmptyMappings)
-
-	rootfsMetadata := &header.Metadata{
-		Version:     1,
-		Generation:  0,
-		BlockSize:   uint64(template.RootfsBlockSize()),
-		Size:        uint64(rootfsInfo.Size()),
-		BuildId:     buildID,
-		BaseBuildId: buildID,
-	}
-
-	rootfsHeader := header.NewHeader(
-		rootfsMetadata,
-		rootfsMappings,
-	)
-
-	// UPLOAD
-	b := storage.NewTemplateBuild(
-		memfileHeader,
-		rootfsHeader,
-		template.TemplateFiles,
-	)
-
-	upload := b.Upload(
-		childCtx,
-		template.BuildSnapfilePath(),
-		&memfileDiffPath,
-		&rootfsDiffPath,
-	)
-
-	cmd := exec.Command(storage.HostEnvdPath, "-version")
-
-	out, err := cmd.Output()
-	if err != nil {
-		_, _ = logsWriter.Write([]byte(fmt.Sprintf("Error while getting envd version: %v", err)))
-
-		return err
-	}
-
-	uploadErr := <-upload
-	if uploadErr != nil {
-		errMsg := fmt.Sprintf("Error while uploading build files: %v", uploadErr)
-		_, _ = logsWriter.Write([]byte(errMsg))
-
-		return uploadErr
-	}
-=======
->>>>>>> 8090e32b
 
 			s.logger.Error("Error while building template", zap.Error(err))
 			telemetry.ReportEvent(buildContext, "Environment built failed")
