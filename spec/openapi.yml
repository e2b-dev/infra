openapi: 3.0.0
info:
  version: 0.1.0
  title: E2B API

servers:
  - url: https://api.e2b.app

components:
  securitySchemes:
    ApiKeyAuth:
      type: apiKey
      in: header
      name: X-API-Key
    AccessTokenAuth:
      type: http
      scheme: bearer
      bearerFormat: access_token
    # Generated code uses security schemas in the alphabetical order.
    # In order to check first the token, and then the team (so we can already use the user),
    # there is a 1 and 2 present in the names of the security schemas.
    Supabase1TokenAuth:
      type: apiKey
      in: header
      name: X-Supabase-Token
    Supabase2TeamAuth:
      type: apiKey
      in: header
      name: X-Supabase-Team
    AdminTokenAuth:
      type: apiKey
      in: header
      name: X-Admin-Token

  parameters:
    templateID:
      name: templateID
      in: path
      required: true
      schema:
        type: string
    buildID:
      name: buildID
      in: path
      required: true
      schema:
        type: string
    sandboxID:
      name: sandboxID
      in: path
      required: true
      schema:
        type: string
    nodeID:
      name: nodeID
      in: path
      required: true
      schema:
        type: string
    apiKeyID:
      name: apiKeyID
      in: path
      required: true
      schema:
        type: string
    accessTokenID:
      name: accessTokenID
      in: path
      required: true
      schema:
        type: string

  responses:
    "400":
      description: Bad request
      content:
        application/json:
          schema:
            $ref: "#/components/schemas/Error"
    "401":
      description: Authentication error
      content:
        application/json:
          schema:
            $ref: "#/components/schemas/Error"
    "404":
      description: Not found
      content:
        application/json:
          schema:
            $ref: "#/components/schemas/Error"
    "409":
      description: Conflict
      content:
        application/json:
          schema:
            $ref: "#/components/schemas/Error"
    "500":
      description: Server error
      content:
        application/json:
          schema:
            $ref: "#/components/schemas/Error"

  schemas:
    Team:
      required:
        - teamID
        - name
        - apiKey
        - isDefault
      properties:
        teamID:
          type: string
          description: Identifier of the team
        name:
          type: string
          description: Name of the team
        apiKey:
          type: string
          description: API key for the team
        isDefault:
          type: boolean
          description: Whether the team is the default team

    TeamUser:
      required:
        - id
        - email
      properties:
        id:
          type: string
          format: uuid
          description: Identifier of the user
        email:
          type: string
          description: Email of the user

    TemplateUpdateRequest:
      properties:
        public:
          type: boolean
          description: Whether the template is public or only accessible by the team

    CPUCount:
      type: integer
      format: int32
      minimum: 1
      description: CPU cores for the sandbox

    MemoryMB:
      type: integer
      format: int32
      minimum: 128
      description: Memory for the sandbox in MB

    SandboxMetadata:
      additionalProperties:
        type: string
        description: Metadata of the sandbox

    SandboxState:
      type: string
      description: State of the sandbox
      enum:
        - running
        - paused

    EnvVars:
      additionalProperties:
        type: string
        description: Environment variables for the sandbox

    SandboxLog:
      description: Log entry with timestamp and line
      required:
        - timestamp
        - line
      properties:
        timestamp:
          type: string
          format: date-time
          description: Timestamp of the log entry
        line:
          type: string
          description: Log line content

    SandboxLogs:
      required:
        - logs
      properties:
        logs:
          description: Logs of the sandbox
          type: array
          items:
            $ref: "#/components/schemas/SandboxLog"

    SandboxMetric:
      description: Metric entry with timestamp and line
      required:
        - timestamp
        - cpuCount
        - cpuUsedPct
        - memUsed
        - memTotal
      properties:
        timestamp:
          type: string
          format: date-time
          description: Timestamp of the metric entry
        cpuCount:
          type: integer
          format: int32
          description: Number of CPU cores
        cpuUsedPct:
          type: number
          format: float
          description: CPU usage percentage
        memUsed:
          type: integer
          format: int64
          description: Memory used in bytes
        memTotal:
          type: integer
          format: int64
<<<<<<< HEAD
          description: Total memory in MiB
    
    SandboxEvent:
      required:
        - timestamp
        - path
      properties:
        timestamp:
          type: integer
          format: int64
          description: Unix timestamp of the event in UTC
        path:
          type: string
          description: Path of the event
        body:
          type: object
          description: Body of the event
=======
          description: Total memory in bytes
>>>>>>> b3efa030

    Sandbox:
      required:
        - templateID
        - sandboxID
        - clientID
        - envdVersion
      properties:
        templateID:
          type: string
          description: Identifier of the template from which is the sandbox created
        sandboxID:
          type: string
          description: Identifier of the sandbox
        alias:
          type: string
          description: Alias of the template
        clientID:
          type: string
          description: Identifier of the client
        envdVersion:
          type: string
          description: Version of the envd running in the sandbox
        envdAccessToken:
          type: string
          description: Access token used for envd communication

    SandboxDetail:
      required:
        - templateID
        - sandboxID
        - clientID
        - startedAt
        - cpuCount
        - memoryMB
        - endAt
        - state
      properties:
        templateID:
          type: string
          description: Identifier of the template from which is the sandbox created
        alias:
          type: string
          description: Alias of the template
        sandboxID:
          type: string
          description: Identifier of the sandbox
        clientID:
          type: string
          description: Identifier of the client
        startedAt:
          type: string
          format: date-time
          description: Time when the sandbox was started
        endAt:
          type: string
          format: date-time
          description: Time when the sandbox will expire
        envdVersion:
          type: string
          description: Version of the envd running in the sandbox
        envdAccessToken:
          type: string
          description: Access token used for envd communication
        cpuCount:
          $ref: "#/components/schemas/CPUCount"
        memoryMB:
          $ref: "#/components/schemas/MemoryMB"
        metadata:
          $ref: "#/components/schemas/SandboxMetadata"
        state:
          $ref: "#/components/schemas/SandboxState"

    ListedSandbox:
      required:
        - templateID
        - sandboxID
        - clientID
        - startedAt
        - cpuCount
        - memoryMB
        - endAt
        - state
      properties:
        templateID:
          type: string
          description: Identifier of the template from which is the sandbox created
        alias:
          type: string
          description: Alias of the template
        sandboxID:
          type: string
          description: Identifier of the sandbox
        clientID:
          type: string
          description: Identifier of the client
        startedAt:
          type: string
          format: date-time
          description: Time when the sandbox was started
        endAt:
          type: string
          format: date-time
          description: Time when the sandbox will expire
        cpuCount:
          $ref: "#/components/schemas/CPUCount"
        memoryMB:
          $ref: "#/components/schemas/MemoryMB"
        metadata:
          $ref: "#/components/schemas/SandboxMetadata"
        state:
          $ref: "#/components/schemas/SandboxState"

    RunningSandboxWithMetrics:
      required:
        - templateID
        - sandboxID
        - clientID
        - startedAt
        - cpuCount
        - memoryMB
        - endAt
      properties:
        templateID:
          type: string
          description: Identifier of the template from which is the sandbox created
        alias:
          type: string
          description: Alias of the template
        sandboxID:
          type: string
          description: Identifier of the sandbox
        clientID:
          type: string
          description: Identifier of the client
        startedAt:
          type: string
          format: date-time
          description: Time when the sandbox was started
        endAt:
          type: string
          format: date-time
          description: Time when the sandbox will expire
        cpuCount:
          $ref: "#/components/schemas/CPUCount"
        memoryMB:
          $ref: "#/components/schemas/MemoryMB"
        metadata:
          $ref: "#/components/schemas/SandboxMetadata"
        metrics:
          $ref: "#/components/schemas/SandboxMetric"

    NewSandbox:
      required:
        - templateID
      properties:
        templateID:
          type: string
          description: Identifier of the required template
        timeout:
          type: integer
          format: int32
          minimum: 0
          default: 15
          description: Time to live for the sandbox in seconds.
        autoPause:
          type: boolean
          default: false
          description: Automatically pauses the sandbox after the timeout
        secure:
          type: boolean
          description: Secure all system communication with sandbox
        metadata:
          $ref: "#/components/schemas/SandboxMetadata"
        envVars:
          $ref: "#/components/schemas/EnvVars"

    ResumedSandbox:
      properties:
        timeout:
          type: integer
          format: int32
          minimum: 0
          default: 15
          description: Time to live for the sandbox in seconds.
        autoPause:
          type: boolean
          default: false
          description: Automatically pauses the sandbox after the timeout

    Template:
      required:
        - templateID
        - buildID
        - cpuCount
        - memoryMB
        - public
        - createdAt
        - updatedAt
        - createdBy
        - lastSpawnedAt
        - spawnCount
        - buildCount
      properties:
        templateID:
          type: string
          description: Identifier of the template
        buildID:
          type: string
          description: Identifier of the last successful build for given template
        cpuCount:
          $ref: "#/components/schemas/CPUCount"
        memoryMB:
          $ref: "#/components/schemas/MemoryMB"
        public:
          type: boolean
          description: Whether the template is public or only accessible by the team
        aliases:
          type: array
          description: Aliases of the template
          items:
            type: string
        createdAt:
          type: string
          format: date-time
          description: Time when the template was created
        updatedAt:
          type: string
          format: date-time
          description: Time when the template was last updated
        createdBy:
          allOf:
            - $ref: "#/components/schemas/TeamUser"
          nullable: true
        lastSpawnedAt:
          type: string
          format: date-time
          description: Time when the template was last used
        spawnCount:
          type: integer
          format: int64
          description: Number of times the template was used
        buildCount:
          type: integer
          format: int32
          description: Number of times the template was built

    TemplateBuildRequest:
      required:
        - dockerfile
      properties:
        alias:
          description: Alias of the template
          type: string
        dockerfile:
          description: Dockerfile for the template
          type: string
        teamID:
          type: string
          description: Identifier of the team
        startCmd:
          description: Start command to execute in the template after the build
          type: string
        readyCmd:
          description: Ready check command to execute in the template after the build
          type: string
        cpuCount:
          $ref: "#/components/schemas/CPUCount"
        memoryMB:
          $ref: "#/components/schemas/MemoryMB"

    TemplateBuild:
      required:
        - templateID
        - buildID
        - status
        - logs
      properties:
        logs:
          default: []
          description: Build logs
          type: array
          items:
            type: string
        templateID:
          type: string
          description: Identifier of the template
        buildID:
          type: string
          description: Identifier of the build
        status:
          type: string
          description: Status of the template
          enum:
            - building
            - waiting
            - ready
            - error
        reason:
          type: string
          description: Message with the status reason, currently reporting only for error status

    NodeStatus:
      type: string
      description: Status of the node
      enum:
        - ready
        - draining
        - connecting
        - unhealthy

    NodeStatusChange:
      required:
        - status
      properties:
        status:
          $ref: "#/components/schemas/NodeStatus"

    Node:
      required:
        - nodeID
        - status
        - sandboxCount
        - allocatedCPU
        - allocatedMemoryMiB
        - createFails
        - sandboxStartingCount
        - version
        - commit
      properties:
        version:
          type: string
          description: Version of the orchestrator
        commit:
          type: string
          description: Commit of the orchestrator
        nodeID:
          type: string
          description: Identifier of the node
        status:
          $ref: "#/components/schemas/NodeStatus"
        sandboxCount:
          type: integer
          format: int32
          description: Number of sandboxes running on the node
        allocatedCPU:
          type: integer
          format: int32
          description: Number of allocated CPU cores
        allocatedMemoryMiB:
          type: integer
          format: int32
          description: Amount of allocated memory in MiB
        createFails:
          type: integer
          format: uint64
          description: Number of sandbox create fails
        sandboxStartingCount:
          type: integer
          format: int
          description: Number of starting Sandboxes

    NodeDetail:
      required:
        - nodeID
        - status
        - sandboxes
        - cachedBuilds
        - createFails
        - version
        - commit
      properties:
        version:
          type: string
          description: Version of the orchestrator
        commit:
          type: string
          description: Commit of the orchestrator
        nodeID:
          type: string
          description: Identifier of the node
        status:
          $ref: "#/components/schemas/NodeStatus"
        sandboxes:
          type: array
          description: List of sandboxes running on the node
          items:
            $ref: "#/components/schemas/ListedSandbox"
        cachedBuilds:
          type: array
          description: List of cached builds id on the node
          items:
            type: string
        createFails:
          type: integer
          format: uint64
          description: Number of sandbox create fails

    CreatedAccessToken:
      required:
        - id
        - name
        - token
        - mask
        - createdAt
      properties:
        id:
          type: string
          format: uuid
          description: Identifier of the access token
        name:
          type: string
          description: Name of the access token
        token:
          type: string
          description: The fully created access token
        mask:
          $ref: "#/components/schemas/IdentifierMaskingDetails"
        createdAt:
          type: string
          format: date-time
          description: Timestamp of access token creation

    NewAccessToken:
      required:
        - name
      properties:
        name:
          type: string
          description: Name of the access token

    TeamAPIKey:
      required:
        - id
        - name
        - mask
        - createdAt
      properties:
        id:
          type: string
          format: uuid
          description: Identifier of the API key
        name:
          type: string
          description: Name of the API key
        mask:
          $ref: "#/components/schemas/IdentifierMaskingDetails"
        createdAt:
          type: string
          format: date-time
          description: Timestamp of API key creation
        createdBy:
          allOf:
            - $ref: "#/components/schemas/TeamUser"
          nullable: true
        lastUsed:
          type: string
          format: date-time
          description: Last time this API key was used
          nullable: true

    CreatedTeamAPIKey:
      required:
        - id
        - key
        - mask
        - name
        - createdAt
      properties:
        id:
          type: string
          format: uuid
          description: Identifier of the API key
        key:
          type: string
          description: Raw value of the API key
        mask:
          $ref: "#/components/schemas/IdentifierMaskingDetails"
        name:
          type: string
          description: Name of the API key
        createdAt:
          type: string
          format: date-time
          description: Timestamp of API key creation
        createdBy:
          allOf:
            - $ref: "#/components/schemas/TeamUser"
          nullable: true
        lastUsed:
          type: string
          format: date-time
          description: Last time this API key was used
          nullable: true

    NewTeamAPIKey:
      required:
        - name
      properties:
        name:
          type: string
          description: Name of the API key

    UpdateTeamAPIKey:
      required:
        - name
      properties:
        name:
          type: string
          description: New name for the API key

    Error:
      required:
        - code
        - message
      properties:
        code:
          type: integer
          format: int32
          description: Error code
        message:
          type: string
          description: Error

    IdentifierMaskingDetails:
      required:
        - prefix
        - valueLength
        - maskedValuePrefix
        - maskedValueSuffix
      properties:
        prefix:
          type: string
          description: Prefix that identifies the token or key type
        valueLength:
          type: integer
          description: Length of the token or key
        maskedValuePrefix:
          type: string
          description: Prefix used in masked version of the token or key
        maskedValueSuffix:
          type: string
          description: Suffix used in masked version of the token or key

tags:
  - name: templates
  - name: sandboxes
  - name: auth
  - name: access-tokens
  - name: api-keys

paths:
  /health:
    get:
      description: Health check
      responses:
        "200":
          description: Request was successful
        "401":
          $ref: "#/components/responses/401"

  /teams:
    get:
      description: List all teams
      tags: [auth]
      security:
        - AccessTokenAuth: []
        - Supabase1TokenAuth: []
      responses:
        "200":
          description: Successfully returned all teams
          content:
            application/json:
              schema:
                type: array
                items:
                  allOf:
                    - $ref: "#/components/schemas/Team"
        "401":
          $ref: "#/components/responses/401"
        "500":
          $ref: "#/components/responses/500"

  /sandboxes:
    get:
      description: List all running sandboxes
      tags: [sandboxes]
      security:
        - ApiKeyAuth: []
        - Supabase1TokenAuth: []
          Supabase2TeamAuth: []
      parameters:
        - name: metadata
          in: query
          description: Metadata query used to filter the sandboxes (e.g. "user=abc&app=prod"). Each key and values must be URL encoded.
          required: false
          schema:
            type: string
      responses:
        "200":
          description: Successfully returned all running sandboxes
          content:
            application/json:
              schema:
                type: array
                items:
                  allOf:
                    - $ref: "#/components/schemas/ListedSandbox"
        "401":
          $ref: "#/components/responses/401"
        "400":
          $ref: "#/components/responses/400"
        "500":
          $ref: "#/components/responses/500"
    post:
      description: Create a sandbox from the template
      tags: [sandboxes]
      security:
        - ApiKeyAuth: []
        - Supabase1TokenAuth: []
          Supabase2TeamAuth: []
      requestBody:
        required: true
        content:
          application/json:
            schema:
              $ref: "#/components/schemas/NewSandbox"
      responses:
        "201":
          description: The sandbox was created successfully
          content:
            application/json:
              schema:
                $ref: "#/components/schemas/Sandbox"
        "401":
          $ref: "#/components/responses/401"
        "400":
          $ref: "#/components/responses/400"
        "500":
          $ref: "#/components/responses/500"

  /v2/sandboxes:
    get:
      description: List all sandboxes
      tags: [sandboxes]
      security:
        - ApiKeyAuth: []
        - Supabase1TokenAuth: []
          Supabase2TeamAuth: []
      parameters:
        - name: metadata
          in: query
          description: Metadata query used to filter the sandboxes (e.g. "user=abc&app=prod"). Each key and values must be URL encoded.
          required: false
          schema:
            type: string
        - name: state
          in: query
          description: Filter sandboxes by one or more states
          required: false
          schema:
            type: array
            items:
              $ref: "#/components/schemas/SandboxState"
          style: form
          explode: false
        - name: nextToken
          in: query
          description: Cursor to start the list from
          required: false
          schema:
            type: string
        - name: limit
          in: query
          description: Maximum number of items to return per page
          required: false
          schema:
            type: integer
            format: int32
            minimum: 1
            default: 1000
            maximum: 1000
      responses:
        "200":
          description: Successfully returned all running sandboxes
          content:
            application/json:
              schema:
                type: array
                items:
                  allOf:
                    - $ref: "#/components/schemas/ListedSandbox"
        "401":
          $ref: "#/components/responses/401"
        "400":
          $ref: "#/components/responses/400"
        "500":
          $ref: "#/components/responses/500"

  /sandboxes/metrics:
    get:
      description: List all running sandboxes with metrics
      tags: [sandboxes]
      security:
        - ApiKeyAuth: []
        - Supabase1TokenAuth: []
          Supabase2TeamAuth: []
      parameters:
        - name: metadata
          in: query
          description: Metadata query used to filter the sandboxes (e.g. "user=abc&app=prod"). Each key and values must be URL encoded.
          required: false
          schema:
            type: string
      responses:
        "200":
          description: Successfully returned all running sandboxes with metrics
          content:
            application/json:
              schema:
                type: array
                items:
                  allOf:
                    - $ref: "#/components/schemas/RunningSandboxWithMetrics"
        "401":
          $ref: "#/components/responses/401"
        "400":
          $ref: "#/components/responses/400"
        "500":
          $ref: "#/components/responses/500"

  /sandboxes/{sandboxID}/logs:
    get:
      description: Get sandbox logs
      tags: [sandboxes]
      security:
        - ApiKeyAuth: []
        - Supabase1TokenAuth: []
          Supabase2TeamAuth: []
      parameters:
        - $ref: "#/components/parameters/sandboxID"
        - in: query
          name: start
          schema:
            type: integer
            format: int64
            minimum: 0
          description: Starting timestamp of the logs that should be returned in milliseconds
        - in: query
          name: limit
          schema:
            default: 1000
            format: int32
            minimum: 0
            type: integer
          description: Maximum number of logs that should be returned
      responses:
        "200":
          description: Successfully returned the sandbox logs
          content:
            application/json:
              schema:
                $ref: "#/components/schemas/SandboxLogs"
        "404":
          $ref: "#/components/responses/404"
        "401":
          $ref: "#/components/responses/401"
        "500":
          $ref: "#/components/responses/500"

  /sandboxes/{sandboxID}:
    get:
      description: Get a sandbox by id
      tags: [sandboxes]
      security:
        - ApiKeyAuth: []
        - Supabase1TokenAuth: []
          Supabase2TeamAuth: []
      parameters:
        - $ref: "#/components/parameters/sandboxID"
      responses:
        "200":
          description: Successfully returned the sandbox
          content:
            application/json:
              schema:
                $ref: "#/components/schemas/SandboxDetail"
        "404":
          $ref: "#/components/responses/404"
        "401":
          $ref: "#/components/responses/401"
        "500":
          $ref: "#/components/responses/500"

    delete:
      description: Kill a sandbox
      tags: [sandboxes]
      security:
        - ApiKeyAuth: []
        - Supabase1TokenAuth: []
          Supabase2TeamAuth: []
      parameters:
        - $ref: "#/components/parameters/sandboxID"
      responses:
        "204":
          description: The sandbox was killed successfully
        "404":
          $ref: "#/components/responses/404"
        "401":
          $ref: "#/components/responses/401"
        "500":
          $ref: "#/components/responses/500"

  # TODO: Pause and resume might be exposed as POST /sandboxes/{sandboxID}/snapshot and then POST /sandboxes with specified snapshotting setup
  /sandboxes/{sandboxID}/pause:
    post:
      description: Pause the sandbox
      tags: [sandboxes]
      security:
        - ApiKeyAuth: []
        - Supabase1TokenAuth: []
          Supabase2TeamAuth: []
      parameters:
        - $ref: "#/components/parameters/sandboxID"
      responses:
        "204":
          description: The sandbox was paused successfully and can be resumed
        "409":
          $ref: "#/components/responses/409"
        "404":
          $ref: "#/components/responses/404"
        "401":
          $ref: "#/components/responses/401"
        "500":
          $ref: "#/components/responses/500"

  /sandboxes/{sandboxID}/resume:
    post:
      description: Resume the sandbox
      tags: [sandboxes]
      security:
        - ApiKeyAuth: []
        - Supabase1TokenAuth: []
          Supabase2TeamAuth: []
      parameters:
        - $ref: "#/components/parameters/sandboxID"
      requestBody:
        required: true
        content:
          application/json:
            schema:
              $ref: "#/components/schemas/ResumedSandbox"
      responses:
        "201":
          description: The sandbox was resumed successfully
          content:
            application/json:
              schema:
                $ref: "#/components/schemas/Sandbox"
        "409":
          $ref: "#/components/responses/409"
        "404":
          $ref: "#/components/responses/404"
        "401":
          $ref: "#/components/responses/401"
        "500":
          $ref: "#/components/responses/500"

  /sandboxes/{sandboxID}/timeout:
    post:
      description: Set the timeout for the sandbox. The sandbox will expire x seconds from the time of the request. Calling this method multiple times overwrites the TTL, each time using the current timestamp as the starting point to measure the timeout duration.
      security:
        - ApiKeyAuth: []
        - Supabase1TokenAuth: []
          Supabase2TeamAuth: []
      tags: [sandboxes]
      requestBody:
        content:
          application/json:
            schema:
              type: object
              required:
                - timeout
              properties:
                timeout:
                  description: Timeout in seconds from the current time after which the sandbox should expire
                  type: integer
                  format: int32
                  minimum: 0
      parameters:
        - $ref: "#/components/parameters/sandboxID"
      responses:
        "204":
          description: Successfully set the sandbox timeout
        "401":
          $ref: "#/components/responses/401"
        "404":
          $ref: "#/components/responses/404"
        "500":
          $ref: "#/components/responses/500"

  /sandboxes/{sandboxID}/events:
    get:
      description: Get sandbox events
      tags: [sandboxes]
      security:
        - ApiKeyAuth: []
        - Supabase1TokenAuth: []
          Supabase2TeamAuth: []
      parameters:
        - $ref: "#/components/parameters/sandboxID"
        - in: query
          name: offset
          schema:
            type: integer
            format: int32
            minimum: 0
            default: 0
          description: Number of events to skip
        - in: query
          name: limit
          schema:
            type: integer
            format: int32
            minimum: 1
            default: 100
            maximum: 1000
          description: Maximum number of events to return
      responses:
        "200":
          description: Sandbox events
          content:
            application/json:
              schema:
                type: array
                items:
                  $ref: "#/components/schemas/SandboxEvent"
        "401":
          $ref: "#/components/responses/401"
        "404":
          $ref: "#/components/responses/404"
        "500":
          $ref: "#/components/responses/500"

  /sandboxes/{sandboxID}/refreshes:
    post:
      description: Refresh the sandbox extending its time to live
      security:
        - ApiKeyAuth: []
        - Supabase1TokenAuth: []
          Supabase2TeamAuth: []
      tags: [sandboxes]
      requestBody:
        content:
          application/json:
            schema:
              type: object
              properties:
                duration:
                  description: Duration for which the sandbox should be kept alive in seconds
                  type: integer
                  maximum: 3600 # 1 hour
                  minimum: 0
      parameters:
        - $ref: "#/components/parameters/sandboxID"
      responses:
        "204":
          description: Successfully refreshed the sandbox
        "401":
          $ref: "#/components/responses/401"
        "404":
          $ref: "#/components/responses/404"

  /templates:
    get:
      description: List all templates
      tags: [templates]
      security:
        - AccessTokenAuth: []
        - Supabase1TokenAuth: []
      parameters:
        - in: query
          required: false
          name: teamID
          schema:
            type: string
            description: Identifier of the team
      responses:
        "200":
          description: Successfully returned all templates
          content:
            application/json:
              schema:
                type: array
                items:
                  allOf:
                    - $ref: "#/components/schemas/Template"
        "401":
          $ref: "#/components/responses/401"
        "500":
          $ref: "#/components/responses/500"
    post:
      description: Create a new template
      tags: [templates]
      security:
        - AccessTokenAuth: []
        - Supabase1TokenAuth: []
      requestBody:
        required: true
        content:
          application/json:
            schema:
              $ref: "#/components/schemas/TemplateBuildRequest"

      responses:
        "202":
          description: The build was accepted
          content:
            application/json:
              schema:
                $ref: "#/components/schemas/Template"
        "400":
          $ref: "#/components/responses/400"
        "401":
          $ref: "#/components/responses/401"
        "500":
          $ref: "#/components/responses/500"

  /templates/{templateID}:
    post:
      description: Rebuild an template
      tags: [templates]
      security:
        - AccessTokenAuth: []
        - Supabase1TokenAuth: []
      parameters:
        - $ref: "#/components/parameters/templateID"
      requestBody:
        required: true
        content:
          application/json:
            schema:
              $ref: "#/components/schemas/TemplateBuildRequest"

      responses:
        "202":
          description: The build was accepted
          content:
            application/json:
              schema:
                $ref: "#/components/schemas/Template"
        "401":
          $ref: "#/components/responses/401"
        "500":
          $ref: "#/components/responses/500"
    delete:
      description: Delete a template
      tags: [templates]
      security:
        - AccessTokenAuth: []
        - Supabase1TokenAuth: []
      parameters:
        - $ref: "#/components/parameters/templateID"
      responses:
        "204":
          description: The template was deleted successfully
        "401":
          $ref: "#/components/responses/401"
        "500":
          $ref: "#/components/responses/500"
    patch:
      description: Update template
      tags: [templates]
      security:
        - AccessTokenAuth: []
        - Supabase1TokenAuth: []
      parameters:
        - $ref: "#/components/parameters/templateID"
      requestBody:
        required: true
        content:
          application/json:
            schema:
              $ref: "#/components/schemas/TemplateUpdateRequest"
      responses:
        "200":
          description: The template was updated successfully
        "400":
          $ref: "#/components/responses/400"
        "401":
          $ref: "#/components/responses/401"
        "500":
          $ref: "#/components/responses/500"

  /templates/{templateID}/builds/{buildID}:
    post:
      description: Start the build
      tags: [templates]
      security:
        - AccessTokenAuth: []
        - Supabase1TokenAuth: []
      parameters:
        - $ref: "#/components/parameters/templateID"
        - $ref: "#/components/parameters/buildID"
      responses:
        "202":
          description: The build has started
        "401":
          $ref: "#/components/responses/401"
        "500":
          $ref: "#/components/responses/500"

  /templates/{templateID}/builds/{buildID}/status:
    get:
      description: Get template build info
      tags: [templates]
      security:
        - AccessTokenAuth: []
        - Supabase1TokenAuth: []
      parameters:
        - $ref: "#/components/parameters/templateID"
        - $ref: "#/components/parameters/buildID"
        - in: query
          name: logsOffset
          schema:
            default: 0
            type: integer
            format: int32
            minimum: 0
          description: Index of the starting build log that should be returned with the template
      responses:
        "200":
          description: Successfully returned the template
          content:
            application/json:
              schema:
                $ref: "#/components/schemas/TemplateBuild"
        "401":
          $ref: "#/components/responses/401"
        "404":
          $ref: "#/components/responses/404"
        "500":
          $ref: "#/components/responses/500"

  /nodes:
    get:
      description: List all nodes
      tags: [admin]
      security:
        - AdminTokenAuth: []
      responses:
        "200":
          description: Successfully returned all nodes
          content:
            application/json:
              schema:
                type: array
                items:
                  allOf:
                    - $ref: "#/components/schemas/Node"
        "401":
          $ref: "#/components/responses/401"
        "500":
          $ref: "#/components/responses/500"

  /nodes/{nodeID}:
    get:
      description: Get node info
      tags: [admin]
      security:
        - AdminTokenAuth: []
      parameters:
        - $ref: "#/components/parameters/nodeID"
      responses:
        "200":
          description: Successfully returned the node
          content:
            application/json:
              schema:
                $ref: "#/components/schemas/NodeDetail"
        "401":
          $ref: "#/components/responses/401"
        "404":
          $ref: "#/components/responses/404"
        "500":
          $ref: "#/components/responses/500"
    post:
      description: Change status of a node
      tags: [admin]
      security:
        - AdminTokenAuth: []
      parameters:
        - $ref: "#/components/parameters/nodeID"
      requestBody:
        content:
          application/json:
            schema:
              $ref: "#/components/schemas/NodeStatusChange"
      responses:
        "204":
          description: The node status was changed successfully
        "401":
          $ref: "#/components/responses/401"
        "404":
          $ref: "#/components/responses/404"
        "500":
          $ref: "#/components/responses/500"

  /access-tokens:
    post:
      description: Create a new access token
      tags: [access-tokens]
      security:
        - Supabase1TokenAuth: []
      requestBody:
        required: true
        content:
          application/json:
            schema:
              $ref: "#/components/schemas/NewAccessToken"
      responses:
        "201":
          description: Access token created successfully
          content:
            application/json:
              schema:
                $ref: "#/components/schemas/CreatedAccessToken"
        "401":
          $ref: "#/components/responses/401"
        "500":
          $ref: "#/components/responses/500"

  /access-tokens/{accessTokenID}:
    delete:
      description: Delete an access token
      tags: [access-tokens]
      security:
        - Supabase1TokenAuth: []
      parameters:
        - $ref: "#/components/parameters/accessTokenID"
      responses:
        "204":
          description: Access token deleted successfully
        "401":
          $ref: "#/components/responses/401"
        "404":
          $ref: "#/components/responses/404"
        "500":
          $ref: "#/components/responses/500"

  /api-keys:
    get:
      description: List all team API keys
      tags: [api-keys]
      security:
        - Supabase1TokenAuth: []
          Supabase2TeamAuth: []
      responses:
        "200":
          description: Successfully returned all team API keys
          content:
            application/json:
              schema:
                type: array
                items:
                  $ref: "#/components/schemas/TeamAPIKey"
        "401":
          $ref: "#/components/responses/401"
        "500":
          $ref: "#/components/responses/500"
    post:
      description: Create a new team API key
      tags: [api-keys]
      security:
        - Supabase1TokenAuth: []
          Supabase2TeamAuth: []
      requestBody:
        required: true
        content:
          application/json:
            schema:
              $ref: "#/components/schemas/NewTeamAPIKey"
      responses:
        "201":
          description: Team API key created successfully
          content:
            application/json:
              schema:
                $ref: "#/components/schemas/CreatedTeamAPIKey"
        "401":
          $ref: "#/components/responses/401"
        "500":
          $ref: "#/components/responses/500"

  /api-keys/{apiKeyID}:
    patch:
      description: Update a team API key
      tags: [api-keys]
      security:
        - Supabase1TokenAuth: []
          Supabase2TeamAuth: []
      parameters:
        - $ref: "#/components/parameters/apiKeyID"
      requestBody:
        required: true
        content:
          application/json:
            schema:
              $ref: "#/components/schemas/UpdateTeamAPIKey"
      responses:
        "200":
          description: Team API key updated successfully
        "401":
          $ref: "#/components/responses/401"
        "404":
          $ref: "#/components/responses/404"
        "500":
          $ref: "#/components/responses/500"
    delete:
      description: Delete a team API key
      tags: [api-keys]
      security:
        - Supabase1TokenAuth: []
          Supabase2TeamAuth: []
      parameters:
        - $ref: "#/components/parameters/apiKeyID"
      responses:
        "204":
          description: Team API key deleted successfully
        "401":
          $ref: "#/components/responses/401"
        "404":
          $ref: "#/components/responses/404"
        "500":
          $ref: "#/components/responses/500"<|MERGE_RESOLUTION|>--- conflicted
+++ resolved
@@ -223,8 +223,7 @@
         memTotal:
           type: integer
           format: int64
-<<<<<<< HEAD
-          description: Total memory in MiB
+          description: Total memory in bytes
     
     SandboxEvent:
       required:
@@ -241,9 +240,6 @@
         body:
           type: object
           description: Body of the event
-=======
-          description: Total memory in bytes
->>>>>>> b3efa030
 
     Sandbox:
       required:
