variable "gcp_project_id" {
  description = "The project to deploy the cluster in"
  type        = string
}

variable "gcp_region" {
  type = string
}

variable "gcp_zone" {
  description = "All GCP resources will be launched in this Zone."
  type        = string
}

variable "server_cluster_size" {
  type = number
}

variable "server_machine_type" {
  type = string
}

variable "client_cluster_size" {
  type    = number
  default = 0
}

variable "client_cluster_size_max" {
  type    = number
  default = 0
}

variable "client_machine_type" {
  type = string
}

variable "api_cluster_size" {
  type = number
}

variable "api_machine_type" {
  type = string
}

variable "build_cluster_size" {
  type = number
}

variable "build_machine_type" {
  type = string
}

variable "build_cluster_root_disk_size_gb" {
  type        = number
  description = "The size of the root disk for the build machines in GB"
  default     = 200
}

variable "build_cluster_cache_disk_size_gb" {
  type        = number
  description = "The size of the cache disk for the build machines in GB"
  default     = 200
}

variable "build_cluster_cache_disk_type" {
  description = "The GCE cache disk type for the build machines."
  type        = string
  default     = "pd-ssd"
}

variable "clickhouse_cluster_size" {
  type = number
}

variable "clickhouse_machine_type" {
  type = string
}

variable "clickhouse_database_name" {
  description = "The name of the ClickHouse database to create."
  type        = string
  default     = "default"
}

variable "clickhouse_job_constraint_prefix" {
  description = "The prefix to use for the job constraint of the instance in the metadata."
  type        = string
  default     = "clickhouse"
}

variable "clickhouse_node_pool" {
  description = "The name of the Nomad pool."
  type        = string
  default     = "clickhouse"
}

variable "clickhouse_server_service_port" {
  type = object({
    name = string
    port = number
  })
  default = {
    name = "clickhouse"
    port = 9000
  }
}

variable "clickhouse_health_port" {
  type = object({
    name = string
    port = number
    path = string
  })
  default = {
    name = "clickhouse-health"
    port = 8123
    path = "/health"
  }
}

variable "client_proxy_count" {
  type    = number
  default = 1
}

variable "client_proxy_resources_memory_mb" {
  type    = number
  default = 1024
}

variable "client_proxy_resources_cpu_count" {
  type    = number
  default = 1
}

variable "edge_api_port" {
  type = object({
    name = string
    port = number
    path = string
  })
  default = {
    name = "edge-api"
    port = 3001
    path = "/health/traffic"
  }
}

variable "edge_proxy_port" {
  type = object({
    name = string
    port = number
  })
  default = {
    name = "session"
    port = 3002
  }
}

variable "logs_proxy_port" {
  type = object({
    name = string
    port = number
  })
  default = {
    name = "logs"
    port = 30006
  }
}

variable "logs_health_proxy_port" {
  type = object({
    name        = string
    port        = number
    health_path = string
  })
  default = {
    name        = "logs-health"
    port        = 44313
    health_path = "/health"
  }
}

variable "api_port" {
  type = object({
    name        = string
    port        = number
    health_path = string
  })
  default = {
    name        = "api"
    port        = 50001
    health_path = "/health"
  }
}

variable "docker_reverse_proxy_port" {
  type = object({
    name        = string
    port        = number
    health_path = string
  })
  default = {
    name        = "docker-reverse-proxy"
    port        = 5000
    health_path = "/health"
  }
}

variable "redis_port" {
  type = object({
    name = string
    port = number
  })
  default = {
    name = "redis"
    port = 6379
  }
}

variable "nomad_port" {
  type    = number
  default = 4646
}

variable "allow_sandbox_internet" {
  type    = bool
  default = true
}

variable "client_cluster_cache_disk_size_gb" {
  type        = number
  description = "The size of the cache disk for the orchestrator machines in GB"
  default     = 500
}

variable "client_cluster_cache_disk_type" {
<<<<<<< HEAD
  description = "The GCE cache disk type."
=======
  description = "The GCE cache disk type for the client machines."
>>>>>>> fcf15acb
  type        = string
  default     = "pd-ssd"
}

variable "orchestrator_port" {
  type    = number
  default = 5008
}

variable "orchestrator_proxy_port" {
  type    = number
  default = 5007
}

variable "template_manager_port" {
  type    = number
  default = 5008 // we want to use the same port for both because of edge api
}

variable "envd_timeout" {
  type    = string
  default = "40s"
}

variable "environment" {
  type    = string
  default = "prod"
}

variable "otel_collector_resources_memory_mb" {
  type    = number
  default = 1024
}

variable "otel_collector_resources_cpu_count" {
  type    = number
  default = 0.5
}

variable "clickhouse_resources_memory_mb" {
  type    = number
  default = 8192
}

variable "clickhouse_resources_cpu_count" {
  type    = number
  default = 4
}

variable "otel_tracing_print" {
  description = "Whether to print OTEL traces to stdout"
  type        = bool
  default     = false
}

variable "domain_name" {
  type        = string
  description = "The domain name where e2b will run"
}

variable "additional_domains" {
  type        = string
  description = "Additional domains which can be used to access the e2b cluster, separated by commas"
  default     = ""
}

variable "additional_api_services_json" {
  type        = string
  description = <<EOT
Additional path rules to add to the API path matcher.
Format: json string of an array of objects with 'path' and 'service' keys.
Example:
[
  {
    "paths": ["/api/v1"],
    "service_id": "projects/e2b/global/backendServices/example",
    "api_node_group_port_name": "example-port",
    "api_node_group_port": 8080
  }
]
EOT
  default     = ""
}

variable "prefix" {
  type        = string
  description = "The prefix to use for all resources in this module"
  default     = "e2b-"
}

variable "labels" {
  description = "The labels to attach to resources created by this module"
  type        = map(string)
  default = {
    "app"       = "e2b"
    "terraform" = "true"
  }
}

variable "loki_resources_memory_mb" {
  type    = number
  default = 2048
}

variable "loki_resources_cpu_count" {
  type    = number
  default = 1
}

variable "loki_service_port" {
  type = object({
    name = string
    port = number
  })
  default = {
    name = "loki"
    port = 3100
  }
}

variable "template_bucket_location" {
  type        = string
  description = "The location of the FC template bucket"
}

variable "template_bucket_name" {
  type        = string
  description = "The name of the FC template bucket"
  default     = ""
}

variable "redis_managed" {
  default = false
  type    = bool
}

variable "filestore_cache_enabled" {
  type        = bool
  description = "Set to true to enable Filestore cache. Can be set via TF_VAR_use_filestore_cache or USE_FILESTORE_CACHE env var."
  default     = false
}

variable "filestore_cache_tier" {
  type        = string
  description = "The tier of the Filestore cache"
  default     = "BASIC_HDD"
}

variable "filestore_cache_capacity_gb" {
  type        = number
  description = "The capacity of the Filestore cache in GB"
  default     = 0
}

<<<<<<< HEAD
variable "enable_pprof" {
  type        = bool
  description = "True to enable pprof, false otherwise"
  default     = false
}

variable "build_min_cpu_platform" {
  type    = string
  default = "Intel Skylake"
}

variable "client_min_cpu_platform" {
=======
variable "min_cpu_platform" {
>>>>>>> fcf15acb
  type    = string
  default = "Intel Skylake"
}<|MERGE_RESOLUTION|>--- conflicted
+++ resolved
@@ -235,11 +235,7 @@
 }
 
 variable "client_cluster_cache_disk_type" {
-<<<<<<< HEAD
-  description = "The GCE cache disk type."
-=======
   description = "The GCE cache disk type for the client machines."
->>>>>>> fcf15acb
   type        = string
   default     = "pd-ssd"
 }
@@ -394,22 +390,13 @@
   default     = 0
 }
 
-<<<<<<< HEAD
 variable "enable_pprof" {
   type        = bool
   description = "True to enable pprof, false otherwise"
   default     = false
 }
 
-variable "build_min_cpu_platform" {
-  type    = string
-  default = "Intel Skylake"
-}
-
-variable "client_min_cpu_platform" {
-=======
 variable "min_cpu_platform" {
->>>>>>> fcf15acb
   type    = string
   default = "Intel Skylake"
 }