--- conflicted
+++ resolved
@@ -18,18 +18,13 @@
     - bidichk
     - bodyclose
     - containedctx
-<<<<<<< HEAD
-    - govet
-    - staticcheck
-    - tparallel
-=======
     - copyloopvar
     - dogsled
     - durationcheck
     - govet
     - staticcheck
     - testifylint
->>>>>>> ac455b2e
+    - tparallel
   settings:
     staticcheck:
       checks:
