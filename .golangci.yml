version: "2"

formatters:
  enable:
    - gci
    - gofumpt
  settings:
    gci:
      sections:
        - standard
        - default
        - prefix(github.com/e2b-dev/infra)
linters:
  default: none
  enable:
    - asasalint
    - asciicheck
    - bidichk
    - bodyclose
    - containedctx
    - contextcheck
    - copyloopvar
    - dogsled
    - durationcheck
    - errname
    - errorlint
    - exptostd
    - gocritic
    - govet
    - iface
    - importas
<<<<<<< HEAD
    - mirror
=======
    - misspell
>>>>>>> a2bcb9be
    - nolintlint
    - reassign
    - recvcheck
    - rowserrcheck
    - sqlclosecheck
    - staticcheck
    - testifylint
    - thelper
    - tparallel
    - usetesting
    - wastedassign
    - whitespace
  settings:
    gocritic:
      disabled-checks:
        - appendAssign
    staticcheck:
      checks:
        - all
        - -S1002  # Omit comparison with boolean constant
        - -SA1019  # TODO: Remove (Using a deprecated function, variable, constant or field)
        - -ST1000  # Incorrect or missing package comment
        - -ST1020  # The documentation of an exported function should start with the function’s name
        - -ST1021  # The documentation of an exported type should start with type’s name
        - -ST1003  # Poorly chosen identifier
        - -QF1008  # Omit embedded fields from selector expression

run:
  go: 1.24.3<|MERGE_RESOLUTION|>--- conflicted
+++ resolved
@@ -29,11 +29,8 @@
     - govet
     - iface
     - importas
-<<<<<<< HEAD
     - mirror
-=======
     - misspell
->>>>>>> a2bcb9be
     - nolintlint
     - reassign
     - recvcheck
