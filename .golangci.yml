--- conflicted
+++ resolved
@@ -16,12 +16,9 @@
     - asasalint
     - asciicheck
     - bidichk
-<<<<<<< HEAD
+    - bodyclose
     - containedctx
-=======
-    - bodyclose
     - staticcheck
->>>>>>> 3b503ab8
     - govet
     - staticcheck
   settings:
