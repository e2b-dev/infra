version: "2"

formatters:
  enable:
    - gci
    - gofumpt
  settings:
    gci:
      sections:
        - standard
        - default
        - prefix(github.com/e2b-dev/infra)

linters:
<<<<<<< HEAD
  default: none
  enable:
    - asasalint
    - asciicheck
    - bidichk
    - bodyclose
    - containedctx
    - contextcheck
    - copyloopvar
    - dogsled
    - durationcheck
    - embeddedstructfieldcheck
    - errname
    - errorlint
    - exptostd
    - gocritic
    - govet
    - iface
    - importas
    - inamedparam
    - ineffassign
    - intrange
    - mirror
    - misspell
    - nilnesserr
    - nolintlint
    - reassign
    - recvcheck
    - revive
    - rowserrcheck
    - spancheck
    - sqlclosecheck
    - staticcheck
    - testifylint
    - thelper
    - tparallel
    - unconvert
    - unused
    - usestdlibvars
    - usetesting
    - wastedassign
    - whitespace
    - zerologlint
=======
  default: all
  disable:
    # these are in other PRs already
    - embeddedstructfieldcheck
    - forcetypeassert
    - noctx
    - protogetter

    # todo: determine if we want this
    - canonicalheader
    - cyclop
    - depguard
    - dupl
    - dupword
    - errcheck
    - errchkjson
    - exhaustive
    - exhaustruct
    - forbidigo
    - funcorder
    - funlen
    - gochecknoglobals
    - gochecknoinits
    - gocognit
    - goconst
    - gocyclo
    - godot
    - godox
    - gomoddirectives
    - gomodguard
    - gosec
    - ireturn
    - lll
    - maintidx
    - mnd
    - nestif
    - nilnil
    - nlreturn
    - noinlineerr
    - nonamedreturns
    - nosprintfhostport
    - paralleltest
    - perfsprint
    - prealloc
    - predeclared
    - tagliatelle
    - testpackage
    - unparam
    - varnamelen
    - wrapcheck

    # todo: enable these
    - err113

    # deprecated, remove when golangci-lint makes us
    - wsl
    - wsl_v5

    # disabled intentionally

>>>>>>> 3976b10b
  settings:
    gocritic:
      disabled-checks:
        - appendAssign
    revive:
      enable-all-rules: true
      rules:
        - { disabled: true, name: add-constant }  # todo: enable this
        - { disabled: true, name: argument-limit }
        - { disabled: true, name: bare-return }
        - { disabled: true, name: blank-imports }
        - { disabled: true, name: bool-literal-in-expr }
        - { disabled: true, name: cognitive-complexity }
        - { disabled: true, name: comment-spacings }
        - { disabled: true, name: confusing-naming }
        - { disabled: true, name: confusing-results }
        - { disabled: true, name: context-as-argument }
        - { disabled: true, name: cyclomatic }
        - { disabled: true, name: deep-exit }
        - { disabled: true, name: defer }  # todo: enable this
        - { disabled: true, name: early-return }
        - { disabled: true, name: enforce-switch-style }
        - { disabled: true, name: exported }
        - { disabled: true, name: flag-parameter }   # todo: enable this
        - { disabled: true, name: function-length }
        - { disabled: true, name: function-result-limit }
        - { disabled: true, name: get-return }
        - { disabled: true, name: if-return }
        - { disabled: true, name: import-alias-naming }
        - { disabled: true, name: import-shadowing }
        - { disabled: true, name: indent-error-flow }  #  todo: enable this
        - { disabled: true, name: line-length-limit }
        - { disabled: true, name: max-control-nesting }
        - { disabled: true, name: max-public-structs }
        - { disabled: true, name: nested-structs }
        - { disabled: true, name: package-comments }
        - { disabled: true, name: redefines-builtin-id }
        - { disabled: true, name: unchecked-type-assertion }
        - { disabled: true, name: unexported-naming }
        - { disabled: true, name: unexported-return }
        - { disabled: true, name: unhandled-error }  #  todo: enable this
        - { disabled: true, name: unnecessary-format }  # todo: enable this
        - { disabled: true, name: unnecessary-stmt }  # todo: enable this
        - { disabled: true, name: unused-parameter }  # todo: enable this
        - { disabled: true, name: unused-receiver }
        - { disabled: true, name: use-errors-new }  # todo: enable this
        - { disabled: true, name: useless-break }  # todo: enable this
        - { disabled: true, name: var-declaration }
        - { disabled: true, name: var-naming }
    staticcheck:
      checks:
        - all
        - -S1002  # Omit comparison with boolean constant
        - -SA1019  # TODO: Remove (Using a deprecated function, variable, constant or field)
        - -ST1000  # Incorrect or missing package comment
        - -ST1020  # The documentation of an exported function should start with the function’s name
        - -ST1021  # The documentation of an exported type should start with type’s name
        - -ST1003  # Poorly chosen identifier
        - -QF1008  # Omit embedded fields from selector expression

run:
  go: 1.24.7<|MERGE_RESOLUTION|>--- conflicted
+++ resolved
@@ -12,55 +12,9 @@
         - prefix(github.com/e2b-dev/infra)
 
 linters:
-<<<<<<< HEAD
-  default: none
-  enable:
-    - asasalint
-    - asciicheck
-    - bidichk
-    - bodyclose
-    - containedctx
-    - contextcheck
-    - copyloopvar
-    - dogsled
-    - durationcheck
-    - embeddedstructfieldcheck
-    - errname
-    - errorlint
-    - exptostd
-    - gocritic
-    - govet
-    - iface
-    - importas
-    - inamedparam
-    - ineffassign
-    - intrange
-    - mirror
-    - misspell
-    - nilnesserr
-    - nolintlint
-    - reassign
-    - recvcheck
-    - revive
-    - rowserrcheck
-    - spancheck
-    - sqlclosecheck
-    - staticcheck
-    - testifylint
-    - thelper
-    - tparallel
-    - unconvert
-    - unused
-    - usestdlibvars
-    - usetesting
-    - wastedassign
-    - whitespace
-    - zerologlint
-=======
   default: all
   disable:
     # these are in other PRs already
-    - embeddedstructfieldcheck
     - forcetypeassert
     - noctx
     - protogetter
@@ -117,7 +71,6 @@
 
     # disabled intentionally
 
->>>>>>> 3976b10b
   settings:
     gocritic:
       disabled-checks:
