version: "2"

formatters:
  enable:
    - gci
    - gofumpt
  settings:
    gci:
      sections:
        - standard
        - default
        - prefix(github.com/e2b-dev/infra)
linters:
  default: none
  enable:
    - asasalint
    - asciicheck
    - bidichk
    - bodyclose
    - containedctx
    - contextcheck
    - copyloopvar
    - dogsled
    - durationcheck
    - errname
    - errorlint
    - exptostd
    - gocritic
    - govet
    - iface
    - importas
    - inamedparam
    - misspell
    - nolintlint
    - reassign
    - recvcheck
    - rowserrcheck
    - sqlclosecheck
    - staticcheck
    - testifylint
    - thelper
    - tparallel
<<<<<<< HEAD
    - unconvert
=======
    - unused
    - usestdlibvars
>>>>>>> adbd93f7
    - usetesting
    - wastedassign
    - whitespace
  settings:
    gocritic:
      disabled-checks:
        - appendAssign
    staticcheck:
      checks:
        - all
        - -S1002  # Omit comparison with boolean constant
        - -SA1019  # TODO: Remove (Using a deprecated function, variable, constant or field)
        - -ST1000  # Incorrect or missing package comment
        - -ST1020  # The documentation of an exported function should start with the function’s name
        - -ST1021  # The documentation of an exported type should start with type’s name
        - -ST1003  # Poorly chosen identifier
        - -QF1008  # Omit embedded fields from selector expression

run:
  go: 1.24.3<|MERGE_RESOLUTION|>--- conflicted
+++ resolved
@@ -40,12 +40,9 @@
     - testifylint
     - thelper
     - tparallel
-<<<<<<< HEAD
     - unconvert
-=======
     - unused
     - usestdlibvars
->>>>>>> adbd93f7
     - usetesting
     - wastedassign
     - whitespace
