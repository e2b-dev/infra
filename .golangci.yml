--- conflicted
+++ resolved
@@ -29,12 +29,9 @@
     - govet
     - iface
     - importas
-<<<<<<< HEAD
-    - noctx
-=======
     - inamedparam
     - misspell
->>>>>>> adbd93f7
+    - noctx
     - nolintlint
     - reassign
     - recvcheck
