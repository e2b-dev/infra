--- conflicted
+++ resolved
@@ -18,13 +18,10 @@
     - bidichk
     - bodyclose
     - containedctx
-<<<<<<< HEAD
     - contextcheck
-=======
     - copyloopvar
     - dogsled
     - durationcheck
->>>>>>> ac455b2e
     - govet
     - staticcheck
     - testifylint
