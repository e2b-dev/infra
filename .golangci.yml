version: "2"

formatters:
  enable:
    - gci
    - gofumpt
  settings:
    gci:
      sections:
        - standard
        - default
        - prefix(github.com/e2b-dev/infra)
linters:
  default: none
  enable:
    - asasalint
    - asciicheck
    - bidichk
    - bodyclose
    - containedctx
<<<<<<< HEAD
    - durationcheck
=======
    - copyloopvar
>>>>>>> 53990baf
    - govet
    - staticcheck
  settings:
    staticcheck:
      checks:
        - all
        - -S1002  # Omit comparison with boolean constant
        - -SA1019  # TODO: Remove (Using a deprecated function, variable, constant or field)
        - -ST1000  # Incorrect or missing package comment
        - -ST1020  # The documentation of an exported function should start with the function’s name
        - -ST1021  # The documentation of an exported type should start with type’s name
        - -ST1003  # Poorly chosen identifier
        - -QF1008  # Omit embedded fields from selector expression

run:
  go: 1.24.3<|MERGE_RESOLUTION|>--- conflicted
+++ resolved
@@ -18,11 +18,8 @@
     - bidichk
     - bodyclose
     - containedctx
-<<<<<<< HEAD
     - durationcheck
-=======
     - copyloopvar
->>>>>>> 53990baf
     - govet
     - staticcheck
   settings:
