--- conflicted
+++ resolved
@@ -39,11 +39,8 @@
     - testifylint
     - thelper
     - tparallel
-<<<<<<< HEAD
+    - unused
     - usestdlibvars
-=======
-    - unused
->>>>>>> c01aa5cf
     - usetesting
     - wastedassign
     - whitespace
