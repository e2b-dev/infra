version: "2"

formatters:
  enable:
    - gci
    - gofumpt
  settings:
    gci:
      sections:
        - standard
        - default
        - prefix(github.com/e2b-dev/infra)
linters:
  default: none
  enable:
    - asasalint
    - asciicheck
    - bidichk
    - bodyclose
    - containedctx
    - copyloopvar
    - dogsled
    - durationcheck
    - govet
    - govet
    - staticcheck
    - staticcheck
    - testifylint
<<<<<<< HEAD
    - thelper
=======
    - tparallel
>>>>>>> 60de6e1b
  settings:
    staticcheck:
      checks:
        - all
        - -S1002  # Omit comparison with boolean constant
        - -SA1019  # TODO: Remove (Using a deprecated function, variable, constant or field)
        - -ST1000  # Incorrect or missing package comment
        - -ST1020  # The documentation of an exported function should start with the function’s name
        - -ST1021  # The documentation of an exported type should start with type’s name
        - -ST1003  # Poorly chosen identifier
        - -QF1008  # Omit embedded fields from selector expression

run:
  go: 1.24.3<|MERGE_RESOLUTION|>--- conflicted
+++ resolved
@@ -24,13 +24,9 @@
     - govet
     - govet
     - staticcheck
-    - staticcheck
     - testifylint
-<<<<<<< HEAD
     - thelper
-=======
     - tparallel
->>>>>>> 60de6e1b
   settings:
     staticcheck:
       checks:
