--- conflicted
+++ resolved
@@ -34,11 +34,8 @@
     - intrange
     - mirror
     - misspell
-<<<<<<< HEAD
+    - nilnesserr
     - noctx
-=======
-    - nilnesserr
->>>>>>> 594ad7c1
     - nolintlint
     - reassign
     - recvcheck
