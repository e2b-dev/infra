--- conflicted
+++ resolved
@@ -16,11 +16,6 @@
   disable:
     # these are in other PRs already
     - forcetypeassert
-<<<<<<< HEAD
-    - noctx
-=======
-    - protogetter
->>>>>>> 011da3c2
 
     # todo: determine if we want this
     - canonicalheader
