--- conflicted
+++ resolved
@@ -13,15 +13,12 @@
 linters:
   default: none
   enable:
-<<<<<<< HEAD
-    - containedctx
-=======
     - asasalint
     - asciicheck
     - bidichk
->>>>>>> 5c5439fd
+    - containedctx
+    - govet
     - staticcheck
-    - govet
   settings:
     staticcheck:
       checks:
