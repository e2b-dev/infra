version: "2"

formatters:
  enable:
    - gci
    - gofumpt
  settings:
    gci:
      sections:
        - standard
        - default
        - prefix(github.com/e2b-dev/infra)
linters:
  default: none
  enable:
    - asasalint
    - asciicheck
    - bidichk
    - bodyclose
    - containedctx
<<<<<<< HEAD
=======
    - durationcheck
    - dogsled
    - copyloopvar
>>>>>>> f060d421
    - govet
    - staticcheck
    - testifylint
  settings:
    staticcheck:
      checks:
        - all
        - -S1002  # Omit comparison with boolean constant
        - -SA1019  # TODO: Remove (Using a deprecated function, variable, constant or field)
        - -ST1000  # Incorrect or missing package comment
        - -ST1020  # The documentation of an exported function should start with the function’s name
        - -ST1021  # The documentation of an exported type should start with type’s name
        - -ST1003  # Poorly chosen identifier
        - -QF1008  # Omit embedded fields from selector expression

run:
  go: 1.24.3<|MERGE_RESOLUTION|>--- conflicted
+++ resolved
@@ -18,12 +18,9 @@
     - bidichk
     - bodyclose
     - containedctx
-<<<<<<< HEAD
-=======
+    - copyloopvar
+    - dogsled
     - durationcheck
-    - dogsled
-    - copyloopvar
->>>>>>> f060d421
     - govet
     - staticcheck
     - testifylint
