version: "2"

formatters:
  enable:
    - gci
    - gofumpt
  settings:
    gci:
      sections:
        - standard
        - default
        - prefix(github.com/e2b-dev/infra)
linters:
  default: none
  enable:
    - asasalint
    - asciicheck
    - bidichk
    - bodyclose
    - containedctx
<<<<<<< HEAD
    - dogsled
    - staticcheck
=======
    - copyloopvar
>>>>>>> 53990baf
    - govet
    - staticcheck
  settings:
    staticcheck:
      checks:
        - all
        - -S1002  # Omit comparison with boolean constant
        - -SA1019  # TODO: Remove (Using a deprecated function, variable, constant or field)
        - -ST1000  # Incorrect or missing package comment
        - -ST1020  # The documentation of an exported function should start with the function’s name
        - -ST1021  # The documentation of an exported type should start with type’s name
        - -ST1003  # Poorly chosen identifier
        - -QF1008  # Omit embedded fields from selector expression

run:
  go: 1.24.3<|MERGE_RESOLUTION|>--- conflicted
+++ resolved
@@ -18,12 +18,8 @@
     - bidichk
     - bodyclose
     - containedctx
-<<<<<<< HEAD
     - dogsled
-    - staticcheck
-=======
     - copyloopvar
->>>>>>> 53990baf
     - govet
     - staticcheck
   settings:
