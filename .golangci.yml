--- conflicted
+++ resolved
@@ -13,11 +13,8 @@
 linters:
   default: none
   enable:
-<<<<<<< HEAD
     - asciicheck
-=======
     - asasalint
->>>>>>> efae13a6
     - staticcheck
     - govet
   settings:
