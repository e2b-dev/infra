terraform {
  required_version = ">= 1.5.0, < 1.6.0"
  backend "gcs" {
    prefix = "terraform/orchestration/state"
  }
  required_providers {
    docker = {
      source  = "kreuzwerker/docker"
      version = "3.0.2"
    }
    google = {
      source  = "hashicorp/google"
      version = "6.28.0"
    }
    google-beta = {
      source  = "hashicorp/google-beta"
      version = "6.28.0"
    }
    cloudflare = {
      source  = "cloudflare/cloudflare"
      version = "4.19.0"
    }
    nomad = {
      source  = "hashicorp/nomad"
      version = "2.1.0"
    }
    random = {
      source  = "hashicorp/random"
      version = "3.5.1"
    }
    grafana = {
      source  = "grafana/grafana"
      version = "3.18.3"
    }
  }
}

data "google_client_config" "default" {}

provider "docker" {
  registry_auth {
    address  = "${var.gcp_region}-docker.pkg.dev"
    username = "oauth2accesstoken"
    password = data.google_client_config.default.access_token
  }
}

provider "google-beta" {
  project = var.gcp_project_id
  region  = var.gcp_region
  zone    = var.gcp_zone
}

provider "google" {
  project = var.gcp_project_id
  region  = var.gcp_region
  zone    = var.gcp_zone
}


module "init" {
  source = "./packages/init"

  labels = var.labels
  prefix = var.prefix
}

module "buckets" {
  source = "./packages/buckets"

  gcp_service_account_email = module.init.service_account_email
  gcp_project_id            = var.gcp_project_id
  gcp_region                = var.gcp_region

  fc_template_bucket_name = (var.template_bucket_name != "" ?
  var.template_bucket_name : "${var.gcp_project_id}-fc-templates")
  fc_template_bucket_location = var.template_bucket_location

  labels = var.labels
}

module "cluster" {
  source = "./packages/cluster"

  environment = var.environment

  cloudflare_api_token_secret_name = module.init.cloudflare_api_token_secret_name
  gcp_project_id                   = var.gcp_project_id
  gcp_region                       = var.gcp_region
  gcp_zone                         = var.gcp_zone
  google_service_account_key       = module.init.google_service_account_key

  client_cluster_size_max           = var.client_cluster_size_max
  client_cluster_cache_disk_size_gb = var.client_cluster_cache_disk_size_gb
  client_cluster_cache_disk_type    = var.client_cluster_cache_disk_type
  build_cluster_root_disk_size_gb   = var.build_cluster_root_disk_size_gb
  build_cluster_cache_disk_size_gb  = var.build_cluster_cache_disk_size_gb
  build_cluster_cache_disk_type     = var.build_cluster_cache_disk_type

  api_cluster_size        = var.api_cluster_size
  build_cluster_size      = var.build_cluster_size
  clickhouse_cluster_size = var.clickhouse_cluster_size
  client_cluster_size     = var.client_cluster_size
  server_cluster_size     = var.server_cluster_size

  server_machine_type     = var.server_machine_type
  client_machine_type     = var.client_machine_type
  api_machine_type        = var.api_machine_type
  build_machine_type      = var.build_machine_type
  clickhouse_machine_type = var.clickhouse_machine_type

  logs_health_proxy_port = var.logs_health_proxy_port
  logs_proxy_port        = var.logs_proxy_port

  edge_api_port                = var.edge_api_port
  edge_proxy_port              = var.edge_proxy_port
  api_port                     = var.api_port
  docker_reverse_proxy_port    = var.docker_reverse_proxy_port
  nomad_port                   = var.nomad_port
  google_service_account_email = module.init.service_account_email
  domain_name                  = var.domain_name
  additional_domains = (var.additional_domains != "" ?
  [for item in split(",", var.additional_domains) : trimspace(item)] : [])

  additional_api_services = (var.additional_api_services_json != "" ?
    jsondecode(var.additional_api_services_json) :
  [])

  docker_contexts_bucket_name = module.buckets.envs_docker_context_bucket_name
  cluster_setup_bucket_name   = module.buckets.cluster_setup_bucket_name
  fc_env_pipeline_bucket_name = module.buckets.fc_env_pipeline_bucket_name
  fc_kernels_bucket_name      = module.buckets.fc_kernels_bucket_name
  fc_versions_bucket_name     = module.buckets.fc_versions_bucket_name

  clickhouse_job_constraint_prefix = var.clickhouse_job_constraint_prefix
  clickhouse_node_pool             = var.clickhouse_node_pool
  clickhouse_health_port           = var.clickhouse_health_port

  consul_acl_token_secret = module.init.consul_acl_token_secret
  nomad_acl_token_secret  = module.init.nomad_acl_token_secret

  filestore_cache_enabled     = var.filestore_cache_enabled
  filestore_cache_tier        = var.filestore_cache_tier
  filestore_cache_capacity_gb = var.filestore_cache_capacity_gb

  labels = var.labels
  prefix = var.prefix

<<<<<<< HEAD
  build_min_cpu_platform  = var.build_min_cpu_platform
  client_min_cpu_platform = var.client_min_cpu_platform
=======
  min_cpu_platform = var.min_cpu_platform
>>>>>>> fcf15acb
}

module "api" {
  source = "./packages/api"

  google_service_account_email = module.init.service_account_email

  labels = var.labels
  prefix = var.prefix
}

module "docker_reverse_proxy" {
  source = "./packages/docker-reverse-proxy"

  custom_envs_repository_name = module.api.custom_envs_repository_name

  prefix = var.prefix
}

module "client_proxy" {
  source = "./packages/client-proxy"

  prefix         = var.prefix
  gcp_project_id = var.gcp_project_id
  gcp_region     = var.gcp_region
}

module "nomad" {
  source = "./packages/nomad"

  prefix              = var.prefix
  gcp_project_id      = var.gcp_project_id
  gcp_region          = var.gcp_region
  gcp_zone            = var.gcp_zone
  client_machine_type = var.client_machine_type

  consul_acl_token_secret       = module.init.consul_acl_token_secret
  nomad_acl_token_secret        = module.init.nomad_acl_token_secret
  nomad_port                    = var.nomad_port
  otel_tracing_print            = var.otel_tracing_print
  orchestration_repository_name = module.init.orchestration_repository_name

  # Clickhouse
  clickhouse_resources_cpu_count   = var.clickhouse_resources_cpu_count
  clickhouse_resources_memory_mb   = var.clickhouse_resources_memory_mb
  clickhouse_database              = var.clickhouse_database_name
  clickhouse_backups_bucket_name   = module.buckets.clickhouse_backups_bucket_name
  clickhouse_server_count          = var.clickhouse_cluster_size
  clickhouse_server_port           = var.clickhouse_server_service_port
  clickhouse_job_constraint_prefix = var.clickhouse_job_constraint_prefix
  clickhouse_node_pool             = var.clickhouse_node_pool

  # API
  api_machine_count                         = var.api_cluster_size
  logs_collector_public_ip                  = module.cluster.logs_proxy_ip
  api_port                                  = var.api_port
  environment                               = var.environment
  google_service_account_key                = module.init.google_service_account_key
  api_secret                                = module.api.api_secret
  custom_envs_repository_name               = module.api.custom_envs_repository_name
  postgres_connection_string_secret_name    = module.api.postgres_connection_string_secret_name
  supabase_jwt_secrets_secret_name          = module.api.supabase_jwt_secrets_secret_name
  posthog_api_key_secret_name               = module.api.posthog_api_key_secret_name
  analytics_collector_host_secret_name      = module.init.analytics_collector_host_secret_name
  analytics_collector_api_token_secret_name = module.init.analytics_collector_api_token_secret_name
  api_admin_token                           = module.api.api_admin_token
  redis_url_secret_version                  = module.api.redis_url_secret_version
  sandbox_access_token_hash_seed            = module.api.sandbox_access_token_hash_seed
  enable_pprof                              = var.enable_pprof

  # Click Proxy
  client_proxy_count               = var.client_proxy_count
  client_proxy_resources_cpu_count = var.client_proxy_resources_cpu_count
  client_proxy_resources_memory_mb = var.client_proxy_resources_memory_mb

  edge_proxy_port = var.edge_proxy_port
  edge_api_port   = var.edge_api_port
  edge_api_secret = module.client_proxy.edge_api_secret

  domain_name = var.domain_name

  # Telemetry
  logs_health_proxy_port = var.logs_health_proxy_port
  logs_proxy_port        = var.logs_proxy_port

  # Logs
  loki_resources_memory_mb = var.loki_resources_memory_mb
  loki_resources_cpu_count = var.loki_resources_cpu_count

  loki_bucket_name  = module.buckets.loki_bucket_name
  loki_service_port = var.loki_service_port

  # Otel Colelctor
  otel_collector_resources_memory_mb = var.otel_collector_resources_memory_mb
  otel_collector_resources_cpu_count = var.otel_collector_resources_cpu_count

  # Docker reverse proxy
  docker_reverse_proxy_port                = var.docker_reverse_proxy_port
  docker_reverse_proxy_service_account_key = module.docker_reverse_proxy.docker_reverse_proxy_service_account_key

  # Orchestrator
  allow_sandbox_internet      = var.allow_sandbox_internet
  orchestrator_port           = var.orchestrator_port
  orchestrator_proxy_port     = var.orchestrator_proxy_port
  fc_env_pipeline_bucket_name = module.buckets.fc_env_pipeline_bucket_name
  envd_timeout                = var.envd_timeout

  # Template manager
  template_manager_port          = var.template_manager_port
  template_bucket_name           = module.buckets.fc_template_bucket_name
  build_cache_bucket_name        = module.buckets.fc_build_cache_bucket_name
  template_manager_machine_count = var.build_cluster_size

  # Redis
  redis_port = var.redis_port

  launch_darkly_api_key_secret_name = module.init.launch_darkly_api_key_secret_version.secret

  # Filestore
  shared_chunk_cache_path = module.cluster.shared_chunk_cache_path
}

module "redis" {
  source = "./terraform/redis"
  count  = var.redis_managed ? 1 : 0

  gcp_project_id = var.gcp_project_id
  gcp_region     = var.gcp_region
  gcp_zone       = var.gcp_zone

  prefix = var.prefix

  depends_on = [module.api]
}<|MERGE_RESOLUTION|>--- conflicted
+++ resolved
@@ -146,12 +146,7 @@
   labels = var.labels
   prefix = var.prefix
 
-<<<<<<< HEAD
-  build_min_cpu_platform  = var.build_min_cpu_platform
-  client_min_cpu_platform = var.client_min_cpu_platform
-=======
   min_cpu_platform = var.min_cpu_platform
->>>>>>> fcf15acb
 }
 
 module "api" {
