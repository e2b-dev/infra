--- conflicted
+++ resolved
@@ -55,12 +55,8 @@
         ORCHESTRATOR_SERVICES: "orchestrator,template-manager"
         SANDBOX_ACCESS_TOKEN_HASH_SEED: "abcdefghijklmnopqrstuvwxyz"
         SUPABASE_JWT_SECRETS: "supabasejwtsecretsupabasejwtsecret"
-<<<<<<< HEAD
-        TEMPLATE_MANAGER_ADDRESS: "http://localhost:5008"
+        TEMPLATE_MANAGER_HOST: "localhost:5008"
         REDIS_URL: "localhost:6379"
-=======
-        TEMPLATE_MANAGER_HOST: "localhost:5008"
->>>>>>> afb6280d
         ARTIFACTS_REGISTRY_PROVIDER: "Local"
         STORAGE_PROVIDER: "Local"
         ENVIRONMENT: "local"
