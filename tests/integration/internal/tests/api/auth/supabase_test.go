--- conflicted
+++ resolved
@@ -62,11 +62,7 @@
 	})
 
 	t.Run("Fail creation with invalid token", func(t *testing.T) {
-<<<<<<< HEAD
-		statusCode := createSandbox(t, func(_ context.Context, req *http.Request) error {
-=======
-		response := createSandbox(t, func(ctx context.Context, req *http.Request) error {
->>>>>>> 82708f39
+		response := createSandbox(t, func(_ context.Context, req *http.Request) error {
 			req.Header.Set("X-Supabase-Token", "invalid")
 
 			return nil
