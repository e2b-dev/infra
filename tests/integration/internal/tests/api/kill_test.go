--- conflicted
+++ resolved
@@ -124,10 +124,6 @@
 
 		runningSandboxes := listSandboxesResponse.JSON200
 		require.NotNil(t, runningSandboxes)
-<<<<<<< HEAD
-
-=======
->>>>>>> ac455b2e
 		assert.NotContains(t, *runningSandboxes, sandboxID)
 	})
 }