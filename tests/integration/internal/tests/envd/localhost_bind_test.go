--- conflicted
+++ resolved
@@ -55,13 +55,7 @@
 
 	for _, tc := range testCases {
 		t.Run(tc.name, func(t *testing.T) {
-<<<<<<< HEAD
-			t.Parallel()
-
 			sbx := utils.SetupSandboxWithCleanup(t, client, utils.WithTimeout(300)) //nolint:contextcheck // t has a context
-=======
-			sbx := utils.SetupSandboxWithCleanup(t, client, utils.WithTimeout(300))
->>>>>>> 902d3c34
 			envdClient := setup.GetEnvdClient(t, ctx)
 
 			port := 3210
