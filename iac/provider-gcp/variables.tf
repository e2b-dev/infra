--- conflicted
+++ resolved
@@ -492,7 +492,6 @@
   default     = false
 }
 
-<<<<<<< HEAD
 variable "client_node_type" {
   type    = string
   default = ""
@@ -506,7 +505,8 @@
 variable "isolated_client_cluster_size_max" {
   type    = number
   default = 1
-=======
+}
+
 variable "build_cluster_cache_disk_count" {
   type        = number
   description = "The number of 375 GB NVME disks to raid together for storing build files."
@@ -517,5 +517,4 @@
   type        = number
   description = "The number of 375 GB NVME disks to raid together for storing sandbox files."
   default     = 3
->>>>>>> dfe87b9e
 }