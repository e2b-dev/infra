--- conflicted
+++ resolved
@@ -420,12 +420,10 @@
     environment      = var.environment
     consul_acl_token = var.consul_acl_token_secret
 
-<<<<<<< HEAD
     envd_timeout                     = var.envd_timeout
     bucket_name                      = var.fc_env_pipeline_bucket_name
     orchestrator_checksum            = data.external.orchestrator_checksum.result.hex
     logs_collector_address           = "http://localhost:${var.logs_proxy_port.port}"
-    logs_collector_public_ip         = var.logs_collector_public_ip
     otel_tracing_print               = var.otel_tracing_print
     template_bucket_name             = var.template_bucket_name
     otel_collector_grpc_endpoint     = "localhost:${var.otel_collector_grpc_port}"
@@ -435,24 +433,9 @@
     redis_url                        = data.google_secret_manager_secret_version.redis_url.secret_data != "redis.service.consul" ? "" : "redis.service.consul:${var.redis_port.port}"
     redis_cluster_url                = data.google_secret_manager_secret_version.redis_url.secret_data != "redis.service.consul" ? "${data.google_secret_manager_secret_version.redis_url.secret_data}:${var.redis_port.port}" : ""
     shared_chunk_cache_path          = var.shared_chunk_cache_path
-    vault_addr                       = "http://vault.service.consul:8200"
+    vault_addr                       = "http://vault-leader.service.consul:8200"
     vault_api_approle_creds          = data.google_secret_manager_secret_version.vault_api_approle.secret_data
     vault_orchestrator_approle_creds = data.google_secret_manager_secret_version.vault_orchestrator_approle.secret_data
-=======
-    envd_timeout                 = var.envd_timeout
-    bucket_name                  = var.fc_env_pipeline_bucket_name
-    orchestrator_checksum        = data.external.orchestrator_checksum.result.hex
-    logs_collector_address       = "http://localhost:${var.logs_proxy_port.port}"
-    otel_tracing_print           = var.otel_tracing_print
-    template_bucket_name         = var.template_bucket_name
-    otel_collector_grpc_endpoint = "localhost:${var.otel_collector_grpc_port}"
-    allow_sandbox_internet       = var.allow_sandbox_internet
-    launch_darkly_api_key        = trimspace(data.google_secret_manager_secret_version.launch_darkly_api_key.secret_data)
-    clickhouse_connection_string = var.clickhouse_server_count > 0 ? "clickhouse://${var.clickhouse_username}:${random_password.clickhouse_password.result}@clickhouse.service.consul:${var.clickhouse_server_port.port}/${var.clickhouse_database}" : ""
-    redis_url                    = data.google_secret_manager_secret_version.redis_url.secret_data != "redis.service.consul" ? "" : "redis.service.consul:${var.redis_port.port}"
-    redis_cluster_url            = data.google_secret_manager_secret_version.redis_url.secret_data != "redis.service.consul" ? "${data.google_secret_manager_secret_version.redis_url.secret_data}:${var.redis_port.port}" : ""
-    shared_chunk_cache_path      = var.shared_chunk_cache_path
->>>>>>> ba4b50bf
   }
 
   orchestrator_job_check = templatefile("${path.module}/jobs/orchestrator.hcl", merge(
@@ -524,7 +507,6 @@
     environment      = var.environment
     consul_acl_token = var.consul_acl_token_secret
 
-<<<<<<< HEAD
     api_secret                       = var.api_secret
     bucket_name                      = var.fc_env_pipeline_bucket_name
     docker_registry                  = var.custom_envs_repository_name
@@ -535,28 +517,12 @@
     build_cache_bucket_name          = var.build_cache_bucket_name
     otel_collector_grpc_endpoint     = "localhost:${var.otel_collector_grpc_port}"
     logs_collector_address           = "http://localhost:${var.logs_proxy_port.port}"
-    logs_collector_public_ip         = var.logs_collector_public_ip
     orchestrator_services            = "template-manager"
     allow_sandbox_internet           = var.allow_sandbox_internet
     clickhouse_connection_string     = local.clickhouse_connection_string
-    vault_addr                       = "http://vault.service.consul:8200"
+    vault_addr                       = "http://vault-leader.service.consul:8200"
     vault_api_approle_creds          = data.google_secret_manager_secret_version.vault_api_approle.secret_data
     vault_orchestrator_approle_creds = data.google_secret_manager_secret_version.vault_orchestrator_approle.secret_data
-=======
-    api_secret                   = var.api_secret
-    bucket_name                  = var.fc_env_pipeline_bucket_name
-    docker_registry              = var.custom_envs_repository_name
-    google_service_account_key   = var.google_service_account_key
-    template_manager_checksum    = data.external.template_manager.result.hex
-    otel_tracing_print           = var.otel_tracing_print
-    template_bucket_name         = var.template_bucket_name
-    build_cache_bucket_name      = var.build_cache_bucket_name
-    otel_collector_grpc_endpoint = "localhost:${var.otel_collector_grpc_port}"
-    logs_collector_address       = "http://localhost:${var.logs_proxy_port.port}"
-    orchestrator_services        = "template-manager"
-    allow_sandbox_internet       = var.allow_sandbox_internet
-    clickhouse_connection_string = local.clickhouse_connection_string
->>>>>>> ba4b50bf
 
     # For now we DISABLE the shared chunk cache in the template manager
     shared_chunk_cache_path = ""
