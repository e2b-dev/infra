--- conflicted
+++ resolved
@@ -6,14 +6,6 @@
   }
 
   required_providers {
-<<<<<<< HEAD
-    docker = {
-      source  = "kreuzwerker/docker"
-      version = "~> 3"
-    }
-
-=======
->>>>>>> ff7dc21e
     google = {
       source  = "hashicorp/google"
       version = "6.50.0"
