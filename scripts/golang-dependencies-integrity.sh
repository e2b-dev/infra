--- conflicted
+++ resolved
@@ -6,19 +6,11 @@
 # go mod tidy
 modules=$(go work edit -json | jq -r '.Use[].DiskPath')
 for dir in $modules; do
-<<<<<<< HEAD
-  echo "Running 'go mod tidy' in $dir"
-  pushd "$dir"
-  go mod tidy
-  go run github.com/abhijit-hota/modfmt@latest
-  popd
-=======
   echo "$dir"
   pushd "$dir" > /dev/null
   go mod tidy
   go run github.com/abhijit-hota/modfmt@afa6506f86937f6c3b76e4911d57b769fa4659a0 --in-place
   popd > /dev/null
->>>>>>> 30e22fb2
 done
 
 # go sync
