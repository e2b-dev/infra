ENV := $(shell cat .last_used_env || echo "not-set")
ENV_FILE := $(PWD)/.env.${ENV}

-include ${ENV_FILE}

TF := $(shell which terraform)
TERRAFORM_STATE_BUCKET ?= $(GCP_PROJECT_ID)-terraform-state
TEMPLATE_BUCKET_LOCATION ?= $(GCP_REGION)

# Set the terraform environment variable only if the environment variable is set
# Strip the passed variable name (it's space sensitive) and check if the variable is set, if yes return TF_VAR_<variable_name>=<value> with the variable name in lower case
define tfvar
$(if $(value $(strip $(1))), TF_VAR_$(shell echo $(strip $(1)) | tr A-Z a-z)=$($(strip $(1))))
endef

tf_vars := 	TF_VAR_environment=$(TERRAFORM_ENVIRONMENT) \
	$(call tfvar, CLIENT_MACHINE_TYPE) \
	$(call tfvar, CLIENT_CLUSTER_SIZE) \
	$(call tfvar, CLIENT_CLUSTER_SIZE_MAX) \
	$(call tfvar, CLIENT_CLUSTER_CACHE_DISK_SIZE_GB) \
	$(call tfvar, API_MACHINE_TYPE) \
	$(call tfvar, API_CLUSTER_SIZE) \
	$(call tfvar, BUILD_MACHINE_TYPE) \
	$(call tfvar, BUILD_CLUSTER_SIZE) \
	$(call tfvar, BUILD_CLUSTER_ROOT_DISK_SIZE_GB) \
	$(call tfvar, BUILD_CLUSTER_CACHE_DISK_SIZE_GB) \
	$(call tfvar, SERVER_MACHINE_TYPE) \
	$(call tfvar, SERVER_CLUSTER_SIZE) \
	$(call tfvar, CLICKHOUSE_CLUSTER_SIZE) \
	$(call tfvar, CLICKHOUSE_MACHINE_TYPE) \
	$(call tfvar, GCP_PROJECT_ID) \
	$(call tfvar, GCP_REGION) \
	$(call tfvar, GCP_ZONE) \
	$(call tfvar, DOMAIN_NAME) \
	$(call tfvar, ADDITIONAL_DOMAINS) \
	$(call tfvar, ADDITIONAL_API_SERVICES_JSON) \
	$(call tfvar, PREFIX) \
	$(call tfvar, OTEL_TRACING_PRINT) \
	$(call tfvar, ALLOW_SANDBOX_INTERNET) \
	$(call tfvar, CLIENT_PROXY_COUNT) \
	$(call tfvar, CLIENT_PROXY_CPU_COUNT) \
	$(call tfvar, CLIENT_PROXY_RESOURCES_MEMORY_MB) \
	$(call tfvar, CLICKHOUSE_RESOURCES_CPU_COUNT) \
	$(call tfvar, CLICKHOUSE_RESOURCES_MEMORY_MB) \
	$(call tfvar, LOKI_RESOURCES_CPU_COUNT) \
	$(call tfvar, LOKI_RESOURCES_MEMORY_MB) \
	$(call tfvar, OTEL_TRACING_PRINT) \
	$(call tfvar, OTEL_COLLECTOR_RESOURCES_CPU_COUNT) \
	$(call tfvar, OTEL_COLLECTOR_RESOURCES_MEMORY_MB) \
	$(call tfvar, TEMPLATE_BUCKET_NAME) \
	$(call tfvar, TEMPLATE_BUCKET_LOCATION) \
	$(call tfvar, ENVD_TIMEOUT) \
	$(call tfvar, REDIS_MANAGED) \
	$(call tfvar, GRAFANA_MANAGED) \
	$(call tfvar, FILESTORE_CACHE_ENABLED) \
	$(call tfvar, FILESTORE_CACHE_TIER) \
	$(call tfvar, FILESTORE_CACHE_CAPACITY_GB)

# Login for Packer and Docker (uses gcloud user creds)
# Login for Terraform (uses application default creds)
.PHONY: login-gcloud
login-gcloud:
	gcloud --quiet auth login
	gcloud config set project "$(GCP_PROJECT_ID)"
	gcloud --quiet auth configure-docker "$(GCP_REGION)-docker.pkg.dev"
	gcloud --quiet auth application-default login

.PHONY: init
init:
	@ printf "Initializing Terraform for env: `tput setaf 2``tput bold`$(ENV)`tput sgr0`\n\n"
	./scripts/confirm.sh $(TERRAFORM_ENVIRONMENT)
	gcloud storage buckets create gs://$(TERRAFORM_STATE_BUCKET) --location $(GCP_REGION) --project $(GCP_PROJECT_ID) --default-storage-class STANDARD  --uniform-bucket-level-access > /dev/null 2>&1 || true

	# Enable object versioning (keeps deleted/replaced objects as older versions)
	gcloud storage buckets update gs://$(TERRAFORM_STATE_BUCKET) --versioning --soft-delete-duration=30d

	# Create a temporary file for lifecycle rules
	$(eval LIFECYCLE_FILE := $(shell mktemp))

	# Set lifecycle rules to delete non-live objects after 30 days or more than 50 newer versions
	echo '{"rule":[{"action":{"type":"Delete"},"condition":{"isLive":false,"age":30}},{"action":{"type":"Delete"},"condition":{"numNewerVersions":50}}]}' > $(LIFECYCLE_FILE)
	gcloud storage buckets update gs://$(TERRAFORM_STATE_BUCKET) --lifecycle-file=$(LIFECYCLE_FILE)

	# Remove the temporary lifecycle file
	@ rm -f $(LIFECYCLE_FILE)

	$(TF) init -input=false -reconfigure -backend-config=bucket=$(TERRAFORM_STATE_BUCKET)
	$(tf_vars) $(TF) apply -target=module.init -target=module.buckets -auto-approve -input=false -compact-warnings
	TERRAFORM_STATE_BUCKET="$(TERRAFORM_STATE_BUCKET)" $(MAKE) -C packages/cluster-disk-image init build
	gcloud auth configure-docker "${GCP_REGION}-docker.pkg.dev" --quiet

# Setup production environment variables, this is used only for E2B.dev production
# Uses Infisical CLI to read secrets from Infisical Vault
# To update them, use the Infisical UI directly
# On a first use, you need to run `infisical login` and `infisical init`
.PHONY: download-prod-env
download-prod-env:
	@  ./scripts/download-prod-env.sh ${ENV}

.PHONY: plan
plan:
	@ printf "Planning Terraform for env: `tput setaf 2``tput bold`$(ENV)`tput sgr0`\n\n"
	@ $(TF) fmt -recursive
	@ $(tf_vars) $(TF) plan -out=.tfplan.$(ENV) -compact-warnings -detailed-exitcode; \
	status=$$?; \
	if [ $$status -eq 0 ]; then \
		echo "No changes."; \
	elif [ $$status -eq 2 ]; then \
		echo "Changes detected."; \
	else \
		echo "Error during plan."; \
		exit $$status; \
	fi

# Deploy all jobs in Nomad
.PHONY: plan-only-jobs
plan-only-jobs:
	@ printf "Planning Terraform for env: `tput setaf 2``tput bold`$(ENV)`tput sgr0`\n\n"
	$(TF) fmt -recursive
	@ $(tf_vars) $(TF) plan -out=.tfplan.$(ENV) -compact-warnings -detailed-exitcode -target=module.nomad; \
	status=$$?; \
	if [ $$status -eq 0 ]; then \
		echo "No changes."; \
	elif [ $$status -eq 2 ]; then \
		echo "Changes detected."; \
	else \
		echo "Error during plan."; \
		exit $$status; \
	fi

# Deploy a specific job name in Nomad
# When job name is specified, all '-' are replaced with '_' in the job name
.PHONY: plan-only-jobs/%
plan-only-jobs/%:
	@ printf "Planning Terraform for env: `tput setaf 2``tput bold`$(ENV)`tput sgr0`\n\n"
	$(TF) fmt -recursive
	@ $(tf_vars) $(TF) plan -out=.tfplan.$(ENV) -compact-warnings -detailed-exitcode -target=module.nomad.nomad_job.$$(echo "$(notdir $@)" | tr '-' '_');

.PHONY: apply
apply:
	@ printf "Applying Terraform for env: `tput setaf 2``tput bold`$(ENV)`tput sgr0`\n\n"
	./scripts/confirm.sh $(TERRAFORM_ENVIRONMENT)
	$(tf_vars) \
	$(TF) apply \
	-auto-approve \
	-input=false \
	-compact-warnings \
	-parallelism=20 \
	.tfplan.$(ENV)
	@ rm .tfplan.$(ENV)

.PHONY: plan-without-jobs
plan-without-jobs:
	@ printf "Planning Terraform for env: `tput setaf 2``tput bold`$(ENV)`tput sgr0`\n\n"
	$(eval TARGET := $(shell cat main.tf | grep "^module" | awk '{print $$2}' | tr ' ' '\n' | grep -v -e "nomad" | awk '{print "-target=module." $$0 ""}' | xargs))
	$(tf_vars) \
	$(TF) plan \
	-out=.tfplan.$(ENV) \
	-input=false \
	-compact-warnings \
	-parallelism=20 \
	$(TARGET)

.PHONY: destroy
destroy:
	@ printf "Destroying Terraform for env: `tput setaf 2``tput bold`$(ENV)`tput sgr0`\n\n"
	./scripts/confirm.sh $(TERRAFORM_ENVIRONMENT)
	$(tf_vars) \
	$(TF) destroy \
	-compact-warnings \
	-parallelism=20 \
	$$(terraform state list | grep module | cut -d'.' -f1,2 | grep -v -e "buckets" | uniq | awk '{print "-target=" $$0 ""}' | xargs)

.PHONY: version
version:
	./scripts/increment-version.sh

.PHONY: build
build/%:
	$(MAKE) -C packages/$(notdir $@) build

.PHONY: build-and-upload
build-and-upload:build-and-upload/api
build-and-upload:build-and-upload/client-proxy
build-and-upload:build-and-upload/docker-reverse-proxy
build-and-upload:build-and-upload/clean-nfs-cache
build-and-upload:build-and-upload/orchestrator
build-and-upload:build-and-upload/template-manager
build-and-upload:build-and-upload/envd
build-and-upload:build-and-upload/clickhouse-migrator
build-and-upload/clean-nfs-cache:
	./scripts/confirm.sh $(TERRAFORM_ENVIRONMENT)
	GCP_PROJECT_ID=$(GCP_PROJECT_ID) $(MAKE) -C packages/orchestrator build-and-upload/clean-nfs-cache
build-and-upload/template-manager:
	./scripts/confirm.sh $(TERRAFORM_ENVIRONMENT)
	GCP_PROJECT_ID=$(GCP_PROJECT_ID) $(MAKE) -C packages/orchestrator build-and-upload/template-manager
build-and-upload/orchestrator:
	./scripts/confirm.sh $(TERRAFORM_ENVIRONMENT)
	GCP_PROJECT_ID=$(GCP_PROJECT_ID) $(MAKE) -C packages/orchestrator build-and-upload/orchestrator
build-and-upload/api:
	./scripts/confirm.sh $(TERRAFORM_ENVIRONMENT)
	GCP_PROJECT_ID=$(GCP_PROJECT_ID) $(MAKE) -C packages/api build-and-upload
	GCP_PROJECT_ID=$(GCP_PROJECT_ID) $(MAKE) -C packages/db build-and-upload
build-and-upload/clickhouse-migrator:
	./scripts/confirm.sh $(TERRAFORM_ENVIRONMENT)
	GCP_PROJECT_ID=$(GCP_PROJECT_ID) $(MAKE) -C packages/clickhouse build-and-upload
build-and-upload/%:
	./scripts/confirm.sh $(TERRAFORM_ENVIRONMENT)
	GCP_PROJECT_ID=$(GCP_PROJECT_ID) $(MAKE) -C packages/$(notdir $@) build-and-upload

.PHONY: copy-public-builds
copy-public-builds:
	gsutil cp -r gs://e2b-prod-public-builds/kernels/* gs://$(GCP_PROJECT_ID)-fc-kernels/
	gsutil cp -r gs://e2b-prod-public-builds/firecrackers/* gs://$(GCP_PROJECT_ID)-fc-versions/


.PHONY: generate
generate: generate/api generate/orchestrator generate/client-proxy generate/envd generate/db generate-tests
generate/%:
	@echo "Generating code for *$(notdir $@)*"
	$(MAKE) -C packages/$(notdir $@) generate
	@printf "\n\n"

.PHONY: generate-tests
generate-tests: generate-tests/integration
generate-tests/%:
		@echo "Generating code for *$(notdir $@)*"
		$(MAKE) -C tests/$(notdir $@) generate
		@printf "\n\n"

.PHONY: migrate
migrate:
	$(MAKE) -C packages/db migrate/up

.PHONY: switch-env
switch-env:
	@ touch .last_used_env
	@ printf "Switching from `tput setaf 1``tput bold`$(shell cat .last_used_env)`tput sgr0` to `tput setaf 2``tput bold`$(ENV)`tput sgr0`\n\n"
	@ echo $(ENV) > .last_used_env
	@ . ${ENV_FILE}
	terraform init -input=false -upgrade -reconfigure -backend-config=bucket=$(TERRAFORM_STATE_BUCKET)

# Shortcut to importing resources into Terraform state (e.g. after creating resources manually or switching between different branches for the same environment)
.PHONY: import
import:
	@ printf "Importing resources for env: `tput setaf 2``tput bold`$(ENV)`tput sgr0`\n\n"
	./scripts/confirm.sh $(TERRAFORM_ENVIRONMENT)
	$(tf_vars) $(TF) import "$(TARGET)" "$(ID)" -no-color

.PHONY: setup-ssh
setup-ssh:
	@ printf "Setting up SSH for env: `tput setaf 2``tput bold`$(ENV)`tput sgr0`\n"
	@ gcloud compute config-ssh --remove
	@ gcloud compute config-ssh --project $(GCP_PROJECT_ID) --quiet
	@ printf "SSH setup complete\n"

.PHONY: test
test:
	go work edit -json \
		| jq -r '.Use[] | select (.DiskPath | contains("packages")) | .DiskPath' \
		| xargs -I{} $(MAKE) -C {} test

.PHONY: test-integration
test-integration:
	$(MAKE) -C tests/integration test

.PHONY: connect-orchestrator
connect-orchestrator:
	$(MAKE) -C tests/integration connect-orchestrator

.PHONY: fmt
fmt:
	@./scripts/golangci-lint-install.sh "2.1.6"
	golangci-lint fmt
	terraform fmt -recursive

.PHONY: lint
lint:
	@./scripts/golangci-lint-install.sh "2.1.6"
	go work edit -json | jq -r '.Use[].DiskPath'  | xargs -I{} golangci-lint run {}/... --fix

<<<<<<< HEAD
.PHONY: mocks
mocks:
	go run github.com/vektra/mockery/v3@v3.5.0
=======
.PHONY: tidy
tidy:
	scripts/golang-dependencies-integrity.sh
>>>>>>> 960723f5
<|MERGE_RESOLUTION|>--- conflicted
+++ resolved
@@ -279,12 +279,10 @@
 	@./scripts/golangci-lint-install.sh "2.1.6"
 	go work edit -json | jq -r '.Use[].DiskPath'  | xargs -I{} golangci-lint run {}/... --fix
 
-<<<<<<< HEAD
 .PHONY: mocks
 mocks:
 	go run github.com/vektra/mockery/v3@v3.5.0
-=======
+
 .PHONY: tidy
 tidy:
-	scripts/golang-dependencies-integrity.sh
->>>>>>> 960723f5
+	scripts/golang-dependencies-integrity.sh