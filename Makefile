--- conflicted
+++ resolved
@@ -115,9 +115,6 @@
 plan-only-jobs:
 	@ printf "Planning Terraform for env: `tput setaf 2``tput bold`$(ENV)`tput sgr0`\n\n"
 	$(TF) fmt -recursive
-<<<<<<< HEAD
-	@ $(tf_vars) $(TF) plan -out=.tfplan.$(ENV) -compact-warnings -target=module.nomad
-=======
 	@ $(tf_vars) $(TF) plan -out=.tfplan.$(ENV) -compact-warnings -detailed-exitcode -target=module.nomad; \
 	status=$$?; \
 	if [ $$status -eq 0 ]; then \
@@ -128,7 +125,6 @@
 		echo "Error during plan."; \
 		exit $$status; \
 	fi
->>>>>>> 60496bea
 
 # Deploy a specific job name in Nomad
 # When job name is specified, all '-' are replaced with '_' in the job name
@@ -270,10 +266,6 @@
 fmt:
 	@./scripts/golangci-lint-install.sh "2.1.6"
 	golangci-lint fmt
-<<<<<<< HEAD
-
-=======
->>>>>>> 60496bea
 	terraform fmt -recursive
 
 .PHONY: lint
