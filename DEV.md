# DEV

## Reading

- https://blog.cloudkernels.net/posts/kata-fc-k3s-k8s/
- https://ongres.com/blog/automation-to-run-vms-based-on-vanilla-cloud-images-on-firecracker/
- https://news.ycombinator.com/item?id=36666782
- https://github.com/weaveworks-liquidmetal/flintlock
- https://github.com/magmastonealex/firedocker
- https://github.com/weaveworks/ignite
- https://github.com/superfly/init-snapshot
- https://franck.verrot.fr/blog/2019/03/16/request-routing-with-nomad-and-consul
- https://github.com/modal-labs/modal-client/blob/main/modal/sandbox.py

## [Architecture](https://www.figma.com/file/pr02o1okRpScOmNpAmgvCL/Architecture)

## Issues

### General

- Separate cluster server and client images
- Stop timestamping cluster disk images
- Remove devbook specific code from the repo (allow move to new org or on prem deploy)
- Add instance sizes and other things as variables in the GH actions and remove them from code
- Add supabase config to this repo so the backend is codified? (gorm?)
- Try to remove need for the websocket backoff/reconnect
- use .env for better DX (enve for terraform and all modules)
- improve reliability, monitoring,
  - Add more detailed observability/analytics to all parts of the system
  - Logs from every environment, the whole lifecycle of the session needs to be searchable with just an ID of the session
  - Being able to see all the sessions and logs for each session for the given team
  - Long running events notification
  - Status pages for different parts of our infra
  - Add sentry for better monitoring
  - Explore lightstep alternatives
- VM instances should not have external IPs
- Golang monorepo + terraform setup practices
- How to decouple terraform and domains
- Enable advanced security scanning via GH
- Better release system
- create shared golang libs
- rename everything from sessions and fc-...
- share tracing modules between task drivers
- parametrize buckets and mount paths
- enable simpler debugging
- Remove supervisord and just use systemd for both nomad and consul
- Enable terraform cache again later (cca 16 blocking seconds saved per GHA run)
- Secure docker building (+container start problem?)
- Install golang to the vm for easier remote debugging
- add otel logs
- add more otel events
- improve no attributes trace (if branch for zero)
- fix vscode setup errors
- make buckets not public
- check api build speed
- Update architecture diagram in figma
- Make all the shellscript more resilent (best practices)
- Configure hyperthreading for better FC performance? https://cloud.google.com/compute/docs/instances/set-threads-per-core?authuser=1
<<<<<<< HEAD
- Check the FC rootfs build https://github.com/firecracker-microvm/firecracker/blob/main/docs/rootfs-and-kernel-setup.md#creating-a-rootfs-image - make sure the special filesystems are mounted!
=======
- Change min CPU platform of the client instance to be only 1 possible CPU type (now it is 2)
>>>>>>> c702a0e9



### API
- Add monitoring to the envs routes
- Make the API server stateless by moving the session state to the DB
- Add better error if the env was not found
- Improve request logging


### Envd
- envd jsonrpc parameters could be objects instead of arrays (compatibility advantages)
- Check FC env envd freeze bug (probably OOM)
- Update envd in all envs automatically
- remove code snippet service from the envd
- fix empty error logs from envd that we can see in the betterstack logs
- envs vars in SDK/envd are not working correctly (terminal, process)
- Start tty in envd only after hooking it to the onData subscribers!
- Explore GRPC for communication between envd and SDK
- envd scan lines problem (vs scan bytes)
- Change casing of the reported ports fields from the envd
- Use binary data streaming over websocket instead of using the jsonrpc in envd - maybe use REST API for this
- How to monitor envd OOM and similar errors remotely?
- Envd api versioning to SDK
- Flush all stdout/err after killing process or terminal in envd and also wait for the Stdout/err in the SDK
- Change read/write file to allow other than utf-8 format so we don't break the files
- Permissions and default directory for filesystem operations
- Improve FC WS connection (subscriptions take additional calls, maybe we can improve that, etc.)
- pam_env(sudo:session): Unable to open env file: /etc/default/locale: No such file or directory -- fix locale
- Fix correct user permission for home dir (chown setup problem before FC startup)
- relative paths are not handled correctly for the session.filesystem
- on_ports should be better - not periodically reporting, but more on change? or on request
- Remove types (and timestamps?) from stdout/stderr (they are already fully identified by the subscription)
- "~" is not working in the filesystem service
- Using vsock for managing logs
- Check close "allUnsubscribed" in envd sub manager
- The read/write bytes should be by chunk (we can implement it via ws or a new endpoint?)

### Build system
- Use overlays instead of cp reflink so we can use any FS type
- Remove need for provisioning during building env?
- Create the FC rootfs without using Docker just by unpacking the tarballs
- Can we skip starting the FC during the build process?
  - Maybe running the FC is necessary because we really want to have the memory snapshot of the core FC env to be able to use it for the new envs immediately.
- Disable public read access to the bucket with kernel
- Use rootfs diffs
- Use FC memory diffs
- Can we use ignite for FC handling or at least building of envs?
- Check if the kernel args we are using are what we want
- Update kernel version
- Move to a better FS handling (filestore, fuse?)
- Limit build/update env CPU and memory or build the envs in a separate machine
- Delete files after a failed build/update env
  - Stop possible running containers and delete docker image
- make the instance image minimal -- put the kernel, fc, etc to the nomad artifacts
- Check debian vs ubuntu
- Use specific versions (nodejs20) in the templates' names
- https://github.com/superfly/flyctl/blob/2cd869f333b12b6a1360fdbe4c2208d81b666894/internal/build/imgsrc/dockerfile_builder.go#L184
- Starting user's dockers on our infra during build could be INSECURE (https://blog.gitguardian.com/how-to-improve-your-docker-containers-security-cheat-sheet/)
- We need to remove the entrypoint and cmd from docker
- start the fc vm more efficiently (not separate requests to the API, wait before last, etc.)
- Run the env build parts in parallel (network + rootfs)
- Improve envd copying (now we need to convert to tar before copying)
- Do the provisioning in a separate tar and extract after the rest of the build finishes?

### FC
- Improve generating of FC API client in the firecracker task driver
- Stop handling part of the instance's sessions networking via `/etc/hosts` - this is potential slowdown and lock
  - Use dnsmasq instead of /etc/hosts and second proxy
  - Remove dnsmasq from cluster VM image if it is not needed
  - Can se skip all proxies and just use consul for routing all traffic to the right clients and fc instances?
- Fix possible mutex problems in the firecracker task driver
- Fix ip address space distribution via fc task driver
- Use CNI to handle networking - https://github.com/containernetworking/cni
- Add memory balooning
- Check problem with releasing memory when using Firecracker
- Use the FC jailer properly
- Add memory swapping to compensate for RAM limitations
- Explore Cloud Hypervisor and QEMU alternatives
- rpc error: code = Unknown desc = failed to get IP slot: failed to write to Consul KV: Unexpected response code: 429 (Your IP is issuing too many concurrent connections, please rate limit your calls)
- Fix "namespace cannot be transferred" error
- Use haproxy or envoy proxy?
- Use balloning device to reclaim memory before making the snapshot to reduce the size of the snapshot
- Use library for FS mounting in firecracker task driver
- Reattach to fc process on recover in task driver
- Should FC driver download/setup both FC and kernel?
- Resuming snapshot on different CPU type is insecure
- If you are running on bare metal you need to manage CPU vulnerabilities
- Lambda is solving logging by custom rust software that is connected to the tap device
- Snapshotting and updating is hard because you need to keep up to date and have backup copies
- Lambda is using multilayered cache for storage of the snapshots/source
- Resuming more than one snapshots can be insecure because the random seed is not changed
- use FC go sdk instead of the generated client?<|MERGE_RESOLUTION|>--- conflicted
+++ resolved
@@ -56,11 +56,8 @@
 - Update architecture diagram in figma
 - Make all the shellscript more resilent (best practices)
 - Configure hyperthreading for better FC performance? https://cloud.google.com/compute/docs/instances/set-threads-per-core?authuser=1
-<<<<<<< HEAD
 - Check the FC rootfs build https://github.com/firecracker-microvm/firecracker/blob/main/docs/rootfs-and-kernel-setup.md#creating-a-rootfs-image - make sure the special filesystems are mounted!
-=======
 - Change min CPU platform of the client instance to be only 1 possible CPU type (now it is 2)
->>>>>>> c702a0e9
 
 
 
